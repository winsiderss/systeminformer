--- conflicted
+++ resolved
@@ -1498,16 +1498,12 @@
                 PhCenterWindow(GetParent(hwndDlg), context->ParentWindowHandle);
             }
 
-<<<<<<< HEAD
-            PhInitializeWindowTheme(GetParent(hwndDlg), PhIsThemeSupportEnabled());
-=======
             ExtendedListView_SetColumnWidth(context->ListViewHandle, 1, ELVSCW_AUTOSIZE_REMAININGSPACE);
 
             if (!!PhGetIntegerSetting(L"EnableThemeSupport")) // TODO: Required for compat (dmex)
                 PhInitializeWindowTheme(GetParent(hwndDlg), !!PhGetIntegerSetting(L"EnableThemeSupport"));
             else
                 PhInitializeWindowTheme(hwndDlg, FALSE);
->>>>>>> fc2617cb
         }
         break;
     case WM_DESTROY:
@@ -1728,7 +1724,7 @@
 
             PhSetDialogFocus(hwndDlg, GetDlgItem(hwndDlg, IDCANCEL));
 
-            PhInitializeWindowTheme(hwndDlg, PhIsThemeSupportEnabled());
+            PhInitializeWindowTheme(hwndDlg, !!PhGetIntegerSetting(L"EnableThemeSupport"));
         }
         break;
     case WM_DESTROY:
@@ -1916,7 +1912,7 @@
 
             WepRefreshWindowProps(context);
 
-            PhInitializeWindowTheme(hwndDlg, PhIsThemeSupportEnabled());
+            PhInitializeWindowTheme(hwndDlg, !!PhGetIntegerSetting(L"EnableThemeSupport"));
         }
         break;
     case WM_DESTROY:
@@ -2188,7 +2184,7 @@
 
             WepRefreshWindowPropertyStorage(context);
 
-            PhInitializeWindowTheme(hwndDlg, PhIsThemeSupportEnabled());
+            PhInitializeWindowTheme(hwndDlg, !!PhGetIntegerSetting(L"EnableThemeSupport"));
         }
         break;
     case WM_DESTROY:
@@ -2399,7 +2395,7 @@
             PhAddListViewColumn(lvHandle, 1, 1, 1, LVCFMT_LEFT, 100, L"Value");
             PhSetExtendedListView(lvHandle);
 
-            PhInitializeWindowTheme(hwndDlg, PhIsThemeSupportEnabled());
+            PhInitializeWindowTheme(hwndDlg, !!PhGetIntegerSetting(L"EnableThemeSupport"));
 
             PhSetTimer(hwndDlg, PH_WINDOW_TIMER_DEFAULT, 1000, NULL);
         }
