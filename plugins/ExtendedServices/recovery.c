/*
 * Copyright (c) 2022 Winsider Seminars & Solutions, Inc.  All rights reserved.
 *
 * This file is part of System Informer.
 *
 * Authors:
 *
 *     wj32    2010-2011
 *     dmex    2015-2023
 *
 */

#include "extsrv.h"

typedef struct _SERVICE_RECOVERY_CONTEXT
{
    PPH_SERVICE_ITEM ServiceItem;

    ULONG NumberOfActions;
    BOOLEAN EnableFlagCheckBox;
    ULONG RebootAfter; // in ms
    PPH_STRING RebootMessage;

    BOOLEAN Ready;
    BOOLEAN Dirty;
} SERVICE_RECOVERY_CONTEXT, *PSERVICE_RECOVERY_CONTEXT;

static PH_KEY_VALUE_PAIR ServiceActionPairs[] =
{
    SIP(L"Take no action", SC_ACTION_NONE),
    SIP(L"Restart the service", SC_ACTION_RESTART),
    SIP(L"Run a program", SC_ACTION_RUN_COMMAND),
    SIP(L"Restart the computer", SC_ACTION_REBOOT)
};

INT_PTR CALLBACK RestartComputerDlgProc(
    _In_ HWND WindowHandle,
    _In_ UINT WindowMessage,
    _In_ WPARAM wParam,
    _In_ LPARAM lParam
    );

VOID EspAddServiceActionStrings(
    _In_ HWND ComboBoxHandle
    )
{
    ULONG i;

    for (i = 0; i < sizeof(ServiceActionPairs) / sizeof(PH_KEY_VALUE_PAIR); i++)
        ComboBox_AddString(ComboBoxHandle, (PWSTR)ServiceActionPairs[i].Key);

    PhSelectComboBoxString(ComboBoxHandle, (PWSTR)ServiceActionPairs[0].Key, FALSE);
}

SC_ACTION_TYPE EspStringToServiceAction(
    _In_ PWSTR String
    )
{
    ULONG integer;

    if (PhFindIntegerSiKeyValuePairs(ServiceActionPairs, sizeof(ServiceActionPairs), String, &integer))
        return integer;
    else
        return 0;
}

PWSTR EspServiceActionToString(
    _In_ SC_ACTION_TYPE ActionType
    )
{
    PWSTR string;

    if (PhFindStringSiKeyValuePairs(ServiceActionPairs, sizeof(ServiceActionPairs), ActionType, &string))
        return string;
    else
        return NULL;
}

SC_ACTION_TYPE ComboBoxToServiceAction(
    _In_ HWND ComboBoxHandle
    )
{
    PPH_STRING string;

    string = PH_AUTO(PhGetComboBoxString(ComboBoxHandle, ComboBox_GetCurSel(ComboBoxHandle)));

    if (!string)
        return SC_ACTION_NONE;

    return EspStringToServiceAction(string->Buffer);
}

VOID ServiceActionToComboBox(
    _In_ HWND ComboBoxHandle,
    _In_ SC_ACTION_TYPE ActionType
    )
{
    PWSTR string;

    if (string = EspServiceActionToString(ActionType))
        PhSelectComboBoxString(ComboBoxHandle, string, FALSE);
    else
        PhSelectComboBoxString(ComboBoxHandle, (PWSTR)ServiceActionPairs[0].Key, FALSE);
}

VOID EspFixControls(
    _In_ HWND WindowHandle,
    _In_ PSERVICE_RECOVERY_CONTEXT Context
    )
{
    SC_ACTION_TYPE action1;
    SC_ACTION_TYPE action2;
    SC_ACTION_TYPE actionS;
    BOOLEAN enableRestart;
    BOOLEAN enableReboot;
    BOOLEAN enableCommand;

    action1 = ComboBoxToServiceAction(GetDlgItem(WindowHandle, IDC_FIRSTFAILURE));
    action2 = ComboBoxToServiceAction(GetDlgItem(WindowHandle, IDC_SECONDFAILURE));
    actionS = ComboBoxToServiceAction(GetDlgItem(WindowHandle, IDC_SUBSEQUENTFAILURES));

    EnableWindow(GetDlgItem(WindowHandle, IDC_ENABLEFORERRORSTOPS), Context->EnableFlagCheckBox);

    enableRestart = action1 == SC_ACTION_RESTART || action2 == SC_ACTION_RESTART || actionS == SC_ACTION_RESTART;
    enableReboot = action1 == SC_ACTION_REBOOT || action2 == SC_ACTION_REBOOT || actionS == SC_ACTION_REBOOT;
    enableCommand = action1 == SC_ACTION_RUN_COMMAND || action2 == SC_ACTION_RUN_COMMAND || actionS == SC_ACTION_RUN_COMMAND;

    EnableWindow(GetDlgItem(WindowHandle, IDC_RESTARTSERVICEAFTER_LABEL), enableRestart);
    EnableWindow(GetDlgItem(WindowHandle, IDC_RESTARTSERVICEAFTER), enableRestart);
    EnableWindow(GetDlgItem(WindowHandle, IDC_RESTARTSERVICEAFTER_MINUTES), enableRestart);

    EnableWindow(GetDlgItem(WindowHandle, IDC_RESTARTCOMPUTEROPTIONS), enableReboot);

    EnableWindow(GetDlgItem(WindowHandle, IDC_RUNPROGRAM_GROUP), enableCommand);
    EnableWindow(GetDlgItem(WindowHandle, IDC_RUNPROGRAM_LABEL), enableCommand);
    EnableWindow(GetDlgItem(WindowHandle, IDC_RUNPROGRAM), enableCommand);
    EnableWindow(GetDlgItem(WindowHandle, IDC_BROWSE), enableCommand);
    EnableWindow(GetDlgItem(WindowHandle, IDC_RUNPROGRAM_INFO), enableCommand);
}

NTSTATUS EspLoadRecoveryInfo(
    _In_ HWND WindowHandle,
    _In_ PSERVICE_RECOVERY_CONTEXT Context
    )
{
    NTSTATUS status;
    SC_HANDLE serviceHandle;
    LPSERVICE_FAILURE_ACTIONS failureActions;
    SERVICE_FAILURE_ACTIONS_FLAG failureActionsFlag;
    SC_ACTION_TYPE lastType;
    ULONG i;

    status = PhOpenService(&serviceHandle, SERVICE_QUERY_CONFIG, PhGetString(Context->ServiceItem->Name));

    if (!NT_SUCCESS(status))
        return status;

    status = PhQueryServiceVariableSize(serviceHandle, SERVICE_CONFIG_FAILURE_ACTIONS, &failureActions);

    if (!NT_SUCCESS(status))
    {
        PhCloseServiceHandle(serviceHandle);
        return status;
    }

    // Failure action types

    Context->NumberOfActions = failureActions->cActions;

    if (failureActions->cActions != 0 && failureActions->cActions != 3)
        status = STATUS_SOME_NOT_MAPPED;

    // If failure actions are not defined for a particular fail count, the
    // last failure action is used. Here we duplicate this behaviour when there
    // are fewer than 3 failure actions.
    lastType = SC_ACTION_NONE;

    ServiceActionToComboBox(GetDlgItem(WindowHandle, IDC_FIRSTFAILURE),
        failureActions->cActions >= 1 ? (lastType = failureActions->lpsaActions[0].Type) : lastType);
    ServiceActionToComboBox(GetDlgItem(WindowHandle, IDC_SECONDFAILURE),
        failureActions->cActions >= 2 ? (lastType = failureActions->lpsaActions[1].Type) : lastType);
    ServiceActionToComboBox(GetDlgItem(WindowHandle, IDC_SUBSEQUENTFAILURES),
        failureActions->cActions >= 3 ? (lastType = failureActions->lpsaActions[2].Type) : lastType);

    // Reset fail count after

    PhSetDialogItemValue(WindowHandle, IDC_RESETFAILCOUNT, failureActions->dwResetPeriod / (60 * 60 * 24), FALSE); // s to days

    // Restart service after

    PhSetDialogItemText(WindowHandle, IDC_RESTARTSERVICEAFTER, L"1");

    for (i = 0; i < failureActions->cActions; i++)
    {
        if (failureActions->lpsaActions[i].Type == SC_ACTION_RESTART)
        {
            if (failureActions->lpsaActions[i].Delay != 0)
            {
                PhSetDialogItemValue(WindowHandle, IDC_RESTARTSERVICEAFTER,
                    failureActions->lpsaActions[i].Delay / (1000 * 60), FALSE); // ms to min
            }

            break;
        }
    }

    // Enable actions for stops with errors

    if (NT_SUCCESS(PhQueryServiceConfig2(
        serviceHandle,
        SERVICE_CONFIG_FAILURE_ACTIONS_FLAG,
        &failureActionsFlag,
        sizeof(SERVICE_FAILURE_ACTIONS_FLAG),
        NULL
        )))
    {
        Button_SetCheck(GetDlgItem(WindowHandle, IDC_ENABLEFORERRORSTOPS),
            failureActionsFlag.fFailureActionsOnNonCrashFailures ? BST_CHECKED : BST_UNCHECKED);
        Context->EnableFlagCheckBox = TRUE;
    }
    else
    {
        Context->EnableFlagCheckBox = FALSE;
    }

    // Restart computer options

    Context->RebootAfter = 1 * 1000 * 60;

    for (i = 0; i < failureActions->cActions; i++)
    {
        if (failureActions->lpsaActions[i].Type == SC_ACTION_REBOOT)
        {
            if (failureActions->lpsaActions[i].Delay != 0)
                Context->RebootAfter = failureActions->lpsaActions[i].Delay;

            break;
        }
    }

    if (failureActions->lpRebootMsg && failureActions->lpRebootMsg[0] != 0)
        PhMoveReference(&Context->RebootMessage, PhCreateString(failureActions->lpRebootMsg));
    else
        PhClearReference(&Context->RebootMessage);

    // Run program

    PhSetDialogItemText(WindowHandle, IDC_RUNPROGRAM, failureActions->lpCommand);

    PhFree(failureActions);
    PhCloseServiceHandle(serviceHandle);

    return status;
}

INT_PTR CALLBACK EspServiceRecoveryDlgProc(
    _In_ HWND WindowHandle,
    _In_ UINT WindowMessage,
    _In_ WPARAM wParam,
    _In_ LPARAM lParam
    )
{
    PSERVICE_RECOVERY_CONTEXT context;

    if (WindowMessage == WM_INITDIALOG)
    {
        context = PhAllocate(sizeof(SERVICE_RECOVERY_CONTEXT));
        memset(context, 0, sizeof(SERVICE_RECOVERY_CONTEXT));

        PhSetWindowContext(WindowHandle, PH_WINDOW_CONTEXT_DEFAULT, context);
    }
    else
    {
        context = PhGetWindowContext(WindowHandle, PH_WINDOW_CONTEXT_DEFAULT);
    }

    if (!context)
        return FALSE;

    switch (WindowMessage)
    {
    case WM_INITDIALOG:
        {
            NTSTATUS status;
            LPPROPSHEETPAGE propSheetPage = (LPPROPSHEETPAGE)lParam;
            PPH_SERVICE_ITEM serviceItem = (PPH_SERVICE_ITEM)propSheetPage->lParam;

            context->ServiceItem = serviceItem;

            EspAddServiceActionStrings(GetDlgItem(WindowHandle, IDC_FIRSTFAILURE));
            EspAddServiceActionStrings(GetDlgItem(WindowHandle, IDC_SECONDFAILURE));
            EspAddServiceActionStrings(GetDlgItem(WindowHandle, IDC_SUBSEQUENTFAILURES));

            status = EspLoadRecoveryInfo(WindowHandle, context);

            if (status == STATUS_SOME_NOT_MAPPED)
            {
                if (context->NumberOfActions > 3)
                {
                    PhShowWarning2(
                        WindowHandle,
<<<<<<< HEAD
                        L"Warning.",
=======
                        L"System Informer",
>>>>>>> 11f2c6fd
                        L"The service has %lu failure actions configured, but this program only supports editing 3. "
                        L"If you save the recovery information using this program, the additional failure actions will be lost.",
                        context->NumberOfActions
                        );
                }
            }
            else if (!NT_SUCCESS(status))
            {
                PPH_STRING errorMessage = PhGetNtMessage(status);

                PhSetDialogItemText(WindowHandle, IDC_RESETFAILCOUNT, L"0");

                context->EnableFlagCheckBox = TRUE;
                EnableWindow(GetDlgItem(WindowHandle, IDC_ENABLEFORERRORSTOPS), TRUE);

                PhShowWarning2(
                    WindowHandle,
                    L"Unable to query service recovery information.",
                    L"%s",
                    PhGetStringOrDefault(errorMessage, L"Unknown error.")
                    );

                PhClearReference(&errorMessage);
            }

            EspFixControls(WindowHandle, context);

            context->Ready = TRUE;

            PhInitializeWindowTheme(WindowHandle, !!PhGetIntegerSetting(L"EnableThemeSupport"));
        }
        break;
    case WM_DESTROY:
        {
            PhRemoveWindowContext(WindowHandle, PH_WINDOW_CONTEXT_DEFAULT);
            PhClearReference(&context->RebootMessage);
            PhFree(context);
        }
        break;
    case WM_COMMAND:
        {
            switch (GET_WM_COMMAND_ID(wParam, lParam))
            {
            case IDC_FIRSTFAILURE:
            case IDC_SECONDFAILURE:
            case IDC_SUBSEQUENTFAILURES:
                {
                    if (GET_WM_COMMAND_CMD(wParam, lParam) == CBN_SELCHANGE)
                    {
                        EspFixControls(WindowHandle, context);
                    }
                }
                break;
            case IDC_RESTARTCOMPUTEROPTIONS:
                {
                    PhDialogBox(
                        PluginInstance->DllBase,
                        MAKEINTRESOURCE(IDD_RESTARTCOMP),
                        WindowHandle,
                        RestartComputerDlgProc,
                        context
                        );
                }
                break;
            case IDC_BROWSE:
                {
                    static PH_FILETYPE_FILTER filters[] =
                    {
                        { L"Executable files (*.exe;*.cmd;*.bat)", L"*.exe;*.cmd;*.bat" },
                        { L"All files (*.*)", L"*.*" }
                    };
                    PVOID fileDialog;
                    PPH_STRING fileName;

                    fileDialog = PhCreateOpenFileDialog();
                    PhSetFileDialogFilter(fileDialog, filters, sizeof(filters) / sizeof(PH_FILETYPE_FILTER));

                    fileName = PhaGetDlgItemText(WindowHandle, IDC_RUNPROGRAM);
                    PhSetFileDialogFileName(fileDialog, fileName->Buffer);

                    if (PhShowFileDialog(WindowHandle, fileDialog))
                    {
                        fileName = PH_AUTO(PhGetFileDialogFileName(fileDialog));
                        PhSetDialogItemText(WindowHandle, IDC_RUNPROGRAM, fileName->Buffer);
                    }

                    PhFreeFileDialog(fileDialog);
                }
                break;
            case IDC_ENABLEFORERRORSTOPS:
                {
                    context->Dirty = TRUE;
                }
                break;
            }

            switch (GET_WM_COMMAND_CMD(wParam, lParam))
            {
            case EN_CHANGE:
            case CBN_SELCHANGE:
                {
                    if (context->Ready)
                        context->Dirty = TRUE;
                }
                break;
            }
        }
        break;
    case WM_NOTIFY:
        {
            LPNMHDR header = (LPNMHDR)lParam;

            switch (header->code)
            {
            case PSN_KILLACTIVE:
                {
                    SetWindowLongPtr(WindowHandle, DWLP_MSGRESULT, FALSE);
                }
                return TRUE;
            case PSN_APPLY:
                {
                    NTSTATUS status;
                    PPH_SERVICE_ITEM serviceItem = context->ServiceItem;
                    SC_HANDLE serviceHandle;
                    ULONG restartServiceAfter;
                    SERVICE_FAILURE_ACTIONS failureActions;
                    SC_ACTION actions[3];
                    ULONG i;
                    BOOLEAN enableRestart = FALSE;

                    SetWindowLongPtr(WindowHandle, DWLP_MSGRESULT, PSNRET_NOERROR);

                    if (!context->Dirty)
                    {
                        return TRUE;
                    }

                    // Build the failure actions structure.

                    failureActions.dwResetPeriod = PhGetDialogItemValue(WindowHandle, IDC_RESETFAILCOUNT) * 60 * 60 * 24;
                    failureActions.lpRebootMsg = (PWSTR)PhGetStringOrEmpty(context->RebootMessage);
                    failureActions.lpCommand = PhaGetDlgItemText(WindowHandle, IDC_RUNPROGRAM)->Buffer;
                    failureActions.cActions = 3;
                    failureActions.lpsaActions = actions;

                    actions[0].Type = ComboBoxToServiceAction(GetDlgItem(WindowHandle, IDC_FIRSTFAILURE));
                    actions[1].Type = ComboBoxToServiceAction(GetDlgItem(WindowHandle, IDC_SECONDFAILURE));
                    actions[2].Type = ComboBoxToServiceAction(GetDlgItem(WindowHandle, IDC_SUBSEQUENTFAILURES));

                    restartServiceAfter = PhGetDialogItemValue(WindowHandle, IDC_RESTARTSERVICEAFTER) * 1000 * 60;

                    for (i = 0; i < 3; i++)
                    {
                        switch (actions[i].Type)
                        {
                        case SC_ACTION_RESTART:
                            actions[i].Delay = restartServiceAfter;
                            enableRestart = TRUE;
                            break;
                        case SC_ACTION_REBOOT:
                            actions[i].Delay = context->RebootAfter;
                            break;
                        case SC_ACTION_RUN_COMMAND:
                            actions[i].Delay = 0;
                            break;
                        }
                    }

                    // Try to save the changes.

                    status = PhOpenService(
                        &serviceHandle,
                        SERVICE_CHANGE_CONFIG | (enableRestart ? SERVICE_START : 0), // SC_ACTION_RESTART requires SERVICE_START
                        PhGetString(serviceItem->Name)
                        );

                    if (NT_SUCCESS(status))
                    {
                        status = PhChangeServiceConfig2(
                            serviceHandle,
                            SERVICE_CONFIG_FAILURE_ACTIONS,
                            &failureActions
                            );

                        if (NT_SUCCESS(status))
                        {
                            if (context->EnableFlagCheckBox)
                            {
                                SERVICE_FAILURE_ACTIONS_FLAG failureActionsFlag;

                                failureActionsFlag.fFailureActionsOnNonCrashFailures =
                                    Button_GetCheck(GetDlgItem(WindowHandle, IDC_ENABLEFORERRORSTOPS)) == BST_CHECKED;

                                PhChangeServiceConfig2(
                                    serviceHandle,
                                    SERVICE_CONFIG_FAILURE_ACTIONS_FLAG,
                                    &failureActionsFlag
                                    );
                            }

                            PhCloseServiceHandle(serviceHandle);
                        }
                        else
                        {
                            PhCloseServiceHandle(serviceHandle);
                            goto ErrorCase;
                        }
                    }
                    else
                    {
                        if (status == STATUS_ACCESS_DENIED && !PhGetOwnTokenAttributes().Elevated)
                        {
                            // Elevate using phsvc.
                            if (PhUiConnectToPhSvc(WindowHandle, FALSE))
                            {
                                if (NT_SUCCESS(status = PhSvcCallChangeServiceConfig2(
                                    serviceItem->Name->Buffer,
                                    SERVICE_CONFIG_FAILURE_ACTIONS,
                                    &failureActions
                                    )))
                                {
                                    if (context->EnableFlagCheckBox)
                                    {
                                        SERVICE_FAILURE_ACTIONS_FLAG failureActionsFlag;

                                        failureActionsFlag.fFailureActionsOnNonCrashFailures =
                                            Button_GetCheck(GetDlgItem(WindowHandle, IDC_ENABLEFORERRORSTOPS)) == BST_CHECKED;

                                        PhSvcCallChangeServiceConfig2(
                                            serviceItem->Name->Buffer,
                                            SERVICE_CONFIG_FAILURE_ACTIONS_FLAG,
                                            &failureActionsFlag
                                            );
                                    }
                                }

                                PhUiDisconnectFromPhSvc();

                                if (!NT_SUCCESS(status))
                                    goto ErrorCase;
                            }
                            else
                            {
                                // User cancelled elevation.
                                SetWindowLongPtr(WindowHandle, DWLP_MSGRESULT, PSNRET_INVALID);
                            }
                        }
                        else
                        {
                            goto ErrorCase;
                        }
                    }

                    return TRUE;
ErrorCase:
                    {
                        PPH_STRING errorMessage = PhGetNtMessage(status);

                        if (PhShowContinueStatus(
                            WindowHandle,
                            L"Unable to change service recovery information.",
                            status,
                            0))
                        {
                            SetWindowLongPtr(WindowHandle, DWLP_MSGRESULT, PSNRET_INVALID);
                        }

                        PhClearReference(&errorMessage);
                    }
                }
                return TRUE;
            }
        }
        break;
    }

    return FALSE;
}

INT_PTR CALLBACK EspServiceRecovery2DlgProc(
    _In_ HWND WindowHandle,
    _In_ UINT WindowMessage,
    _In_ WPARAM wParam,
    _In_ LPARAM lParam
    )
{
    if (WindowMessage == WM_INITDIALOG)
        PhInitializeWindowTheme(WindowHandle, !!PhGetIntegerSetting(L"EnableThemeSupport"));
    return FALSE;
}

INT_PTR CALLBACK RestartComputerDlgProc(
    _In_ HWND WindowHandle,
    _In_ UINT WindowMessage,
    _In_ WPARAM wParam,
    _In_ LPARAM lParam
    )
{
    PSERVICE_RECOVERY_CONTEXT context;

    if (WindowMessage == WM_INITDIALOG)
    {
        context = (PSERVICE_RECOVERY_CONTEXT)lParam;
        PhSetWindowContext(WindowHandle, PH_WINDOW_CONTEXT_DEFAULT, context);
    }
    else
    {
        context = PhGetWindowContext(WindowHandle, PH_WINDOW_CONTEXT_DEFAULT);
    }

    if (!context)
        return FALSE;

    switch (WindowMessage)
    {
    case WM_INITDIALOG:
        {
            PhCenterWindow(WindowHandle, GetParent(WindowHandle));

            PhSetDialogItemValue(WindowHandle, IDC_RESTARTCOMPAFTER, context->RebootAfter / (1000 * 60), FALSE); // ms to min
            Button_SetCheck(GetDlgItem(WindowHandle, IDC_ENABLERESTARTMESSAGE), context->RebootMessage ? BST_CHECKED : BST_UNCHECKED);
            PhSetDialogItemText(WindowHandle, IDC_RESTARTMESSAGE, PhGetString(context->RebootMessage));

            PhSetDialogFocus(WindowHandle, GetDlgItem(WindowHandle, IDC_RESTARTCOMPAFTER));
            Edit_SetSel(GetDlgItem(WindowHandle, IDC_RESTARTCOMPAFTER), 0, -1);

            PhInitializeWindowTheme(WindowHandle, !!PhGetIntegerSetting(L"EnableThemeSupport"));
        }
        break;
    case WM_DESTROY:
        {
            PhRemoveWindowContext(WindowHandle, PH_WINDOW_CONTEXT_DEFAULT);
        }
        break;
    case WM_COMMAND:
        {
            switch (GET_WM_COMMAND_ID(wParam, lParam))
            {
            case IDCANCEL:
                EndDialog(WindowHandle, IDCANCEL);
                break;
            case IDOK:
                {
                    context->RebootAfter = PhGetDialogItemValue(WindowHandle, IDC_RESTARTCOMPAFTER) * 1000 * 60;

                    if (Button_GetCheck(GetDlgItem(WindowHandle, IDC_ENABLERESTARTMESSAGE)) == BST_CHECKED)
                        PhMoveReference(&context->RebootMessage, PhGetWindowText(GetDlgItem(WindowHandle, IDC_RESTARTMESSAGE)));
                    else
                        PhClearReference(&context->RebootMessage);

                    context->Dirty = TRUE;

                    EndDialog(WindowHandle, IDOK);
                }
                break;
            case IDC_USEDEFAULTMESSAGE:
                {
                    PPH_STRING message;
                    PWSTR computerName;
                    ULONG bufferSize;
                    BOOLEAN allocated = TRUE;

                    // Get the computer name.

                    bufferSize = MAX_COMPUTERNAME_LENGTH + sizeof(UNICODE_NULL);
                    computerName = PhAllocate(bufferSize * sizeof(WCHAR));

                    if (!GetComputerName(computerName, &bufferSize))
                    {
                        PhFree(computerName);
                        computerName = PhAllocate(bufferSize * sizeof(WCHAR));

                        if (!GetComputerName(computerName, &bufferSize))
                        {
                            PhFree(computerName);
                            computerName = L"(unknown)";
                            allocated = FALSE;
                        }
                    }

                    // This message is exactly the same as the one in the Services console,
                    // except the double spaces are replaced by single spaces.
                    message = PhaFormatString(
                        L"Your computer is connected to the computer named %s. "
                        L"The %s service on %s has ended unexpectedly. "
                        L"%s will restart automatically, and then you can reestablish the connection.",
                        computerName,
                        context->ServiceItem->Name->Buffer,
                        computerName,
                        computerName
                        );
                    PhSetDialogItemText(WindowHandle, IDC_RESTARTMESSAGE, message->Buffer);

                    if (allocated)
                        PhFree(computerName);

                    Button_SetCheck(GetDlgItem(WindowHandle, IDC_ENABLERESTARTMESSAGE), BST_CHECKED);
                }
                break;
            case IDC_RESTARTMESSAGE:
                {
                    if (GET_WM_COMMAND_CMD(wParam, lParam) == EN_CHANGE)
                    {
                        // A zero length restart message disables it, so we might as well uncheck the box.
                        Button_SetCheck(GetDlgItem(WindowHandle, IDC_ENABLERESTARTMESSAGE),
                            PhGetWindowTextLength(GetDlgItem(WindowHandle, IDC_RESTARTMESSAGE)) != 0 ? BST_CHECKED : BST_UNCHECKED);
                    }
                }
                break;
            }
        }
        break;
    }

    return FALSE;
}<|MERGE_RESOLUTION|>--- conflicted
+++ resolved
@@ -299,11 +299,7 @@
                 {
                     PhShowWarning2(
                         WindowHandle,
-<<<<<<< HEAD
-                        L"Warning.",
-=======
                         L"System Informer",
->>>>>>> 11f2c6fd
                         L"The service has %lu failure actions configured, but this program only supports editing 3. "
                         L"If you save the recovery information using this program, the additional failure actions will be lost.",
                         context->NumberOfActions
