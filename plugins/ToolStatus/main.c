--- conflicted
+++ resolved
@@ -1413,11 +1413,7 @@
                                 }
                                 else
                                 {
-<<<<<<< HEAD
-                                    PhShowError2(WindowHandle, L"Error.", L"The process (PID %lu) does not exist.", processId);
-=======
                                     PhShowError2(WindowHandle, L"System Informer", L"The process (PID %lu) does not exist.", processId);
->>>>>>> 11f2c6fd
                                 }
                             }
                             break;
@@ -1432,11 +1428,7 @@
                                 }
                                 else
                                 {
-<<<<<<< HEAD
-                                    PhShowError2(WindowHandle, L"Error.", L"The process (PID %lu) does not exist.", processId);
-=======
                                     PhShowError2(WindowHandle, L"System Informer", L"The process (PID %lu) does not exist.", processId);
->>>>>>> 11f2c6fd
                                 }
                             }
                             break;
