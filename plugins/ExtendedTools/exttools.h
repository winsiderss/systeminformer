--- conflicted
+++ resolved
@@ -1053,19 +1053,11 @@
 
 VOID EtHandlePropertiesWindowInitialized(
     _In_ PVOID Parameter
-<<<<<<< HEAD
-);
+    );
 
 VOID EtHandlePropertiesWindowUninitializing(
     _In_ PVOID Parameter
-);
-=======
-    );
-
-VOID EtHandlePropertiesWindowUninitializing(
-    _In_ PVOID Parameter
-    );
->>>>>>> bc32285f
+    );
 
 // options
 
