--- conflicted
+++ resolved
@@ -242,8 +242,8 @@
         PhInsertEMenuItem(menuInfo->Menu, systemMenu = PhPluginCreateEMenuItem(PluginInstance, 0, 0, L"&System", NULL), ULONG_MAX);
     }
 
+    PhInsertEMenuItem(systemMenu, PhPluginCreateEMenuItem(PluginInstance, 0, ID_POOL_TABLE, L"Poo&l Table", NULL), ULONG_MAX);
     PhInsertEMenuItem(systemMenu, PhPluginCreateEMenuItem(PluginInstance, 0, ID_OBJMGR, L"&Object Manager", NULL), ULONG_MAX);
-    PhInsertEMenuItem(systemMenu, PhPluginCreateEMenuItem(PluginInstance, 0, ID_POOL_TABLE, L"Poo&l Table", NULL), ULONG_MAX);
     PhInsertEMenuItem(systemMenu, bootMenuItem = PhPluginCreateEMenuItem(PluginInstance, 0, ID_FIRMWARE, L"Firm&ware Table", NULL), ULONG_MAX);
     PhInsertEMenuItem(systemMenu, tpmMenuItem = PhPluginCreateEMenuItem(PluginInstance, 0, ID_TPM, L"&Trusted Platform Module", NULL), ULONG_MAX);
     PhInsertEMenuItem(systemMenu, PhPluginCreateEMenuItem(PluginInstance, 0, ID_PIPE_ENUM, L"&Named Pipes", NULL), ULONG_MAX);
@@ -315,11 +315,7 @@
 VOID NTAPI HandlePropertiesWindowInitializedCallback(
     _In_opt_ PVOID Parameter,
     _In_opt_ PVOID Context
-<<<<<<< HEAD
-)
-=======
-    )
->>>>>>> bc32285f
+    )
 {
     if (Parameter)
         EtHandlePropertiesWindowInitialized(Parameter);
@@ -328,11 +324,7 @@
 VOID NTAPI HandlePropertiesWindowUninitializingCallback(
     _In_opt_ PVOID Parameter,
     _In_opt_ PVOID Context
-<<<<<<< HEAD
-)
-=======
-    )
->>>>>>> bc32285f
+    )
 {
     if (Parameter)
         EtHandlePropertiesWindowUninitializing(Parameter);
@@ -1422,21 +1414,13 @@
                 HandlePropertiesWindowInitializedCallback,
                 NULL,
                 &HandlePropertiesWindowInitializedCallbackRegistration
-<<<<<<< HEAD
-            );
-=======
-                );
->>>>>>> bc32285f
+                );
             PhRegisterCallback(
                 PhGetGeneralCallback(GeneralCallbackHandlePropertiesWindowUninitializing),
                 HandlePropertiesWindowUninitializingCallback,
                 NULL,
                 &HandlePropertiesWindowUninitializingCallbackRegistration
-<<<<<<< HEAD
-            );
-=======
-                );
->>>>>>> bc32285f
+                );
             PhRegisterCallback(
                 PhGetGeneralCallback(GeneralCallbackProcessMenuInitializing),
                 ProcessMenuInitializingCallback,
