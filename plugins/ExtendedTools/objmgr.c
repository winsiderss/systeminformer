/*
 * Copyright (c) 2022 Winsider Seminars & Solutions, Inc.  All rights reserved.
 *
 * This file is part of System Informer.
 *
 * Authors:
 *
 *     dmex         2016-2024
 *     Dart Vanya   2024
 *
 */

#include "exttools.h"
#include <secedit.h>
#include <hndlinfo.h>
#include <commoncontrols.h>

#include <kphcomms.h>
#include <kphuser.h>
#include <ntuser.h>

static CONST PH_STRINGREF EtObjectManagerRootDirectoryObject = PH_STRINGREF_INIT(L"\\"); // RtlNtPathSeparatorString
static CONST PH_STRINGREF EtObjectManagerUserDirectoryObject = PH_STRINGREF_INIT(L"??"); // RtlDosDevicesPrefix
static CONST PH_STRINGREF DirectoryObjectType = PH_STRINGREF_INIT(L"Directory");
static HANDLE EtObjectManagerDialogThreadHandle = NULL;
static PH_EVENT EtObjectManagerDialogInitializedEvent = PH_EVENT_INIT;

HWND EtObjectManagerDialogHandle = NULL;
LARGE_INTEGER EtObjectManagerTimeCached = { 0 };
PPH_LIST EtObjectManagerOwnHandles = NULL;
PPH_HASHTABLE EtObjectManagerPropWindows = NULL;
HICON EtObjectManagerPropIcon = NULL;
BOOLEAN EtObjectManagerShowHandlesPage = FALSE;

// Cached type indexes
ULONG EtAlpcPortTypeIndex = ULONG_MAX;
ULONG EtDeviceTypeIndex = ULONG_MAX;
ULONG EtFilterPortTypeIndex = ULONG_MAX;
ULONG EtFileTypeIndex = ULONG_MAX;
ULONG EtKeyTypeIndex = ULONG_MAX;
ULONG EtSectionTypeIndex = ULONG_MAX;
ULONG EtWinStaTypeIndex = ULONG_MAX;

PPH_OBJECT_TYPE EtObjectEntryType = NULL;

static PPH_STRING ObjectSignaledString = NULL;
static PPH_STRING ObjectNotificationString = NULL;
static PPH_STRING ObjectSignaledNotificationString = NULL;
static PPH_STRING ObjectSyncronizationString = NULL;
static PPH_STRING ObjectSignaledSyncronizationString = NULL;
static PPH_STRING ObjectAbandonedString = NULL;

// Columns

#define ETOBLVC_NAME 0
#define ETOBLVC_TYPE 1
#define ETOBLVC_TARGET 2
#define ETOBLVC_OBJECT 3

typedef enum _ET_OBJECT_TYPE
{
    EtObjectUnknown = 0,
    EtObjectDirectory,
    EtObjectSymLink,
    EtObjectEvent,
    EtObjectMutant,
    EtObjectSemaphore,
    EtObjectSection,
    EtObjectDriver,
    EtObjectDevice,
    EtObjectAlpcPort,
    EtObjectFilterPort,
    EtObjectJob,
    EtObjectSession,
    EtObjectKey,
    EtObjectCpuPartition,
    EtObjectMemoryPartition,
    EtObjectKeyedEvent,
    EtObjectTimer,
    EtObjectWindowStation,
    EtObjectType,
    EtObjectCallback,

    EtObjectMax,
} ET_OBJECT_TYPE;

typedef struct _ET_OBJECT_CONTEXT
{
    HWND WindowHandle;
    HWND ParentWindowHandle;
    HWND ListViewHandle;
    IListView* ListViewClass;
    HWND TreeViewHandle;
    HWND SearchBoxHandle;
    HWND PathControlHandle;
    HWND PathControlEdit;
    HWND StatusBarHandle;
    PH_LAYOUT_MANAGER LayoutManager;

    HTREEITEM RootTreeObject;
    HTREEITEM SelectedTreeItem;

    HIMAGELIST TreeImageList;
    HIMAGELIST ListImageList;

    PPH_STRING CurrentPath;
    PPH_LIST CurrentDirectoryList;
    BOOLEAN DisableSelChanged;

    volatile PBOOLEAN BreakResolverThread;

    BOOLEAN UseAddressColumn;
} ET_OBJECT_CONTEXT, * PET_OBJECT_CONTEXT;

typedef struct _ET_OBJECT_ENTRY
{
    PET_OBJECT_CONTEXT Context;
    PPH_STRING BaseDirectory;

    ET_OBJECT_TYPE EtObjectType;
    PPH_STRING Name;
    PPH_STRING TypeName;

    INT ItemIndex;
    PPH_STRING Target;
    BOOLEAN TargetIsResolving;
    BOOLEAN TargetIsInfoOnly;
    PPH_STRING TargetDrvLow;
    PPH_STRING TargetDrvUp;
    CLIENT_ID TargetClientId;
    ULONG TypeTypeIndex;

    PVOID Object;
    ULONG TypeIndex;
    ULONG Attributes;
    WCHAR ObjectString[PH_PTR_STR_LEN_1];
} ET_OBJECT_ENTRY, *PET_OBJECT_ENTRY;

typedef struct _ET_DIRECTORY_ENUM_CONTEXT
{
    HWND TreeViewHandle;
    HTREEITEM RootTreeItem;
    PH_STRINGREF DirectoryPath;
} ET_DIRECTORY_ENUM_CONTEXT, *PET_DIRECTORY_ENUM_CONTEXT;

typedef struct _ET_HANDLE_OPEN_CONTEXT
{
    PPH_STRING CurrentPath;
    PET_OBJECT_ENTRY Object;
    PPH_STRING FullName;
} ET_HANDLE_OPEN_CONTEXT, *PET_HANDLE_OPEN_CONTEXT;

typedef struct _RESOLVER_THREAD_CONTEXT
{
    PET_OBJECT_CONTEXT Context;
    volatile BOOLEAN Break;
    PPH_LIST EntryToResolve;
} RESOLVER_THREAD_CONTEXT, *PRESOLVER_THREAD_CONTEXT;

NTSTATUS EtTreeViewEnumDirectoryObjects(
    _In_ HWND TreeViewHandle,
    _In_ HTREEITEM RootTreeItem,
    _In_ PPH_STRING DirectoryPath
    );

#define OBJECT_OPENSOURCE_ALPCPORT  1
#define OBJECT_OPENSOURCE_KEY       2
#define OBJECT_OPENSOURCE_ALL   OBJECT_OPENSOURCE_ALPCPORT|OBJECT_OPENSOURCE_KEY

NTSTATUS EtObjectManagerOpenHandle(
    _Out_ PHANDLE Handle,
    _In_ PET_HANDLE_OPEN_CONTEXT Context,
    _In_ ACCESS_MASK DesiredAccess,
    _In_ ULONG OpenFlags
    );

NTSTATUS EtObjectManagerOpenRealObject(
    _Out_ PHANDLE Handle,
    _In_ PET_HANDLE_OPEN_CONTEXT Context,
    _In_ ACCESS_MASK DesiredAccess,
    _Inout_opt_ PHANDLE OwnerProcessId
    );

NTSTATUS EtObjectManagerHandleCloseCallback(
    _In_ HANDLE Handle,
    _In_ BOOLEAN Release,
    _In_opt_ PVOID Context
    );

VOID NTAPI EtpObjectManagerChangeSelection(
    _In_ PET_OBJECT_CONTEXT context
    );

VOID NTAPI EtpObjectManagerSortAndSelectOld(
    _In_ PET_OBJECT_CONTEXT context,
    _In_opt_ PET_OBJECT_ENTRY OldSelection
    );

VOID NTAPI EtpObjectManagerSearchControlCallback(
    _In_ ULONG_PTR MatchHandle,
    _In_opt_ PVOID Context
    );

NTSTATUS EtpTargetResolverWorkThreadStart(
    _In_ PVOID Parameter
    );

#define ET_CREATE_DIRECTORY_OBJECT_CONTEXT(DirectoryPath, ObjectContext) \
    ET_HANDLE_OPEN_CONTEXT ObjectContext; \
    ET_OBJECT_ENTRY entry_##ObjectContext = { 0 }; \
    entry_##ObjectContext.EtObjectType = EtObjectDirectory; \
    ObjectContext.CurrentPath = DirectoryPath; \
    ObjectContext.Object = &entry_##ObjectContext; \
    ObjectContext.FullName = NULL; \

#define ET_CREATE_DIRECTORY_OBJECT_ENTRY(DirectoryName, ObjectContext, Entry) \
    ET_OBJECT_ENTRY Entry = { 0 }; \
    Entry.Name = directory; \
    Entry.EtObjectType = EtObjectDirectory; \
    Entry.Context = ObjectContext; \

#define ET_CREATE_OBJECT_CONTEXT(ObjectContext, Path, Entry) \
    ET_HANDLE_OPEN_CONTEXT ObjectContext; \
    ObjectContext.CurrentPath = Path; \
    ObjectContext.Object = Entry; \
    ObjectContext.FullName = NULL; \

_Success_(return)
BOOLEAN PhGetTreeViewItemParam(
    _In_ HWND TreeViewHandle,
    _In_ HTREEITEM TreeItemHandle,
    _Outptr_ PVOID *Param,
    _Out_opt_ PULONG Children
    )
{
    TVITEM item;

    memset(&item, 0, sizeof(TVITEM));
    item.mask = TVIF_HANDLE | TVIF_PARAM | (Children ? TVIF_CHILDREN : 0);
    item.hItem = TreeItemHandle;

    if (!TreeView_GetItem(TreeViewHandle, &item))
        return FALSE;

    *Param = (PVOID)item.lParam;

    if (Children)
        *Children = item.cChildren;

    return TRUE;
}

PPH_STRING EtGetSelectedTreeViewPath(
    _In_ PET_OBJECT_CONTEXT Context
    )
{
    PPH_STRING treePath = NULL;
    HTREEITEM treeItem;

    treeItem = Context->SelectedTreeItem;

    while (treeItem != Context->RootTreeObject)
    {
        PPH_STRING directory;

        if (!PhGetTreeViewItemParam(Context->TreeViewHandle, treeItem, &directory, NULL))
            break;

        if (treePath)
            treePath = PH_AUTO(PhConcatStringRef3(&directory->sr, &PhNtPathSeperatorString, &treePath->sr));
        else
            treePath = PH_AUTO(PhCreateString2(&directory->sr));

        treeItem = TreeView_GetParent(Context->TreeViewHandle, treeItem);
    }

    if (!PhIsNullOrEmptyString(treePath))
    {
        return PhConcatStringRef2(&PhNtPathSeperatorString, &treePath->sr);
    }

    return PhCreateString2(&EtObjectManagerRootDirectoryObject);
}

FORCEINLINE
PPH_STRING EtGetObjectFullPath(
    _In_ PPH_STRING BaseDirectory,
    _In_ PPH_STRING ObjectName
    )
{
    PH_FORMAT format[3];
    BOOLEAN needSeparator = !PhEqualStringRef(&BaseDirectory->sr, &EtObjectManagerRootDirectoryObject, TRUE);

    PhInitFormatSR(&format[0], BaseDirectory->sr);
    if (needSeparator)
        PhInitFormatSR(&format[1], PhNtPathSeperatorString);
    PhInitFormatSR(&format[1 + needSeparator], ObjectName->sr);
    return PhFormat(format, 2 + needSeparator, 0);
}

FORCEINLINE
PPH_STRING EtGetObjectFullPath2(
    _In_ PCPH_STRINGREF BaseDirectory,
    _In_ PCPH_STRINGREF ObjectName
    )
{
    PH_FORMAT format[3];
    BOOLEAN needSeparator = !PhEqualStringRef(BaseDirectory, &EtObjectManagerRootDirectoryObject, TRUE);

    PhInitFormatS(&format[0], BaseDirectory->Buffer);
    if (needSeparator)
        PhInitFormatSR(&format[1], PhNtPathSeperatorString);
    PhInitFormatS(&format[1 + needSeparator], ObjectName->Buffer);
    return PhFormat(format, 2 + needSeparator, 0);
}

HTREEITEM EtTreeViewAddItem(
    _In_ HWND TreeViewHandle,
    _In_ HTREEITEM Parent,
    _In_ BOOLEAN Expanded,
    _In_ PCPH_STRINGREF Name
    )
{
    TV_INSERTSTRUCT insert;

    memset(&insert, 0, sizeof(TV_INSERTSTRUCT));
    insert.item.mask = TVIF_TEXT | TVIF_PARAM | TVIF_STATE;
    insert.hInsertAfter = TVI_LAST;
    insert.hParent = Parent;
    insert.item.pszText = LPSTR_TEXTCALLBACK;

    if (Expanded)
    {
        insert.item.state = insert.item.stateMask = TVIS_EXPANDED;
    }

    insert.item.lParam = (LPARAM)PhCreateString2(Name);

    return TreeView_InsertItem(TreeViewHandle, &insert);
}

HTREEITEM EtTreeViewFindItem(
    _In_ HWND TreeViewHandle,
    _In_ HTREEITEM ParentTreeItem,
    _In_ PCPH_STRINGREF Name,
    _In_ BOOLEAN Reverse
    )
{
    HTREEITEM current;
    HTREEITEM sibling;
    HTREEITEM child;
    PPH_STRING directory;
    ULONG children;

    current = TreeView_GetChild(TreeViewHandle, ParentTreeItem);

    if (Reverse)
        while (sibling = TreeView_GetNextSibling(TreeViewHandle, current))
            current = sibling;

    do
    {
        if (PhGetTreeViewItemParam(TreeViewHandle, current, &directory, &children))
        {
            if (PhEqualStringRef(&directory->sr, Name, TRUE))
            {
                return current;
            }

            if (children)
            {
                if (child = EtTreeViewFindItem(TreeViewHandle, current, Name, Reverse))
                {
                    return child;
                }
            }
        }
    } while (current =
        !Reverse ?
        TreeView_GetNextSibling(TreeViewHandle, current) :
        TreeView_GetPrevSibling(TreeViewHandle, current)
        );

    return NULL;
}

VOID EtCleanupTreeViewItemParams(
    _In_ PET_OBJECT_CONTEXT Context,
    _In_ HTREEITEM ParentTreeItem
    )
{
    HTREEITEM current;
    PPH_STRING directory;
    ULONG children;

    for (
        current = TreeView_GetChild(Context->TreeViewHandle, ParentTreeItem);
        current;
        current = TreeView_GetNextSibling(Context->TreeViewHandle, current)
        )
    {
        if (PhGetTreeViewItemParam(Context->TreeViewHandle, current, &directory, &children))
        {
            if (children)
            {
                EtCleanupTreeViewItemParams(Context, current);
            }

            PhDereferenceObject(directory);
        }
    }
}

VOID EtInitializeTreeImages(
    _In_ PET_OBJECT_CONTEXT Context
    )
{
    HICON icon;
    LONG dpiValue;

    dpiValue = PhGetWindowDpi(Context->TreeViewHandle);

    Context->TreeImageList = PhImageListCreate(
        PhGetDpi(24, dpiValue),
        PhGetDpi(24, dpiValue),
        ILC_MASK | ILC_COLOR32,
        1, 1
        );

    if (icon = PhLoadIcon(
        PluginInstance->DllBase,
        MAKEINTRESOURCE(IDI_FOLDER),
        PH_LOAD_ICON_SIZE_LARGE,
        PhGetDpi(16, dpiValue),
        PhGetDpi(16, dpiValue),
        dpiValue
        ))
    {
        PhImageListAddIcon(Context->TreeImageList, icon);
        DestroyIcon(icon);
    }
}

VOID EtInitializeListImages(
    _In_ PET_OBJECT_CONTEXT Context
    )
{
    HICON icon;
    LONG dpiValue;
    LONG size;
    INT32 index;

    dpiValue = PhGetWindowDpi(Context->TreeViewHandle);
    size = PhGetDpi(20, dpiValue); // 24

    Context->ListImageList = PhImageListCreate(
        size,
        size,
        ILC_MASK | ILC_COLOR32,
        EtObjectMax, EtObjectMax
        );

    icon = PhLoadIcon(PluginInstance->DllBase, MAKEINTRESOURCE(IDI_UNKNOWN), PH_LOAD_ICON_SIZE_LARGE, size, size, dpiValue);
    index = PhImageListAddIcon(Context->ListImageList, icon);
    DestroyIcon(icon);

    icon = PhLoadIcon(PluginInstance->DllBase, MAKEINTRESOURCE(IDI_FOLDER), PH_LOAD_ICON_SIZE_LARGE, size, size, dpiValue);
    index = PhImageListAddIcon(Context->ListImageList, icon);
    DestroyIcon(icon);

    icon = PhLoadIcon(PluginInstance->DllBase, MAKEINTRESOURCE(IDI_LINK), PH_LOAD_ICON_SIZE_LARGE, size, size, dpiValue);
    index = PhImageListAddIcon(Context->ListImageList, icon);
    DestroyIcon(icon);

    icon = PhLoadIcon(PluginInstance->DllBase, MAKEINTRESOURCE(IDI_EVENT), PH_LOAD_ICON_SIZE_LARGE, size, size, dpiValue);
    PhImageListAddIcon(Context->ListImageList, icon);
    DestroyIcon(icon);

    icon = PhLoadIcon(PluginInstance->DllBase, MAKEINTRESOURCE(IDI_MUTANT), PH_LOAD_ICON_SIZE_LARGE, size, size, dpiValue);
    index = PhImageListAddIcon(Context->ListImageList, icon);
    DestroyIcon(icon);

    icon = PhLoadIcon(PluginInstance->DllBase, MAKEINTRESOURCE(IDI_SEMAPHORE), PH_LOAD_ICON_SIZE_LARGE, size, size, dpiValue);
    index = PhImageListAddIcon(Context->ListImageList, icon);
    DestroyIcon(icon);

    icon = PhLoadIcon(PluginInstance->DllBase, MAKEINTRESOURCE(IDI_SECTION), PH_LOAD_ICON_SIZE_LARGE, size, size, dpiValue);
    index = PhImageListAddIcon(Context->ListImageList, icon);
    DestroyIcon(icon);

    icon = PhLoadIcon(PluginInstance->DllBase, MAKEINTRESOURCE(IDI_DRIVER), PH_LOAD_ICON_SIZE_LARGE, size, size, dpiValue);
    index = PhImageListAddIcon(Context->ListImageList, icon);
    DestroyIcon(icon);

    icon = PhLoadIcon(PluginInstance->DllBase, MAKEINTRESOURCE(IDI_DEVICE), PH_LOAD_ICON_SIZE_LARGE, size, size, dpiValue);
    index = PhImageListAddIcon(Context->ListImageList, icon);
    DestroyIcon(icon);

    icon = PhLoadIcon(PluginInstance->DllBase, MAKEINTRESOURCE(IDI_PORT), PH_LOAD_ICON_SIZE_LARGE, size, size, dpiValue);
    index = PhImageListAddIcon(Context->ListImageList, icon);
    DestroyIcon(icon);

    icon = PhLoadIcon(PluginInstance->DllBase, MAKEINTRESOURCE(IDI_FILTERPORT), PH_LOAD_ICON_SIZE_LARGE, size, size, dpiValue);
    index = PhImageListAddIcon(Context->ListImageList, icon);
    DestroyIcon(icon);

    icon = PhLoadIcon(PluginInstance->DllBase, MAKEINTRESOURCE(IDI_JOB), PH_LOAD_ICON_SIZE_LARGE, size, size, dpiValue);
    index = PhImageListAddIcon(Context->ListImageList, icon);
    DestroyIcon(icon);

    icon = PhLoadIcon(PluginInstance->DllBase, MAKEINTRESOURCE(IDI_SESSION), PH_LOAD_ICON_SIZE_LARGE, size, size, dpiValue);
    index = PhImageListAddIcon(Context->ListImageList, icon);
    DestroyIcon(icon);

    icon = PhLoadIcon(PluginInstance->DllBase, MAKEINTRESOURCE(IDI_KEY), PH_LOAD_ICON_SIZE_LARGE, size, size, dpiValue);
    index = PhImageListAddIcon(Context->ListImageList, icon);
    DestroyIcon(icon);

    icon = PhLoadIcon(PluginInstance->DllBase, MAKEINTRESOURCE(IDI_CPU), PH_LOAD_ICON_SIZE_LARGE, size, size, dpiValue);
    index = PhImageListAddIcon(Context->ListImageList, icon);
    DestroyIcon(icon);

    icon = PhLoadIcon(PluginInstance->DllBase, MAKEINTRESOURCE(IDI_MEMORY), PH_LOAD_ICON_SIZE_LARGE, size, size, dpiValue);
    index = PhImageListAddIcon(Context->ListImageList, icon);
    DestroyIcon(icon);

    icon = PhLoadIcon(PluginInstance->DllBase, MAKEINTRESOURCE(IDI_KEYEDEVENT), PH_LOAD_ICON_SIZE_LARGE, size, size, dpiValue);
    index = PhImageListAddIcon(Context->ListImageList, icon);
    DestroyIcon(icon);

    icon = PhLoadIcon(PluginInstance->DllBase, MAKEINTRESOURCE(IDI_TIMER), PH_LOAD_ICON_SIZE_LARGE, size, size, dpiValue);
    index = PhImageListAddIcon(Context->ListImageList, icon);
    DestroyIcon(icon);

    icon = PhLoadIcon(PluginInstance->DllBase, MAKEINTRESOURCE(IDI_WINSTA), PH_LOAD_ICON_SIZE_LARGE, size, size, dpiValue);
    index = PhImageListAddIcon(Context->ListImageList, icon);
    DestroyIcon(icon);

    icon = PhLoadIcon(PluginInstance->DllBase, MAKEINTRESOURCE(IDI_TYPE), PH_LOAD_ICON_SIZE_LARGE, size, size, dpiValue);
    index = PhImageListAddIcon(Context->ListImageList, icon);
    DestroyIcon(icon);

    icon = PhLoadIcon(PluginInstance->DllBase, MAKEINTRESOURCE(IDI_CALLBACK), PH_LOAD_ICON_SIZE_LARGE, size, size, dpiValue);
    index = PhImageListAddIcon(Context->ListImageList, icon);
    DestroyIcon(icon);

    assert(index + 1 == EtObjectMax);
}

static BOOLEAN NTAPI EtEnumDirectoryObjectsCallback(
    _In_ HANDLE RootDirectory,
<<<<<<< HEAD
    _In_ PPH_STRINGREF Name,
    _In_ PPH_STRINGREF TypeName,
    _In_ PVOID Context
=======
    _In_ PCPH_STRINGREF Name,
    _In_ PCPH_STRINGREF TypeName,
    _In_ PET_DIRECTORY_ENUM_CONTEXT Context
>>>>>>> 0baf7bd5
    )
{
    PET_DIRECTORY_ENUM_CONTEXT context = Context;

    if (PhEqualStringRef(TypeName, &DirectoryObjectType, TRUE))
    {
        PPH_STRING currentPath;
        HTREEITEM currentItem;

        currentPath = EtGetObjectFullPath2(&context->DirectoryPath, Name);

        currentItem = EtTreeViewAddItem(
            context->TreeViewHandle,
            context->RootTreeItem,
            FALSE,
            Name
            );

        EtTreeViewEnumDirectoryObjects(
            context->TreeViewHandle,
            currentItem,
            currentPath
            );

        PhDereferenceObject(currentPath);
    }

    return TRUE;
}

static BOOLEAN NTAPI EtEnumCurrentDirectoryObjectsCallback(
    _In_ HANDLE RootDirectory,
<<<<<<< HEAD
    _In_ PPH_STRINGREF Name,
    _In_ PPH_STRINGREF TypeName,
    _In_ PVOID Context
=======
    _In_ PCPH_STRINGREF Name,
    _In_ PCPH_STRINGREF TypeName,
    _In_ PET_OBJECT_CONTEXT Context
>>>>>>> 0baf7bd5
    )
{
    PET_OBJECT_CONTEXT context = Context;

    //if (PhEqualStringRef(TypeName, &DirectoryObjectType, TRUE))
    //{
    //    if (!EtTreeViewFindItem(context->TreeViewHandle, context->SelectedTreeItem, Name, FALSE))
    //    {
    //        EtTreeViewAddItem(context->TreeViewHandle, context->SelectedTreeItem, TRUE, Name);
    //    }
    //}
    //else
    if (!PhEqualStringRef(TypeName, &DirectoryObjectType, TRUE))
    {
        PET_OBJECT_ENTRY entry;

        entry = PhCreateObjectZero(sizeof(ET_OBJECT_ENTRY), EtObjectEntryType);
        entry->Context = context;
        entry->Name = PhCreateString2(Name);
        entry->TypeName = PhCreateString2(TypeName);
        entry->BaseDirectory = PhReferenceObject(context->CurrentPath);

        if (PhEqualStringRef2(TypeName, L"ALPC Port", TRUE))
        {
            entry->EtObjectType = EtObjectAlpcPort;
        }
        else if (PhEqualStringRef2(TypeName, L"Callback", TRUE))
        {
            entry->EtObjectType = EtObjectCallback;
        }
        else if (PhEqualStringRef2(TypeName, L"CpuPartition", TRUE))
        {
            entry->EtObjectType = EtObjectCpuPartition;
        }
        else if (PhEqualStringRef2(TypeName, L"Device", TRUE))
        {
            entry->EtObjectType = EtObjectDevice;
        }
        else if (PhEqualStringRef2(TypeName, L"Driver", TRUE))
        {
            entry->EtObjectType = EtObjectDriver;
        }
        else if (PhEqualStringRef2(TypeName, L"Event", TRUE))
        {
            entry->EtObjectType = EtObjectEvent;
        }
        else if (PhEqualStringRef2(TypeName, L"FilterConnectionPort", TRUE))
        {
            entry->EtObjectType = EtObjectFilterPort;
        }
        else if (PhEqualStringRef2(TypeName, L"Job", TRUE))
        {
            entry->EtObjectType = EtObjectJob;
        }
        else if (PhEqualStringRef2(TypeName, L"Key", TRUE))
        {
            entry->EtObjectType = EtObjectKey;
        }
        else if (PhEqualStringRef2(TypeName, L"KeyedEvent", TRUE))
        {
            entry->EtObjectType = EtObjectKeyedEvent;
        }
        else if (PhEqualStringRef2(TypeName, L"Mutant", TRUE))
        {
            entry->EtObjectType = EtObjectMutant;
        }
        else if (PhEqualStringRef2(TypeName, L"Partition", TRUE))
        {
            entry->EtObjectType = EtObjectMemoryPartition;
        }
        else if (PhEqualStringRef2(TypeName, L"Section", TRUE))
        {
            entry->EtObjectType = EtObjectSection;
        }
        else if (PhEqualStringRef2(TypeName, L"Semaphore", TRUE))
        {
            entry->EtObjectType = EtObjectSemaphore;
        }
        else if (PhEqualStringRef2(TypeName, L"Session", TRUE))
        {
            entry->EtObjectType = EtObjectSession;
        }
        else if (PhEqualStringRef2(TypeName, L"SymbolicLink", TRUE))
        {
            entry->EtObjectType = EtObjectSymLink;
        }
        else if (PhEqualStringRef2(TypeName, L"Timer", TRUE))
        {
            entry->EtObjectType = EtObjectTimer;
        }
        else if (PhEqualStringRef2(TypeName, L"Type", TRUE))
        {
            entry->EtObjectType = EtObjectType;
        }
        else if (PhEqualStringRef2(TypeName, L"WindowStation", TRUE))
        {
            entry->EtObjectType = EtObjectWindowStation;
        }

        entry->ItemIndex = PhAddIListViewItem(context->ListViewClass, MAXINT, LPSTR_TEXTCALLBACK, entry);
        PhSetIListViewItemImageIndex(context->ListViewClass, entry->ItemIndex, entry->EtObjectType);

        if (entry->EtObjectType == EtObjectSymLink)
        {
            PPH_STRING linkTarget;
            PPH_STRING driveLetter;

            if (NT_SUCCESS(PhQuerySymbolicLinkObject(&linkTarget, RootDirectory, &entry->Name->sr)))
            {
                PhMoveReference(&entry->Target, linkTarget);

                if (PhStartsWithString2(entry->Target, L"\\Device\\HarddiskVolume", TRUE) &&
                    (driveLetter = PhResolveDevicePrefix(&entry->Target->sr)))
                {
                    entry->TargetDrvLow = PhReferenceObject(entry->Target); // HACK
                    PhMoveReference(&entry->Target, PhFormatString(L"%s (%s)", PhGetString(entry->Target), PhGetString(driveLetter)));
                    PhDereferenceObject(driveLetter);
                }
            }
        }
        else if (entry->EtObjectType == EtObjectWindowStation)
        {
            entry->Target = EtGetWindowStationType(&entry->Name->sr);
        }

        if (context->UseAddressColumn)
        {
            entry->TargetIsResolving = TRUE;
        }
        else if (
            entry->EtObjectType == EtObjectDevice ||       // allow resolving without driver for PhGetPnPDeviceName()
            entry->EtObjectType == EtObjectMutant ||
            entry->EtObjectType == EtObjectJob ||
            entry->EtObjectType == EtObjectSection ||
            entry->EtObjectType == EtObjectEvent ||
            entry->EtObjectType == EtObjectTimer ||
            entry->EtObjectType == EtObjectSemaphore ||
            entry->EtObjectType == EtObjectType ||
            entry->EtObjectType == EtObjectSession
            )
        {
            entry->TargetIsResolving = TRUE;
        }

        PhAddItemList(context->CurrentDirectoryList, entry);
    }

    return TRUE;
}

NTSTATUS EtTreeViewEnumDirectoryObjects(
    _In_ HWND TreeViewHandle,
    _In_ HTREEITEM RootTreeItem,
    _In_ PPH_STRING DirectoryPath
    )
{
    NTSTATUS status;
    HANDLE directoryHandle;

    ET_CREATE_DIRECTORY_OBJECT_CONTEXT(DirectoryPath, objectContext);

    if (NT_SUCCESS(status = EtObjectManagerOpenHandle(&directoryHandle, &objectContext, DIRECTORY_QUERY, 0)))
    {
        ET_DIRECTORY_ENUM_CONTEXT enumContext;
        enumContext.TreeViewHandle = TreeViewHandle;
        enumContext.RootTreeItem = RootTreeItem;
        enumContext.DirectoryPath = PhGetStringRef(DirectoryPath);

        status = PhEnumDirectoryObjects(
            directoryHandle,
            EtEnumDirectoryObjectsCallback,
            &enumContext
            );

        NtClose(directoryHandle);

        TreeView_SortChildren(TreeViewHandle, RootTreeItem, TRUE); // add ?? item last

        if (PhEqualStringRef(&DirectoryPath->sr, &EtObjectManagerRootDirectoryObject, FALSE))
        {
            enumContext.DirectoryPath = EtObjectManagerRootDirectoryObject;

            // enumerate \??
            EtEnumDirectoryObjectsCallback(
                NULL,
                &EtObjectManagerUserDirectoryObject,
                &DirectoryObjectType,
                &enumContext
                );
        }
    }

    return status;
}

NTSTATUS EtpTargetResolverThreadStart(
    _In_ PVOID Parameter
    )
{
    PRESOLVER_THREAD_CONTEXT threadContext = Parameter;
    PET_OBJECT_CONTEXT context = threadContext->Context;

    NTSTATUS status = STATUS_SUCCESS;
    PET_OBJECT_ENTRY entry;
    PH_WORK_QUEUE workQueue;
    ULONG sortColumn;
    PH_SORT_ORDER sortOrder;

    ExtendedListView_SetColumnWidth(context->ListViewHandle, 0, ELVSCW_AUTOSIZE_REMAININGSPACE);

    PhInitializeWorkQueue(&workQueue, 1, 20, 1000);

    for (ULONG i = 0; i < threadContext->EntryToResolve->Count; i++)
    {
        // Thread was interrupted externally
        if (status != STATUS_ABANDONED && ReadAcquire8(&threadContext->Break))
        {
            status = STATUS_ABANDONED;
        }

        entry = threadContext->EntryToResolve->Items[i];

        if (status != STATUS_ABANDONED)
        {
            entry->ItemIndex = PhFindIListViewItemByParam(context->ListViewClass, INT_ERROR, entry);    // need to update index
            PhQueueItemWorkQueue(&workQueue, EtpTargetResolverWorkThreadStart, entry);
        }
        else
        {
            PhDereferenceObject(entry);
        }
    }

    PhWaitForWorkQueue(&workQueue);
    PhDeleteWorkQueue(&workQueue);

    if (status != STATUS_ABANDONED && !ReadAcquire8(&threadContext->Break))
    {
        // Reapply sort and filter after done resolving and ensure selected item is visible
        PPH_STRING curentFilter = PhGetWindowText(context->SearchBoxHandle);
        if (!PhIsNullOrEmptyString(curentFilter))
        {
            EtpObjectManagerSearchControlCallback((ULONG_PTR)PhGetWindowContext(context->SearchBoxHandle, SHRT_MAX), context);  // HACK
        }
        else
        {
            ExtendedListView_GetSort(context->ListViewHandle, &sortColumn, &sortOrder);
            if (sortOrder != NoSortOrder && sortColumn == 2)
            {
                ExtendedListView_SortItems(context->ListViewHandle);

                LVITEMINDEX start = { INT_ERROR, 0 };
                LVITEMINDEX item = { INT_ERROR, 0 };
                IListView_GetNextItem(context->ListViewClass, start, LVNI_SELECTED, &item);
                if (item.iItem != INT_ERROR)
                {
                    //IListView_EnsureItemVisible(context->ListViewClass, item, FALSE);
                    ListView_EnsureVisible(context->ListViewHandle, item.iItem, FALSE);
                }  
            }
        }
        if (curentFilter)
            PhDereferenceObject(curentFilter);

        WritePointerRelease(&context->BreakResolverThread, NULL);
    }

    PhDereferenceObject(threadContext->EntryToResolve);
    PhFree(threadContext);
    return status;
}

NTSTATUS EtpTargetResolverWorkThreadStart(
    _In_ PVOID Parameter
    )
{
    PET_OBJECT_ENTRY entry = Parameter;

    NTSTATUS status;
    HANDLE objectHandle = NULL;
    HANDLE processId = NtCurrentProcessId();
    HANDLE processHandle = NtCurrentProcess();
    BOOLEAN alpcSourceOpened = FALSE;

    ET_CREATE_OBJECT_CONTEXT(objectContext, entry->BaseDirectory, entry);

    switch (entry->EtObjectType)
    {
        case EtObjectDevice:
            {
                HANDLE deviceObject;
                HANDLE deviceBaseObject;
                HANDLE driverObject;
                PPH_STRING deviceName;
                PPH_STRING driverNameLow = NULL;
                PPH_STRING driverNameUp = NULL;
                OBJECT_ATTRIBUTES objectAttributes;
                UNICODE_STRING objectName;

                deviceName = EtGetObjectFullPath(entry->BaseDirectory, entry->Name);

                if (KsiLevel() == KphLevelMax)
                {
                    PhStringRefToUnicodeString(&deviceName->sr, &objectName);
                    InitializeObjectAttributes(&objectAttributes, &objectName, OBJ_CASE_INSENSITIVE, NULL, NULL);

                    if (NT_SUCCESS(KphOpenDevice(&deviceObject, READ_CONTROL, &objectAttributes)))
                    {
                        if (NT_SUCCESS(KphOpenDeviceDriver(deviceObject, READ_CONTROL, &driverObject)))
                        {
                            PhGetDriverName(driverObject, &driverNameUp);
                            NtClose(driverObject);
                        }

                        if (NT_SUCCESS(KphOpenDeviceBaseDevice(deviceObject, READ_CONTROL, &deviceBaseObject)))
                        {
                            if (NT_SUCCESS(KphOpenDeviceDriver(deviceBaseObject, READ_CONTROL, &driverObject)))
                            {
                                PhGetDriverName(driverObject, &driverNameLow);
                                NtClose(driverObject);
                            }
                            objectHandle = deviceBaseObject;
                        }

                        if (!objectHandle)
                            objectHandle = deviceObject;
                        else
                            NtClose(deviceObject);
                    }

                    if (driverNameLow && driverNameUp)
                    {
                        if (!PhEqualString(driverNameLow, driverNameUp, TRUE))
                            PhMoveReference(&entry->Target, PhFormatString(L"%s → %s", PhGetString(driverNameUp), PhGetString(driverNameLow)));
                        else
                            PhMoveReference(&entry->Target, PhReferenceObject(driverNameLow));
                        PhMoveReference(&entry->TargetDrvLow, driverNameLow);
                        PhMoveReference(&entry->TargetDrvUp, driverNameUp);
                    }
                    else if (driverNameLow)
                    {
                        PhMoveReference(&entry->Target, PhReferenceObject(driverNameLow));
                        PhMoveReference(&entry->TargetDrvLow, driverNameLow);
                    }
                    else if (driverNameUp)
                    {
                        PhMoveReference(&entry->Target, PhReferenceObject(driverNameUp));
                        PhMoveReference(&entry->TargetDrvUp, driverNameUp);
                    }
                }

                // The device might be a PDO... Query the PnP manager for the friendly name of the device.
                if (!entry->Target)
                {
                    PPH_STRING devicePdoName;
                    PPH_STRING devicePdoName2;

                    if (devicePdoName = PhGetPnPDeviceName(deviceName))
                    {
                        ULONG_PTR column_pos = PhFindLastCharInString(devicePdoName, 0, L':');
                        devicePdoName2 = PhSubstring(devicePdoName, 0, column_pos + 1);
                        devicePdoName2->Buffer[column_pos - 4] = L'[', devicePdoName2->Buffer[column_pos] = L']';
                        PhDereferenceObject(devicePdoName);

                        entry->TargetIsInfoOnly = TRUE;
                        PhMoveReference(&entry->Target, devicePdoName2);
                    }
                }

                PhDereferenceObject(deviceName);
            }
            break;
        case EtObjectAlpcPort:
            if (KsiLevel() >= KphLevelMed)
            {
                // Using fast connect to port since we only need query connection OwnerProcessId
                if (!NT_SUCCESS(status = EtObjectManagerOpenHandle(&objectHandle, &objectContext, READ_CONTROL, 0)))
                {
                    // On failure try to open real (rare)
                    status = EtObjectManagerOpenRealObject(&objectHandle, &objectContext, 0, &processId);
                    alpcSourceOpened = NT_SUCCESS(status);
                }

                if (NT_SUCCESS(status))
                {
                    KPH_ALPC_COMMUNICATION_INFORMATION connectionInfo;

                    if (processId != NtCurrentProcessId())
                    {
                        status = PhOpenProcess(
                            &processHandle,
                            PROCESS_QUERY_LIMITED_INFORMATION,
                            processId
                            );
                    }

                    if (NT_SUCCESS(status))
                    {
                        if (NT_SUCCESS(status = KphAlpcQueryInformation(
                            processHandle,
                            objectHandle,
                            KphAlpcCommunicationInformation,
                            &connectionInfo,
                            sizeof(connectionInfo),
                            NULL
                            )))
                        {
                            CLIENT_ID clientId;

                            if (connectionInfo.ConnectionPort.OwnerProcessId)
                            {
                                clientId.UniqueProcess = connectionInfo.ConnectionPort.OwnerProcessId;
                                clientId.UniqueThread = 0;

                                PhMoveReference(&entry->Target, PhStdGetClientIdName(&clientId));

                                entry->TargetClientId.UniqueProcess = clientId.UniqueProcess;
                                entry->TargetClientId.UniqueThread = clientId.UniqueThread;
                            }
                        }
                    }
                }
            }
            break;
        case EtObjectMutant:
            {
                if (NT_SUCCESS(status = EtObjectManagerOpenHandle(&objectHandle, &objectContext, MUTANT_QUERY_STATE, 0)))
                {
                    MUTANT_OWNER_INFORMATION ownerInfo;
                    MUTANT_BASIC_INFORMATION basicInfo;

                    if (NT_SUCCESS(status = PhGetMutantOwnerInformation(objectHandle, &ownerInfo)))
                    {
                        if (ownerInfo.ClientId.UniqueProcess)
                        {
                            PhMoveReference(&entry->Target, PhGetClientIdName(&ownerInfo.ClientId));

                            entry->TargetClientId.UniqueProcess = ownerInfo.ClientId.UniqueProcess;
                            entry->TargetClientId.UniqueThread = ownerInfo.ClientId.UniqueThread;
                        }
                    }

                    if (!entry->TargetClientId.UniqueThread)    // HACK
                    {
                        if (NT_SUCCESS(status = PhGetMutantBasicInformation(objectHandle, &basicInfo)))
                        {
                            if (basicInfo.AbandonedState)
                            {
                                entry->TargetIsInfoOnly = TRUE;
                                entry->Target = PhReferenceObject(ObjectAbandonedString);
                            }
                        }
                    }
                }
            }
            break;
        case EtObjectJob:
            {
                if (NT_SUCCESS(status = EtObjectManagerOpenHandle(&objectHandle, &objectContext, JOB_OBJECT_QUERY, 0)))
                {
                    PJOBOBJECT_BASIC_PROCESS_ID_LIST processIdList;

                    if (NT_SUCCESS(PhGetJobProcessIdList(objectHandle, &processIdList)))
                    {
                        PH_STRING_BUILDER sb;
                        ULONG i;
                        CLIENT_ID clientId;
                        PPH_STRING name;

                        PhInitializeStringBuilder(&sb, 40);
                        clientId.UniqueThread = NULL;

                        for (i = 0; i < processIdList->NumberOfProcessIdsInList; i++)
                        {
                            clientId.UniqueProcess = (HANDLE)processIdList->ProcessIdList[i];
                            name = PhGetClientIdName(&clientId);

                            if (name)
                            {
                                PhAppendStringBuilder(&sb, &name->sr);
                                PhAppendStringBuilder2(&sb, L"; ");
                                PhDereferenceObject(name);
                            }
                        }

                        PhFree(processIdList);

                        if (sb.String->Length != 0)
                            PhRemoveEndStringBuilder(&sb, 2);

                        if (sb.String->Length == 0)
                            PhAppendStringBuilder2(&sb, L"(No processes)");

                        entry->TargetIsInfoOnly = TRUE;
                        PhMoveReference(&entry->Target, PhFinalStringBuilderString(&sb));
                    }
                }
            }
            break;
        case EtObjectDriver:
            if (KsiLevel() == KphLevelMax)
            {
                if (NT_SUCCESS(status = EtObjectManagerOpenHandle(&objectHandle, &objectContext, READ_CONTROL, 0)))
                {
                    PPH_STRING driverName;

                    if (NT_SUCCESS(status = PhGetDriverImageFileName(objectHandle, &driverName)))
                    {
                        PhMoveReference(&entry->Target, driverName);
                    }
                }
            }
            break;
        case EtObjectSection:
            {
                BOOLEAN useKsi = KsiLevel() >= KphLevelMed;

                if (!NT_SUCCESS(status = EtObjectManagerOpenHandle(&objectHandle, &objectContext, SECTION_QUERY | SECTION_MAP_READ, 0)) &&
                    useKsi)
                {
                    status = EtObjectManagerOpenRealObject(&objectHandle, &objectContext, 0, &processId);
                }

                if (NT_SUCCESS(status))
                {
                    PPH_STRING fileName;
                    PPH_STRING newFileName;
                    SECTION_BASIC_INFORMATION basicInfo;

                    if (NT_SUCCESS(status = PhGetSectionFileName(objectHandle, &fileName)))
                    {
                        if (newFileName = PhGetFileName(fileName))
                            PhMoveReference(&fileName, newFileName);

                        PhMoveReference(&entry->Target, fileName);
                    }
                    else
                    {
                        if (useKsi && processId != NtCurrentProcessId())
                        {
                            if (NT_SUCCESS(status = PhOpenProcess(
                                &processHandle,
                                PROCESS_QUERY_LIMITED_INFORMATION,
                                processId
                                )))
                            {
                                status = KphQueryInformationObject(
                                    processHandle,
                                    objectHandle,
                                    KphObjectSectionBasicInformation,
                                    &basicInfo,
                                    sizeof(basicInfo),
                                    NULL
                                    );
                            }
                        }
                        else
                        {
                            status = PhGetSectionBasicInformation(objectHandle, &basicInfo);
                        }

                        if (NT_SUCCESS(status))
                        {
                            PH_FORMAT format[4];
                            PWSTR sectionType = L"Unknown";

                            if (basicInfo.AllocationAttributes & SEC_COMMIT)
                                sectionType = L"Commit";
                            else if (basicInfo.AllocationAttributes & SEC_FILE)
                                sectionType = L"File";
                            else if (basicInfo.AllocationAttributes & SEC_IMAGE)
                                sectionType = L"Image";
                            else if (basicInfo.AllocationAttributes & SEC_RESERVE)
                                sectionType = L"Reserve";

                            PhInitFormatS(&format[0], sectionType);
                            PhInitFormatS(&format[1], L" (");
                            PhInitFormatSize(&format[2], basicInfo.MaximumSize.QuadPart);
                            PhInitFormatC(&format[3], ')');

                            entry->TargetIsInfoOnly = TRUE;
                            entry->Target = PhFormat(format, 4, 0);
                        }
                    }
                }
            }
            break;
        case EtObjectEvent:
            {
                if (NT_SUCCESS(status = EtObjectManagerOpenHandle(&objectHandle, &objectContext, EVENT_QUERY_STATE, 0)))
                {
                    EVENT_BASIC_INFORMATION basicInfo;

                    if (NT_SUCCESS(PhGetEventBasicInformation(objectHandle, &basicInfo)))
                    {
                        entry->TargetIsInfoOnly = TRUE;

                        switch (basicInfo.EventType)
                        {
                        case NotificationEvent:
                            entry->Target = PhReferenceObject(basicInfo.EventState > 0 ? ObjectSignaledNotificationString : ObjectNotificationString);
                            break;
                        case SynchronizationEvent:
                            entry->Target = PhReferenceObject(basicInfo.EventState > 0 ? ObjectSignaledSyncronizationString : ObjectSyncronizationString);
                            break;
                        default:
                            if (basicInfo.EventState > 0) entry->Target = PhReferenceObject(ObjectSignaledString);
                        }
                    }
                }
            }
            break;
        case EtObjectTimer:
            {
                if (NT_SUCCESS(status = EtObjectManagerOpenHandle(&objectHandle, &objectContext, TIMER_QUERY_STATE, 0)))
                {
                    TIMER_BASIC_INFORMATION basicInfo;

                    if (NT_SUCCESS(PhGetTimerBasicInformation(objectHandle, &basicInfo)))
                    {
                        if (basicInfo.TimerState)
                        {
                            entry->TargetIsInfoOnly = TRUE;
                            entry->Target = PhReferenceObject(ObjectSignaledString);
                        }
                    }
                }
            }
            break;
        case EtObjectSemaphore:
            {
                if (NT_SUCCESS(status = EtObjectManagerOpenHandle(&objectHandle, &objectContext, SEMAPHORE_QUERY_STATE, 0)))
                {
                    SEMAPHORE_BASIC_INFORMATION basicInfo;

                    if (NT_SUCCESS(PhGetSemaphoreBasicInformation(objectHandle, &basicInfo)))
                    {
                        entry->TargetIsInfoOnly = TRUE;
                        entry->Target = PhFormatString(L"Current count: %d/%d", basicInfo.CurrentCount, basicInfo.MaximumCount);
                    }
                }
            }
            break;
        case EtObjectType:
            {
                POBJECT_TYPES_INFORMATION objectTypes;
                POBJECT_TYPE_INFORMATION objectType;
                ULONG typeIndex;

                typeIndex = PhGetObjectTypeNumber(&entry->Name->sr);

                if (typeIndex != ULONG_MAX &&
                    NT_SUCCESS(PhEnumObjectTypes(&objectTypes)))
                {
                    objectType = PH_FIRST_OBJECT_TYPE(objectTypes);

                    for (ULONG i = 0; i < objectTypes->NumberOfTypes; i++)
                    {
                        if (objectType->TypeIndex == typeIndex)
                        {
                            entry->TypeTypeIndex = typeIndex;
                            entry->TargetIsInfoOnly = TRUE;
                            entry->Target = PhFormatString(
                                L"Index: %d, Objects: %d, Handles: %d",
                                objectType->TypeIndex,
                                objectType->TotalNumberOfObjects,
                                objectType->TotalNumberOfHandles);

                            break;
                        }
                        objectType = PH_NEXT_OBJECT_TYPE(objectType);
                    }
                    PhFree(objectTypes);
                }
            }
            break;
        case EtObjectSession:
            {
                WINSTATIONINFORMATION winStationInfo;
                ULONG returnLength;
                ULONG sessionId;

                if ((sessionId = EtSessionIdFromObjectName(&entry->Name->sr)) != ULONG_MAX)
                {
                    if (WinStationQueryInformationW(
                        WINSTATION_CURRENT_SERVER,
                        sessionId,
                        WinStationInformation,
                        &winStationInfo,
                        sizeof(WINSTATIONINFORMATION),
                        &returnLength
                        ))
                    {
                        entry->TargetIsInfoOnly = TRUE;

                        if (winStationInfo.Domain[0] == UNICODE_NULL || winStationInfo.UserName[0] == UNICODE_NULL)
                        {
                            entry->Target = PhFormatString(L"%s (%s)", winStationInfo.WinStationName, EtMapSessionConnectState(winStationInfo.ConnectState));
                        }                            
                        else
                        {
                            entry->Target = PhFormatString(
                                L"%s%c%s (%s)",
                                winStationInfo.Domain,
                                winStationInfo.Domain[0] != UNICODE_NULL ? OBJ_NAME_PATH_SEPARATOR : UNICODE_NULL,
                                winStationInfo.UserName,
                                EtMapSessionConnectState(winStationInfo.ConnectState));
                        }
                    }
                }
            }
            break;
    }

    if (KsiLevel() >= KphLevelMed && (entry->EtObjectType != EtObjectAlpcPort || alpcSourceOpened)) // show port address if source object was already opened
    {
        PVOID objectAddress = NULL;
        ULONG typeIndex = ULONG_MAX;
        ULONG attributes = 0;

        if (objectHandle)
        {
            if (NT_SUCCESS(EtObjectManagerGetHandleInfoEx(processId, processHandle, objectHandle, &objectAddress, &typeIndex, &attributes)))
            {
                entry->Object = objectAddress;
                entry->TypeIndex = typeIndex;
                entry->Attributes = attributes;     // TODO: add attributes column
                PhPrintPointer(entry->ObjectString, objectAddress);
            }
        }
        else
        {
            if (NT_SUCCESS(status = EtObjectManagerOpenHandle(&objectHandle, &objectContext, READ_CONTROL, OBJECT_OPENSOURCE_KEY)) ||
                NT_SUCCESS(status = EtObjectManagerOpenHandle(&objectHandle, &objectContext, MAXIMUM_ALLOWED, OBJECT_OPENSOURCE_KEY))
                /*|| NT_SUCCESS(status = EtObjectManagerOpenRealObject(&objectHandle, &objectContext, 0, &processId))*/     // very slow for BNOs directories
                )
            {
                //if (processId != NtCurrentProcessId())
                //{
                //    status = PhOpenProcess(
                //        &processHandle,
                //        PROCESS_QUERY_LIMITED_INFORMATION,
                //        processId
                //        );
                //}

                if (/*NT_SUCCESS(status) &&*/
                    NT_SUCCESS(EtObjectManagerGetHandleInfoEx(processId, processHandle, objectHandle, &objectAddress, &typeIndex, &attributes)))
                {
                    entry->Object = objectAddress;
                    entry->TypeIndex = typeIndex;
                    entry->Attributes = attributes;
                    PhPrintPointer(entry->ObjectString, objectAddress);
                }
            }
        }
    }

    if (objectHandle && processHandle == NtCurrentProcess())
    {
        NtClose(objectHandle);
    }

    if (processHandle && processHandle != NtCurrentProcess())
    {
        NtClose(processHandle);
    }

    // Target was successfully resolved, redraw list entry
    entry->TargetIsResolving = FALSE;
    //IListView_RedrawItems(entry->Context->ListViewClass, entry->ItemIndex, entry->ItemIndex);
    ListView_RedrawItems(entry->Context->ListViewHandle, entry->ItemIndex, entry->ItemIndex);

    PhDereferenceObject(entry);

    return STATUS_SUCCESS;
}

NTSTATUS EtpObjectManagerStartResolver(
    _In_ PET_OBJECT_CONTEXT Context
    )
{
    PRESOLVER_THREAD_CONTEXT threadContext = PhAllocateZero(sizeof(RESOLVER_THREAD_CONTEXT));
    threadContext->Context = Context;
    Context->BreakResolverThread = (PBOOLEAN)&threadContext->Break;
    threadContext->EntryToResolve = PhCreateList(Context->CurrentDirectoryList->Count);

    for (ULONG i = 0; i < Context->CurrentDirectoryList->Count; i++)
    {
        PET_OBJECT_ENTRY entry = Context->CurrentDirectoryList->Items[i];
        if (entry->TargetIsResolving)
        {
            PhAddItemList(threadContext->EntryToResolve, PhReferenceObject(entry));
        }
    }

    return PhCreateThread2(EtpTargetResolverThreadStart, threadContext);
}

NTSTATUS EtEnumCurrentDirectoryObjects(
    _In_ PET_OBJECT_CONTEXT Context
    )
{
    NTSTATUS status;
    HANDLE directoryHandle;
    ULONG sortColumn;
    PH_SORT_ORDER sortOrder;
    WCHAR string[PH_INT32_STR_LEN_1];

    PhMoveReference(&Context->CurrentPath, EtGetSelectedTreeViewPath(Context));

    ET_CREATE_DIRECTORY_OBJECT_CONTEXT(Context->CurrentPath, objectContext);

    if (NT_SUCCESS(status = EtObjectManagerOpenHandle(&directoryHandle, &objectContext, DIRECTORY_QUERY, 0)))
    {
        status = PhEnumDirectoryObjects(
            directoryHandle,
            EtEnumCurrentDirectoryObjectsCallback,
            Context
            );

        NtClose(directoryHandle);
    }

    if (!NT_SUCCESS(status) && status != STATUS_NO_MORE_ENTRIES)
    {
        PhShowStatus(Context->WindowHandle, L"Unable to query directory object.", status, 0);
    }

    PhSetWindowText(Context->PathControlHandle, PhGetString(Context->CurrentPath));
    Edit_SetSel(Context->PathControlEdit, -2, -1);

<<<<<<< HEAD
    LONG count;
    IListView_GetItemCount(Context->ListViewClass, &count);
    PhPrintUInt32(string, count);
    PhSetDialogItemText(Context->WindowHandle, IDC_OBJMGR_COUNT, string);
=======
    PhPrintUInt32(string, ListView_GetItemCount(Context->ListViewHandle));
    PhSetWindowText(Context->StatusBarHandle, PH_AUTO_T(PH_STRING, PhFormatString(L"Objects in current directory: %s", string))->Buffer);
>>>>>>> 0baf7bd5

    // Apply current filter and sort
    PPH_STRING curentFilter = PH_AUTO(PhGetWindowText(Context->SearchBoxHandle));
    if (!PhIsNullOrEmptyString(curentFilter))
    {
        EtpObjectManagerSearchControlCallback((ULONG_PTR)PhGetWindowContext(Context->SearchBoxHandle, SHRT_MAX), Context); // HACK
    }

    ExtendedListView_GetSort(Context->ListViewHandle, &sortColumn, &sortOrder);
    if (sortOrder != NoSortOrder)
        ExtendedListView_SortItems(Context->ListViewHandle);

    if (NT_SUCCESS(status))
    {
        EtpObjectManagerStartResolver(Context);
    }

    return STATUS_SUCCESS;
}

VOID EtObjectManagerFreeListViewItems(
    _In_ PET_OBJECT_CONTEXT Context
    )
{
    if (ReadPointerAcquire(&Context->BreakResolverThread))
    {
        WriteRelease8(Context->BreakResolverThread, TRUE);
        WritePointerRelease(&Context->BreakResolverThread, NULL);
    }

    PhClearReference(&Context->CurrentPath);

    PhDereferenceObjects(Context->CurrentDirectoryList->Items, Context->CurrentDirectoryList->Count);

    //INT index = INT_ERROR;
    //while ((index = PhFindListViewItemByFlags(
    //    Context->ListViewHandle,
    //    index,
    //    LVNI_ALL
    //    )) != INT_ERROR)
    //{
    //    PET_OBJECT_ENTRY entry;

    //    if (PhGetListViewItemParam(Context->ListViewHandle, index, &entry))
    //    {
    //        PhDereferenceObject(entry);
    //    }
    //}

    PhClearList(Context->CurrentDirectoryList);
}

NTSTATUS EtDuplicateHandleFromProcessEx(
    _Out_ PHANDLE Handle,
    _In_ ACCESS_MASK DesiredAccess,
    _In_opt_ HANDLE ProcessId,
    _In_opt_ HANDLE ProcessHandle,
    _In_ HANDLE SourceHandle
    )
{
    NTSTATUS status = STATUS_INVALID_PARAMETER;
    HANDLE processHandle;

    *Handle = NULL;

    if (!ProcessHandle && ProcessId == NtCurrentProcessId())
    {
        return NtDuplicateObject(
            NtCurrentProcess(),
            SourceHandle,
            NtCurrentProcess(),
            Handle,
            DesiredAccess,
            0,
            0
            );
    }

    processHandle = ProcessHandle;

    if (ProcessHandle ||
        ProcessId && NT_SUCCESS(status = PhOpenProcess(
        &processHandle,
        PROCESS_DUP_HANDLE,
        ProcessId
        )))
    {
        status = NtDuplicateObject(
            processHandle,
            SourceHandle,
            NtCurrentProcess(),
            Handle,
            DesiredAccess,
            0,
            0
            );
        if (!ProcessHandle) NtClose(processHandle);
    }

    if (!NT_SUCCESS(status) && KsiLevel() == KphLevelMax)
    {
        processHandle = ProcessHandle;

        if (ProcessHandle ||
            ProcessId && NT_SUCCESS(status = PhOpenProcess(
            &processHandle,
            PROCESS_QUERY_LIMITED_INFORMATION,
            ProcessId
            )))
        {
            status = KphDuplicateObject(
                processHandle,
                SourceHandle,
                DesiredAccess,
                Handle
                );
            if (!ProcessHandle) NtClose(processHandle);
        }
    }

    return status;
}

NTSTATUS EtObjectManagerOpenHandle(
    _Out_ PHANDLE Handle,
    _In_ PET_HANDLE_OPEN_CONTEXT Context,
    _In_ ACCESS_MASK DesiredAccess,
    _In_ ULONG OpenFlags
     )
{
    NTSTATUS status;
    HANDLE directoryHandle;
    OBJECT_ATTRIBUTES objectAttributes;
    UNICODE_STRING objectName;

    *Handle = NULL;

    if (Context->Object->EtObjectType >= EtObjectMax)
        return STATUS_INVALID_PARAMETER;

    if (Context->Object->EtObjectType == EtObjectDirectory)
    {
        if (PhIsNullOrEmptyString(Context->CurrentPath))
            return STATUS_INVALID_PARAMETER;

        return PhOpenDirectoryObject(Handle, DesiredAccess, NULL, &Context->CurrentPath->sr);
    }

    if (PhIsNullOrEmptyString(Context->Object->Name) ||
        PhIsNullOrEmptyString(Context->Object->BaseDirectory))
    {
        return STATUS_INVALID_PARAMETER;
    }

    if (!NT_SUCCESS(status = PhOpenDirectoryObject(
        &directoryHandle,
        DIRECTORY_QUERY,
        NULL,
        &Context->Object->BaseDirectory->sr
        )))
    {
        return status;
    }

    PhStringRefToUnicodeString(&Context->Object->Name->sr, &objectName);
    InitializeObjectAttributes(
        &objectAttributes,
        &objectName,
        OBJ_CASE_INSENSITIVE,
        directoryHandle,
        NULL
        );

    status = STATUS_UNSUCCESSFUL;

    switch (Context->Object->EtObjectType)
    {
        case EtObjectAlpcPort:
            {
                static PH_INITONCE initOnce = PH_INITONCE_INIT;
<<<<<<< HEAD
                static typeof(&NtAlpcConnectPortEx) NtAlpcConnectPortEx_I = nullptr;
=======
                static __typeof__(&NtAlpcConnectPortEx) NtAlpcConnectPortEx_I = NULL;
>>>>>>> 0baf7bd5
                LARGE_INTEGER timeout;

                if (PhBeginInitOnce(&initOnce))
                {
                    NtAlpcConnectPortEx_I = PhGetModuleProcAddress(L"ntdll.dll", "NtAlpcConnectPortEx");
                    PhEndInitOnce(&initOnce);
                }

                if (OpenFlags & OBJECT_OPENSOURCE_ALPCPORT)
                {
                    status = EtObjectManagerOpenRealObject(Handle, Context, DesiredAccess, NULL);
                }
                else
                {
                    if (NtAlpcConnectPortEx_I)
                    {
                        status = NtAlpcConnectPortEx_I(
                            Handle,
                            &objectAttributes,
                            NULL,
                            NULL,
                            0,
                            NULL,
                            NULL,
                            NULL,
                            NULL,
                            NULL,
                            PhTimeoutFromMilliseconds(&timeout, 1000)
                            );
                    }
                    else
                    {
                        PPH_STRING clientName;

                        clientName = EtGetObjectFullPath(Context->Object->BaseDirectory, Context->Object->Name);
                        PhStringRefToUnicodeString(&clientName->sr, &objectName);

                        status = NtAlpcConnectPort(
                            Handle,
                            &objectName,
                            NULL,
                            NULL,
                            0,
                            NULL,
                            NULL,
                            NULL,
                            NULL,
                            NULL,
                            PhTimeoutFromMilliseconds(&timeout, 1000)
                            );
                        PhDereferenceObject(clientName);
                    }
                }
            }
            break;
        case EtObjectDevice:
            {
                HANDLE deviceObject;
                HANDLE deviceBaseObject;

                if (KsiLevel() == KphLevelMax)
                {
                    if (NT_SUCCESS(status = KphOpenDevice(&deviceObject, DesiredAccess, &objectAttributes)))
                    {
                        if (NT_SUCCESS(status = KphOpenDeviceBaseDevice(deviceObject, DesiredAccess, &deviceBaseObject)))
                        {
                            *Handle = deviceBaseObject;
                            NtClose(deviceObject);
                        }
                        else
                        {
                            *Handle = deviceObject;
                            status = STATUS_SUCCESS;
                        }
                    }
                }

                if (!NT_SUCCESS(status))
                {
                    PPH_STRING deviceName;
                    deviceName = EtGetObjectFullPath(Context->Object->BaseDirectory, Context->Object->Name);

                    if (NT_SUCCESS(status = PhCreateFile(
                        Handle,
                        &deviceName->sr,
                        DesiredAccess,
                        FILE_ATTRIBUTE_NORMAL,
                        FILE_SHARE_READ | FILE_SHARE_WRITE | FILE_SHARE_DELETE,
                        FILE_OPEN,
                        FILE_NON_DIRECTORY_FILE
                        )))
                    {
                        status = STATUS_NOT_ALL_ASSIGNED;
                    }
                    PhDereferenceObject(deviceName);
                }
            }
            break;
        case EtObjectDriver:
            {
                status = PhOpenDriver(Handle, DesiredAccess, directoryHandle, &Context->Object->Name->sr);
            }
            break;
        case EtObjectEvent:
            {
                status = NtOpenEvent(Handle, DesiredAccess, &objectAttributes);
            }
            break;
        case EtObjectTimer:
            {
                status = NtOpenTimer(Handle, DesiredAccess, &objectAttributes);
            }
            break;
        case EtObjectJob:
            {
                status = NtOpenJobObject(Handle, DesiredAccess, &objectAttributes);
            }
            break;
        case EtObjectKey:
            {
                if (OpenFlags & OBJECT_OPENSOURCE_KEY)
                {
                    if (!NT_SUCCESS(status = EtObjectManagerOpenRealObject(Handle, Context, DesiredAccess, NULL)))
                    {
                        if (NT_SUCCESS(status = NtOpenKey(Handle, DesiredAccess, &objectAttributes)))
                        {
                            status = STATUS_NOT_ALL_ASSIGNED;
                        }
                    }
                }
                else
                {
                    status = NtOpenKey(Handle, DesiredAccess, &objectAttributes);
                }
            }
            break;
        case EtObjectKeyedEvent:
            {
                status = NtOpenKeyedEvent(Handle, DesiredAccess, &objectAttributes);
            }
            break;
        case EtObjectMutant:
            {
                status = NtOpenMutant(Handle, DesiredAccess, &objectAttributes);
            }
            break;
        case EtObjectSemaphore:
            {
                status = NtOpenSemaphore(Handle, DesiredAccess, &objectAttributes);
            }
            break;
        case EtObjectSection:
            {
                status = NtOpenSection(Handle, DesiredAccess, &objectAttributes);
            }
            break;
        case EtObjectSession:
            {
                status = NtOpenSession(Handle, DesiredAccess, &objectAttributes);
            }
            break;
        case EtObjectSymLink:
            {
                status = NtOpenSymbolicLinkObject(Handle, DesiredAccess, &objectAttributes);
            }
            break;
        case EtObjectWindowStation:
            {
                static PH_INITONCE initOnce = PH_INITONCE_INIT;
                static __typeof__(&NtUserOpenWindowStation) NtUserOpenWindowStation_I = NULL;
                HANDLE windowStationHandle;

                if (PhBeginInitOnce(&initOnce))
                {
                    NtUserOpenWindowStation_I = PhGetModuleProcAddress(L"win32u.dll", "NtUserOpenWindowStation");
                    PhEndInitOnce(&initOnce);
                }

                if (NtUserOpenWindowStation_I)
                {
                    if (windowStationHandle = NtUserOpenWindowStation_I(&objectAttributes, DesiredAccess))
                    {
                        *Handle = windowStationHandle;
                        status = STATUS_SUCCESS;
                    }
                    else
                    {
                        status = PhGetLastWin32ErrorAsNtStatus();
                    }
                }
            }
            break;
        case EtObjectFilterPort:
            {
                if (!NT_SUCCESS(status = EtObjectManagerOpenRealObject(Handle, Context, DesiredAccess, NULL)))
                {
                    PPH_STRING clientName;
                    HANDLE portHandle;

                    clientName = EtGetObjectFullPath(Context->Object->BaseDirectory, Context->Object->Name);
                    PhStringRefToUnicodeString(&clientName->sr, &objectName);

                    if (NT_SUCCESS(status = PhFilterConnectCommunicationPort(
                        &clientName->sr,
                        0,
                        NULL,
                        0,
                        NULL,
                        &portHandle
                        )))
                    {
                        *Handle = portHandle;
                        status = STATUS_NOT_ALL_ASSIGNED;
                    }

                    PhDereferenceObject(clientName);
                }
            }
            break;
        case EtObjectMemoryPartition:
            {
                static PH_INITONCE initOnce = PH_INITONCE_INIT;
                static __typeof__(&NtOpenPartition) NtOpenPartition_I = NULL;

                if (PhBeginInitOnce(&initOnce))
                {
                    NtOpenPartition_I = PhGetModuleProcAddress(L"ntdll.dll", "NtOpenPartition");
                    PhEndInitOnce(&initOnce);
                }

                if (NtOpenPartition_I)
                {
                    status = NtOpenPartition_I(Handle, DesiredAccess, &objectAttributes);
                }
            }
            break;
        case EtObjectCpuPartition:
            {
                static PH_INITONCE initOnce = PH_INITONCE_INIT;
                static __typeof__(&NtOpenCpuPartition) NtOpenCpuPartition_I = NULL;

                if (PhBeginInitOnce(&initOnce))
                {
                    NtOpenCpuPartition_I = PhGetModuleProcAddress(L"ntdll.dll", "NtOpenCpuPartition");
                    PhEndInitOnce(&initOnce);
                }

                if (NtOpenCpuPartition_I)
                {
                    status = NtOpenCpuPartition_I(Handle, DesiredAccess, &objectAttributes);
                }
            }
            break;
        default:
            {
                if (PhIsNullOrEmptyString(Context->Object->TypeName))
                {
                    status = STATUS_INVALID_PARAMETER;
                }
                else
                {
                    status = STATUS_NOINTERFACE;
                }
            }
            break;
    }

    NtClose(directoryHandle);

    return status;
}

// Open real ALPC port by duplicating its "Connection" handle from the process that created the port
// https://github.com/zodiacon/ObjectExplorer/blob/master/ObjExp/ObjectManager.cpp#L191
// Open real FilterConnectionPort
// Open real \REGISTRY key
//
// If OwnerProcessId is specified returns UniqueProcessId and HandleValue instead.
// This allows to extract object information through driver APIs even for objects with kernel only access (OBJ_KERNEL_HANDLE).
NTSTATUS EtObjectManagerOpenRealObject(
    _Out_ PHANDLE Handle,
    _In_ PET_HANDLE_OPEN_CONTEXT Context,
    _In_ ACCESS_MASK DesiredAccess,
    _Inout_opt_ PHANDLE OwnerProcessId
    )
{
    NTSTATUS status = STATUS_UNSUCCESSFUL;
    PPH_STRING fullName;
    ULONG targetIndex;
    ULONG_PTR i;
    PSYSTEM_HANDLE_INFORMATION_EX handles;
    PPH_HASHTABLE processHandleHashtable;
    PVOID* processHandlePtr;
    HANDLE processHandle;
    PPH_KEY_VALUE_PAIR procEntry;

    *Handle = NULL;

    // Use cached index for most common types for better performance
    switch (Context->Object->EtObjectType)
    {
        case EtObjectAlpcPort:
            targetIndex = EtAlpcPortTypeIndex;
            break;
        case EtObjectDevice:
            targetIndex = EtDeviceTypeIndex;
            break;
        case EtObjectFilterPort:
            targetIndex = EtFilterPortTypeIndex;
            break;
        case EtObjectKey:
            targetIndex = EtKeyTypeIndex;
            break;
        case EtObjectSection:
            targetIndex = EtSectionTypeIndex;
            break;
        case EtObjectWindowStation:
            targetIndex = EtWinStaTypeIndex;
            break;
        default:
            targetIndex = PhGetObjectTypeNumber(&Context->Object->TypeName->sr);
    }

    if (Context->Object->EtObjectType == EtObjectDirectory)
        fullName = PhReferenceObject(Context->CurrentPath);
    else
        fullName = EtGetObjectFullPath(Context->Object->BaseDirectory, Context->Object->Name);

    if (NT_SUCCESS(PhEnumHandlesEx(&handles)))
    {
        processHandleHashtable = PhCreateSimpleHashtable(8);

        for (i = 0; i < handles->NumberOfHandles; i++)
        {
            PSYSTEM_HANDLE_TABLE_ENTRY_INFO_EX handleInfo = &handles->Handles[i];
            HANDLE objectHandle;
            PPH_STRING objectName;

            if (handleInfo->ObjectTypeIndex == targetIndex)
            {
                // Open a handle to the process if we don't already have one.
                if (processHandlePtr = PhFindItemSimpleHashtable(
                    processHandleHashtable,
                    handleInfo->UniqueProcessId
                    ))
                {
                    processHandle = *processHandlePtr;
                }
                else
                {
                    if (NT_SUCCESS(PhOpenProcess(
                        &processHandle,
                        (KsiLevel() >= KphLevelMed ? PROCESS_QUERY_LIMITED_INFORMATION : PROCESS_DUP_HANDLE),
                        handleInfo->UniqueProcessId
                        )))
                    {
                        PhAddItemSimpleHashtable(
                            processHandleHashtable,
                            handleInfo->UniqueProcessId,
                            processHandle
                            );
                    }
                    else
                    {
                        continue;
                    }
                }

                if (NT_SUCCESS(PhGetHandleInformation(
                    processHandle,
                    handleInfo->HandleValue,
                    handleInfo->ObjectTypeIndex,
                    NULL,
                    NULL,
                    &objectName,
                    NULL
                    )))
                {
                    if (PhEqualString(objectName, fullName, TRUE))
                    {
                        if (OwnerProcessId)
                        {
                            *OwnerProcessId = handleInfo->UniqueProcessId;
                            *Handle = handleInfo->HandleValue;
                            status = STATUS_SUCCESS;

                            PhDereferenceObject(objectName);
                            break;
                        }

                        if (!NT_SUCCESS(status = EtDuplicateHandleFromProcessEx(
                            &objectHandle,
                            DesiredAccess,
                            NULL,
                            processHandle,
                            handleInfo->HandleValue
                            )))
                        {
                            status = EtDuplicateHandleFromProcessEx(
                                &objectHandle,
                                0,
                                NULL,
                                processHandle,
                                handleInfo->HandleValue
                                );
                        }

                        if (NT_SUCCESS(status))
                        {
                            *Handle = objectHandle;
                        }

                        PhDereferenceObject(objectName);
                        break;
                    }

                    PhDereferenceObject(objectName);
                }
            }
        }

        {
            ULONG j = 0;
            while (PhEnumHashtable(processHandleHashtable, &procEntry, &j))
            {
<<<<<<< HEAD
                NTSTATUS status = NtClose(procEntry->Value);

                if (!NT_SUCCESS(status))
                {
                    PhShowStatus(nullptr, L"Unidentified third party object.", status, 0);
                }
=======
                PhShowStatus(NULL, L"Unidentified third party object.", status, 0);
>>>>>>> 0baf7bd5
            }
        }

        PhDereferenceObject(processHandleHashtable);
        PhFree(handles);
    }

    PhDereferenceObject(fullName);

    return status;
}

NTSTATUS EtObjectManagerHandleOpenCallback(
    _Out_ PHANDLE Handle,
    _In_ ACCESS_MASK DesiredAccess,
    _In_ PVOID Context
    )
{
    NTSTATUS status;

    if (NT_SUCCESS(status = EtObjectManagerOpenHandle(Handle, Context, DesiredAccess, OBJECT_OPENSOURCE_ALPCPORT))) // HACK for \REGISTRY permissions
        return status;

    return EtObjectManagerOpenRealObject(Handle, Context, DesiredAccess, NULL);
}

NTSTATUS EtObjectManagerHandleCloseCallback(
    _In_ HANDLE Handle,
    _In_ BOOLEAN Release,
    _In_opt_ PVOID Context
    )
{
    PET_HANDLE_OPEN_CONTEXT context = Context;

    if (Handle)
    {
        NtClose(Handle);
    }

    if (Release && Context)
    {
        PhClearReference(&context->CurrentPath);
        PhClearReference(&context->FullName);
        PhClearReference(&context->Object);
        PhFree(context);
    }

    return STATUS_SUCCESS;
}

INT NTAPI WinObjNameCompareFunction(
    _In_ PVOID Item1,
    _In_ PVOID Item2,
    _In_opt_ PVOID Context
    )
{
    PET_OBJECT_ENTRY item1 = Item1;
    PET_OBJECT_ENTRY item2 = Item2;

    return PhCompareStringWithNull(item1->Name, item2->Name, TRUE);
}

INT NTAPI WinObjTypeCompareFunction(
    _In_ PVOID Item1,
    _In_ PVOID Item2,
    _In_opt_ PVOID Context
    )
{
    PET_OBJECT_ENTRY item1 = Item1;
    PET_OBJECT_ENTRY item2 = Item2;

    return PhCompareStringWithNull(item1->TypeName, item2->TypeName, TRUE);
}

INT NTAPI WinObjTargetCompareFunction(
    _In_ PVOID Item1,
    _In_ PVOID Item2,
    _In_opt_ PVOID Context
    )
{
    PET_OBJECT_ENTRY item1 = Item1;
    PET_OBJECT_ENTRY item2 = Item2;

    if (item1->EtObjectType == EtObjectType && item2->EtObjectType == EtObjectType)
        return uintcmp(item1->TypeTypeIndex, item2->TypeTypeIndex);
    else
        return PhCompareStringWithNull(item1->Target, item2->Target, TRUE);
}

INT NTAPI WinObjTriStateCompareFunction(
    _In_ PVOID Item1,
    _In_ PVOID Item2,
    _In_opt_ PVOID Context
    )
{
    PET_OBJECT_CONTEXT context = Context;

    assert(context);

    return PhFindItemList(context->CurrentDirectoryList, Item1) - PhFindItemList(context->CurrentDirectoryList, Item2);
}

INT NTAPI WinObjObjectCompareFunction(
    _In_ PVOID Item1,
    _In_ PVOID Item2,
    _In_opt_ PVOID Context
    )
{
    PET_OBJECT_ENTRY item1 = Item1;
    PET_OBJECT_ENTRY item2 = Item2;

    return uintptrcmp((ULONG_PTR)item1->Object, (ULONG_PTR)item2->Object);
}

NTSTATUS EtObjectManagerGetHandleInfoEx(
    _In_ HANDLE ProcessId,
    _In_ HANDLE ProcessHandle,
    _In_ HANDLE ObjectHandle,
    _Out_opt_ PVOID* Object,
    _Out_opt_ PULONG TypeIndex,
    _Out_opt_ PULONG Attributes
    )
{
    NTSTATUS status = STATUS_INVALID_HANDLE;
    ULONG i;

    if (KsiLevel() >= KphLevelMed)
    {
        if (Attributes)
        {
            KPH_OBJECT_ATTRIBUTES_INFORMATION extendedInfo;
            if (NT_SUCCESS(status = KphQueryInformationObject(
                ProcessHandle,
                ObjectHandle,
                KphObjectAttributesInformation,
                &extendedInfo,
                sizeof(extendedInfo),
                NULL
                )))
            {
                // not implemented
                //if (Object) *Object = extendedInfo.Object;
                //if (TypeIndex) *TypeIndex = extendedInfo.ObjectTypeIndex;

                if (extendedInfo.ExclusiveObject)
                    *Attributes |= OBJ_EXCLUSIVE;
                if (extendedInfo.PermanentObject)
                    *Attributes |= OBJ_PERMANENT;
                if (extendedInfo.KernelObject)
                    *Attributes |= OBJ_KERNEL_HANDLE;
                if (extendedInfo.KernelOnlyAccess)
                    *Attributes |= PH_OBJ_KERNEL_ACCESS_ONLY;
            }
        }

        if (Object || TypeIndex)
        {
            PKPH_PROCESS_HANDLE_INFORMATION handles;
            if (NT_SUCCESS(status = KsiEnumerateProcessHandles(ProcessHandle, &handles)))
            {
                for (i = 0; i < handles->HandleCount; i++)
                {
                    if (handles->Handles[i].Handle == ObjectHandle)
                    {
                        if (Object) *Object = handles->Handles[i].Object;
                        if (TypeIndex) *TypeIndex = handles->Handles[i].ObjectTypeIndex;
                        break;
                    }
                }
                PhFree(handles);
            }
        }
    }

    if (!NT_SUCCESS(status))
    {
        PSYSTEM_HANDLE_INFORMATION_EX handles;

        if (NT_SUCCESS(PhEnumHandlesEx(&handles)))
        {
            for (i = 0; i < handles->NumberOfHandles; i++)
            {
                if (handles->Handles[i].UniqueProcessId == ProcessId &&
                    handles->Handles[i].HandleValue == ObjectHandle)
                {
                    if (Object) *Object = handles->Handles[i].Object;
                    if (TypeIndex) *TypeIndex = handles->Handles[i].ObjectTypeIndex;
                    if (Attributes) *Attributes = handles->Handles[i].HandleAttributes;
                    status = STATUS_SUCCESS;
                    break;
                }
            }
            PhFree(handles);
        }
    }

    return status;
}

VOID NTAPI EtpObjectManagerObjectProperties(
    _In_ PET_OBJECT_ENTRY Entry
    )
{
    PET_OBJECT_CONTEXT context = Entry->Context;
    NTSTATUS status;
    NTSTATUS subStatus = STATUS_UNSUCCESSFUL;
    HANDLE objectHandle = NULL;
    PPH_HANDLE_ITEM handleItem;
    HANDLE processId = NtCurrentProcessId();
    HANDLE processHandle = NtCurrentProcess();
    PPH_STRING objectName;

    if (Entry->EtObjectType == EtObjectDirectory)
        objectName = PhReferenceObject(context->CurrentPath);
    else
        objectName = EtGetObjectFullPath(Entry->BaseDirectory, Entry->Name);

    if (!!PhGetIntegerSetting(L"ForceNoParent"))
    {
        PPH_KEY_VALUE_PAIR entry;
        ULONG i = 0;

        while (PhEnumHashtable(EtObjectManagerPropWindows, &entry, &i))
        {
            if (PhEqualString(objectName, ((PPH_HANDLE_ITEM)entry->Value)->ObjectName, TRUE))   // HACK: activate already opened window for this object if any
            {
                FLASHWINFO fi = {sizeof(FLASHWINFO), entry->Key, FLASHW_CAPTION, 7, GetCaretBlinkTime() / 8};
                ShowWindow(entry->Key, SW_SHOW);
                SetForegroundWindow(entry->Key);
                FlashWindowEx(&fi);

                PhDereferenceObject(objectName);
                return;
            }
        }
    }

    ET_CREATE_OBJECT_CONTEXT(objectContext, PhReferenceObject(context->CurrentPath), Entry);

    if (Entry->EtObjectType == EtObjectDirectory)
        objectContext.Object->TypeName = PhCreateString2(&DirectoryObjectType);

    PhSetCursor(PhLoadCursor(NULL, IDC_WAIT));

    // Try to open with WRITE_DAC to allow change security from "Security" page
    if (!NT_SUCCESS(status = EtObjectManagerOpenHandle(&objectHandle, &objectContext, READ_CONTROL | WRITE_DAC, OBJECT_OPENSOURCE_ALL)))
    {
        if (status == STATUS_NOT_SUPPORTED ||
            !NT_SUCCESS(status = EtObjectManagerOpenHandle(&objectHandle, &objectContext, MAXIMUM_ALLOWED, OBJECT_OPENSOURCE_ALL)))
        {
            // Can open KernelOnlyAccess object if any opened handles for this object exists (ex. \PowerPort, \Win32kCrossSessionGlobals)
            status = EtObjectManagerOpenRealObject(&objectHandle, &objectContext, 0, &processId);
        }
    }

    handleItem = PhCreateHandleItem(NULL);
    handleItem->Handle = objectHandle;
    handleItem->TypeIndex = ULONG_MAX;
    EtObjectManagerTimeCached.QuadPart = 0;

    switch (Entry->EtObjectType)
    {
        case EtObjectDirectory:
            handleItem->TypeName = Entry->TypeName = objectContext.Object->TypeName;
            break;
        default:
            handleItem->TypeName = PhReferenceObject(Entry->TypeName);
            break;
    }

    handleItem->ObjectName = objectName;
    handleItem->BestObjectName = PhReferenceObject(objectName);

    if (NT_SUCCESS(status))
    {
        if (processId != NtCurrentProcessId())
        {
            status = PhOpenProcess(
                &processHandle,
                (KsiLevel() >= KphLevelMed ? PROCESS_QUERY_LIMITED_INFORMATION : PROCESS_DUP_HANDLE),
                processId
                );
        }

        if (NT_SUCCESS(status))
        {
            OBJECT_BASIC_INFORMATION basicInfo;

            // Get object address, type index and attributes
            subStatus = EtObjectManagerGetHandleInfoEx(
                processId,
                processHandle,
                objectHandle,
                &handleItem->Object,
                &handleItem->TypeIndex,
                &handleItem->Attributes
                );

            // Show only real source object address
            if (status == STATUS_NOT_ALL_ASSIGNED)
            {
                handleItem->Object = 0;
            }

            if (NT_SUCCESS(status = PhGetHandleInformation(
                processHandle,
                objectHandle,
                handleItem->TypeIndex,
                &basicInfo,
                NULL,
                NULL,
                NULL
                )))
            {
                // We will remove access row in EtHandlePropertiesWindowInitialized callback
                if (!NT_SUCCESS(subStatus) || KsiLevel() < KphLevelMed)
                {
                    handleItem->Attributes = basicInfo.Attributes;
                }
                EtObjectManagerTimeCached = basicInfo.CreationTime; // all symbolic links has valid creation time (Dart Vanya)
            }

            if (processHandle != NtCurrentProcess())
                NtClose(processHandle);
        }

        if (processId == NtCurrentProcessId())
        {
            PhReferenceObject(EtObjectManagerOwnHandles);
            PhAddItemList(EtObjectManagerOwnHandles, objectHandle);
        }
    }

    if (handleItem->TypeIndex == ULONG_MAX)
    {
        handleItem->TypeIndex = PhGetObjectTypeNumber(&Entry->TypeName->sr);
    }

    EtObjectManagerPropIcon = PhImageListGetIcon(context->ListImageList, Entry->EtObjectType, ILD_NORMAL | ILD_TRANSPARENT);

    // Object Manager plugin window
    PhShowHandlePropertiesEx(context->WindowHandle, processId, handleItem, PluginInstance, PhGetString(Entry->TypeName));

    // Update the object address for items skipped by resolver
    Entry->Object = handleItem->Object;
    if (Entry->Object)  PhPrintPointer(Entry->ObjectString, Entry->Object);
    else                Entry->ObjectString[0] = UNICODE_NULL;
    if (Entry->Context->UseAddressColumn)
    {
        Entry->ItemIndex = PhFindIListViewItemByParam(context->ListViewClass, INT_ERROR, Entry);
        IListView_RedrawItems(Entry->Context->ListViewClass, Entry->ItemIndex, Entry->ItemIndex);
    }

    PhDereferenceObject(objectContext.CurrentPath);
}

VOID NTAPI EtpObjectManagerObjectHandles(
    _In_ PET_OBJECT_ENTRY Entry
    )
{
    EtObjectManagerShowHandlesPage = TRUE;

    EtpObjectManagerObjectProperties(Entry);
}

BOOLEAN EtListViewFindAndSelectItem(
    _In_ PET_OBJECT_CONTEXT Context,
    _In_ PCPH_STRINGREF Name
    )
{
    LVFINDINFO findinfo;
    findinfo.psz = PH_AUTO_T(PH_STRING, PhCreateString2(Name))->Buffer;
    findinfo.flags = LVFI_STRING;
    LVITEMINDEX start = { INT_ERROR, 0 };
    LVITEMINDEX item = { INT_ERROR, 0 };

    IListView_FindItem(Context->ListViewClass, start, &findinfo, &item);

    // Navigate to target object
    if (item.iItem != INT_ERROR)
    {
        IListView_SetItemState(Context->ListViewClass, item.iItem, 0, LVIS_SELECTED | LVIS_FOCUSED, LVIS_SELECTED | LVIS_FOCUSED);
        IListView_EnsureItemVisible(Context->ListViewClass, item, FALSE);
    }
    return item.iItem != INT_ERROR;
}

BOOLEAN NTAPI EtpObjectManagerOpenTarget(
    _In_ PET_OBJECT_CONTEXT Context,
    _In_ PPH_STRING Target
    )
{
    PH_STRINGREF pathPart;
    PH_STRINGREF namePart;
    PH_STRINGREF directoryPart = PhGetStringRef(NULL);
    PH_STRINGREF remainingPart;
    BOOLEAN reverseScan = FALSE;
    BOOLEAN startFromRoot;
    HTREEITEM directoryItem;
    BOOLEAN targetFound = FALSE;

    remainingPart = PhGetStringRef(PhReferenceObject(Target));
    Context->SelectedTreeItem = Context->RootTreeObject;
    IListView_SetItemState(Context->ListViewClass, INT_ERROR, 0, LVIS_SELECTED, 0);

    PhSplitStringRefAtLastChar(&remainingPart, OBJ_NAME_PATH_SEPARATOR, &pathPart, &namePart);

    // Check if target directory is equal to current
    if (!PhEqualStringRef(&Target->sr, &Context->CurrentPath->sr, TRUE))
    {
        if (PhStartsWithStringRef(&remainingPart, &EtObjectManagerRootDirectoryObject, FALSE))
        {
            PhSetWindowText(Context->SearchBoxHandle, L"");
start_scan:
            startFromRoot = TRUE;

            while (remainingPart.Length != 0)
            {
                if (!startFromRoot)
                    PhSplitStringRefAtChar(&remainingPart, OBJ_NAME_PATH_SEPARATOR, &directoryPart, &remainingPart);

                if (directoryPart.Length != 0 || startFromRoot)
                {
                    if (!startFromRoot)
                    {
                        directoryItem = EtTreeViewFindItem(
                            Context->TreeViewHandle,
                            Context->SelectedTreeItem,
                            &directoryPart,
                            reverseScan
                            );
                    }
                    else
                    {
                        directoryItem = Context->RootTreeObject;
                    }

                    if (directoryItem)
                    {
                        TreeView_SelectItem(Context->TreeViewHandle, directoryItem);
                        Context->SelectedTreeItem = directoryItem;
                        targetFound = TRUE;
                    }
                    else if (EtListViewFindAndSelectItem(Context, &directoryPart)) // try to find and select target in listview
                    {
                        targetFound = TRUE;
                        break;
                    }
                }

                if (startFromRoot)
                    startFromRoot = FALSE;
            }

            if (!reverseScan && !PhStartsWithString(Target, PH_AUTO_T(PH_STRING, EtGetSelectedTreeViewPath(Context)), TRUE))
            {
                remainingPart = PhGetStringRef(Target);
                Context->SelectedTreeItem = Context->RootTreeObject;
                reverseScan = TRUE;
                targetFound = FALSE;
                goto start_scan;
            }
        }

        // If we did jump to new tree target, then focus to listview target item
        if (directoryPart.Length > 0 || PhEqualStringRef(&Target->sr, &EtObjectManagerRootDirectoryObject, FALSE))   // HACK
        {
            EtpObjectManagerSearchControlCallback(0, Context);
        }
        else    // browse to target in explorer
        {
            if (!PhIsNullOrEmptyString(Target) &&
                (PhDoesFileExist(&Target->sr) || PhDoesFileExistWin32(Target->Buffer)))
            {
                PhShellExecuteUserString(
                    Context->WindowHandle,
                    L"FileBrowseExecutable",
                    PhGetString(Target),
                    FALSE,
                    L"Make sure the Explorer executable file is present."
                    );
            }
            else
            {
                PhShowStatus(Context->WindowHandle, L"Unable to locate the target.", STATUS_NOT_FOUND, 0);
            }
        }
    }
    else if (namePart.Length > 0)   // Same directory
    {
        PhSetWindowText(Context->SearchBoxHandle, L"");
        EtpObjectManagerSearchControlCallback(0, Context);

        targetFound = EtListViewFindAndSelectItem(Context, &namePart);
    }

    PhDereferenceObject(Target);
    return targetFound;
}

VOID NTAPI EtpObjectManagerRefresh(
    _In_ PET_OBJECT_CONTEXT Context
    )
{
    PPH_STRING currentPath = PhReferenceObject(Context->CurrentPath);
    PET_OBJECT_ENTRY oldSelect = NULL;
    PH_STRINGREF directoryPart;
    PH_STRINGREF remainingPart;
    BOOLEAN reverseScan = FALSE;

<<<<<<< HEAD
    if (oldSelect = PhGetSelectedIListViewItemParam(Context->ListViewClass))
        PhReferenceObject(oldSelect);
=======
    SendMessage(Context->TreeViewHandle, WM_SETREDRAW, FALSE, 0);

    PhGetSelectedListViewItemParams(Context->ListViewHandle, &listviewItems, &numberOfItems);
    if (numberOfItems != 0)
        oldSelect = PhReferenceObject(listviewItems[0]->Name);
>>>>>>> 0baf7bd5

    SendMessage(Context->TreeViewHandle, WM_SETREDRAW, FALSE, 0);
    ExtendedListView_SetRedraw(Context->ListViewHandle, FALSE);

    EtObjectManagerFreeListViewItems(Context);
    IListView_DeleteAllItems(Context->ListViewClass);
    EtCleanupTreeViewItemParams(Context, Context->RootTreeObject);
    TreeView_DeleteAllItems(Context->TreeViewHandle);

    Context->DisableSelChanged = TRUE;
    Context->RootTreeObject = EtTreeViewAddItem(Context->TreeViewHandle, TVI_ROOT, TRUE, &EtObjectManagerRootDirectoryObject);
    PhMoveReference(&Context->CurrentPath, PhCreateString2(&EtObjectManagerRootDirectoryObject));

    EtTreeViewEnumDirectoryObjects(
        Context->TreeViewHandle,
        Context->RootTreeObject,
        Context->CurrentPath
        );

start_scan:
    remainingPart = PhGetStringRef(currentPath);
    Context->SelectedTreeItem = Context->RootTreeObject;

    while (remainingPart.Length != 0)
    {
        PhSplitStringRefAtChar(&remainingPart, OBJ_NAME_PATH_SEPARATOR, &directoryPart, &remainingPart);

        if (directoryPart.Length != 0)
        {
            HTREEITEM directoryItem = EtTreeViewFindItem(
                Context->TreeViewHandle,
                Context->SelectedTreeItem,
                &directoryPart,
                reverseScan
                );

            if (directoryItem)
            {
                TreeView_SelectItem(Context->TreeViewHandle, directoryItem);
                Context->SelectedTreeItem = directoryItem;
            }
        }
    }

    if (!reverseScan && !PhStartsWithString(currentPath, PH_AUTO_T(PH_STRING, EtGetSelectedTreeViewPath(Context)), TRUE))
    {
        reverseScan = TRUE;
        goto start_scan;
    }

    TreeView_EnsureVisible(Context->TreeViewHandle, Context->SelectedTreeItem);
    // Will reapply filter and sort
    EtEnumCurrentDirectoryObjects(Context);

    // Reapply old selection
    EtpObjectManagerSortAndSelectOld(Context, oldSelect);

    SendMessage(Context->TreeViewHandle, WM_SETREDRAW, TRUE, 0);
    ExtendedListView_SetRedraw(Context->ListViewHandle, TRUE);
    Context->DisableSelChanged = FALSE;

    PhDereferenceObject(currentPath);

    SendMessage(Context->TreeViewHandle, WM_SETREDRAW, TRUE, 0);
}

VOID NTAPI EtpObjectManagerOpenSecurity(
    _In_ PET_OBJECT_ENTRY Entry
    )
{
    PET_OBJECT_CONTEXT context = Entry->Context;
    PET_HANDLE_OPEN_CONTEXT objectContext;

    objectContext = PhAllocateZero(sizeof(ET_HANDLE_OPEN_CONTEXT));
    objectContext->Object = PhCreateObjectZero(sizeof(ET_OBJECT_ENTRY), EtObjectEntryType);
    objectContext->Object->EtObjectType = Entry->EtObjectType;
    objectContext->Object->Name = PhReferenceObject(Entry->Name);
    objectContext->Object->Context = Entry->Context;

    switch (Entry->EtObjectType)
    {
        case EtObjectDirectory:
            objectContext->Object->TypeName = PhCreateString2(&DirectoryObjectType);
            objectContext->CurrentPath = PhReferenceObject(context->CurrentPath);
            objectContext->FullName = PhReferenceObject(context->CurrentPath);
            break;
        default:
            objectContext->Object->TypeName = PhReferenceObject(Entry->TypeName);
            objectContext->Object->BaseDirectory = PhReferenceObject(Entry->BaseDirectory);
            objectContext->FullName = EtGetObjectFullPath(Entry->BaseDirectory, Entry->Name);
            break;
    }

    PhEditSecurity(
        !!PhGetIntegerSetting(L"ForceNoParent") ? NULL : context->WindowHandle,
        PhGetString(objectContext->FullName),
        PhGetString(objectContext->Object->TypeName),
        EtObjectManagerHandleOpenCallback,
        EtObjectManagerHandleCloseCallback,
        objectContext
        );
}

VOID NTAPI EtpObjectManagerSearchControlCallback(
    _In_ ULONG_PTR MatchHandle,
    _In_opt_ PVOID Context
    )
{
    PET_OBJECT_CONTEXT context = Context;
    PET_OBJECT_ENTRY oldSelect = NULL;

    assert(context);

    if (oldSelect = PhGetSelectedIListViewItemParam(context->ListViewClass))
        PhReferenceObject(oldSelect);

    ExtendedListView_SetRedraw(context->ListViewHandle, FALSE);
    IListView_DeleteAllItems(context->ListViewClass);

    PPH_LIST Array = context->CurrentDirectoryList;

    for (ULONG i = 0; i < Array->Count; i++)
    {
        PET_OBJECT_ENTRY entry = Array->Items[i];

        if (!MatchHandle ||
            PhSearchControlMatch(MatchHandle, &entry->Name->sr) ||
            PhSearchControlMatch(MatchHandle, &entry->TypeName->sr) ||
            entry->Target && PhSearchControlMatch(MatchHandle, &entry->Target->sr) ||
            entry->Object && PhSearchControlMatchPointer(MatchHandle, entry->Object)
            )
        {
            entry->ItemIndex = PhAddIListViewItem(context->ListViewClass, MAXINT, LPSTR_TEXTCALLBACK, entry);
            PhSetIListViewItemImageIndex(context->ListViewClass, entry->ItemIndex, entry->EtObjectType);
        }
    }

    // Keep current sort and selection after apply new filter
    EtpObjectManagerSortAndSelectOld(context, oldSelect);

    ExtendedListView_SetRedraw(context->ListViewHandle, TRUE);

    PPH_STRING currentPath;
    if (oldSelect = PhGetSelectedIListViewItemParam(context->ListViewClass))
        currentPath = EtGetObjectFullPath(oldSelect->BaseDirectory, oldSelect->Name);
    else
        currentPath = PhReferenceObject(context->CurrentPath);

    PhSetWindowText(context->PathControlHandle, PhGetString(currentPath));
    PhDereferenceObject(currentPath);

    WCHAR string[PH_INT32_STR_LEN_1];
<<<<<<< HEAD
    LONG count;
    IListView_GetItemCount(context->ListViewClass, &count);
    PhPrintUInt32(string, count);
    PhSetDialogItemText(context->WindowHandle, IDC_OBJMGR_COUNT, string);
=======
    PhPrintUInt32(string, ListView_GetItemCount(context->ListViewHandle));
    PhSetWindowText(context->StatusBarHandle, PH_AUTO_T(PH_STRING, PhFormatString(L"Objects in current directory: %s", string))->Buffer);
>>>>>>> 0baf7bd5
}

VOID NTAPI EtpObjectManagerSortAndSelectOld(
    _In_ PET_OBJECT_CONTEXT Context,
    _In_opt_ PET_OBJECT_ENTRY OldSelection
    )
{
    ULONG sortColumn;
    PH_SORT_ORDER sortOrder;

    ExtendedListView_GetSort(Context->ListViewHandle, &sortColumn, &sortOrder);
    if (sortOrder != NoSortOrder)
        ExtendedListView_SortItems(Context->ListViewHandle);

    // Reselect previously active listview item
    if (OldSelection)
    {
        LVFINDINFO findinfo;
        findinfo.psz = PhGetString(OldSelection->Name);
        findinfo.flags = LVFI_STRING;
        LVITEMINDEX start = { INT_ERROR, 0 };
        LVITEMINDEX item = { INT_ERROR, 0 };

        IListView_FindItem(Context->ListViewClass, start, &findinfo, &item);

        if (item.iItem != INT_ERROR)
        {
            IListView_SetItemState(Context->ListViewClass, item.iItem, 0, LVIS_SELECTED | LVIS_FOCUSED, LVIS_SELECTED | LVIS_FOCUSED);
            IListView_EnsureItemVisible(Context->ListViewClass, item, FALSE);
        }

        PhDereferenceObject(OldSelection);
    }
}

VOID NTAPI EtpObjectManagerChangeSelection(
    _In_ PET_OBJECT_CONTEXT Context
    )
{
    Context->SelectedTreeItem = TreeView_GetSelection(Context->TreeViewHandle);

    if (!Context->DisableSelChanged)
        ExtendedListView_SetRedraw(Context->ListViewHandle, FALSE);
    EtObjectManagerFreeListViewItems(Context);
    IListView_DeleteAllItems(Context->ListViewClass);

    EtEnumCurrentDirectoryObjects(Context);

    if (!Context->DisableSelChanged)
        ExtendedListView_SetRedraw(Context->ListViewHandle, TRUE);
}

VOID EtpObjectManagerCopyObjectAddress(
    _In_ PET_OBJECT_ENTRY Entry
    )
{
    PET_OBJECT_CONTEXT context = Entry->Context;
    NTSTATUS status;
    WCHAR string[PH_INT64_STR_LEN_1] = L"";
    PH_STRINGREF pointer = PH_STRINGREF_INIT(string);
    HANDLE objectHandle;
    HANDLE processId = NtCurrentProcessId();
    HANDLE processHandle = NtCurrentProcess();

    if (Entry->Object)
    {
        PhInitializeStringRef(&pointer, Entry->ObjectString);
        PhSetClipboardString(context->WindowHandle, &pointer);
        return;
    }

    ET_CREATE_OBJECT_CONTEXT(objectContext, PhReferenceObject(context->CurrentPath), Entry);

    if (NT_SUCCESS(status = EtObjectManagerOpenHandle(&objectHandle, &objectContext, READ_CONTROL, OBJECT_OPENSOURCE_ALL)) ||
        NT_SUCCESS(status = EtObjectManagerOpenRealObject(&objectHandle, &objectContext, 0, &processId)))
    {
        PVOID objectAddress = NULL;

        if (status == STATUS_NOT_ALL_ASSIGNED)
        {
            NtClose(objectHandle);
            goto cleanup_exit;
        }

        if (processId != NtCurrentProcessId())
        {
            status = PhOpenProcess(
                &processHandle,
                (KsiLevel() >= KphLevelMed ? PROCESS_QUERY_LIMITED_INFORMATION : PROCESS_DUP_HANDLE),
                processId
                );
        }

        if (NT_SUCCESS(status))
        {
            if (NT_SUCCESS(EtObjectManagerGetHandleInfoEx(processId, processHandle, objectHandle, &objectAddress, NULL, NULL)))
            {
                Entry->Object = objectAddress;
                PhPrintPointer(Entry->ObjectString, objectAddress);
                if (Entry->Context->UseAddressColumn)
                {
                    Entry->ItemIndex = PhFindIListViewItemByParam(context->ListViewClass, INT_ERROR, Entry);
                    IListView_RedrawItems(Entry->Context->ListViewClass, Entry->ItemIndex, Entry->ItemIndex);
                }
                PhInitializeStringRef(&pointer, Entry->ObjectString);
            }
        }

        NtClose(processId == NtCurrentProcessId() ? objectHandle : processHandle);
    }

cleanup_exit:
    PhSetClipboardString(context->WindowHandle, &pointer);

    PhDereferenceObject(objectContext.CurrentPath);
}

VOID EtpObjectEntryDeleteProcedure(
    _In_ PVOID Object,
    _In_ ULONG Flags
    )
{
    PET_OBJECT_ENTRY entry = Object;

    PhClearReference(&entry->Name);
    PhClearReference(&entry->TypeName);
    PhClearReference(&entry->Target);
    PhClearReference(&entry->TargetDrvLow);
    PhClearReference(&entry->TargetDrvUp);
    PhClearReference(&entry->BaseDirectory);
}

VOID EtpLoadComboBoxHistoryFromSettings(
    _In_ PET_OBJECT_CONTEXT Context
    )
{
    PPH_STRING savedChoices = PhGetStringSetting(SETTING_NAME_OBJMGR_HISTORY);
    PPH_STRING savedChoice;
    ULONG_PTR indexOfDelim;
    ULONG_PTR i = 0;

    // Split the saved choices using the delimiter.
    while (i < savedChoices->Length / sizeof(WCHAR))
    {
        indexOfDelim = PhFindStringInString(savedChoices, i, ET_OBJMGR_HISTORY_SEPARATOR);

        if (indexOfDelim == SIZE_MAX)
            indexOfDelim = savedChoices->Length / sizeof(WCHAR);

        savedChoice = PhSubstring(savedChoices, i, indexOfDelim - i);

        if (savedChoice->Length)
        {
            ComboBox_InsertString(Context->PathControlHandle, UINT_MAX, savedChoice->Buffer);
        }

        PhDereferenceObject(savedChoice);

        i = indexOfDelim + 2;
    }

    PhDereferenceObject(savedChoices);
}

VOID EtpSaveComboBoxHistoryToSettings(
    _In_ PET_OBJECT_CONTEXT Context
    )
{
    PH_STRING_BUILDER savedChoices;
    PPH_STRING choice;

    PhInitializeStringBuilder(&savedChoices, 100);

    for (ULONG i = 0; i < PH_CHOICE_DIALOG_SAVED_CHOICES * 2; i++)
    {
        choice = PhGetComboBoxString(Context->PathControlHandle, i);

        if (!choice)
            break;

        PhAppendStringBuilder(&savedChoices, &choice->sr);
        PhDereferenceObject(choice);

        PhAppendStringBuilder2(&savedChoices, ET_OBJMGR_HISTORY_SEPARATOR);
    }

    if (PhEndsWithString2(savedChoices.String, ET_OBJMGR_HISTORY_SEPARATOR, FALSE))
        PhRemoveEndStringBuilder(&savedChoices, 2);

    PhSetStringSetting2(SETTING_NAME_OBJMGR_HISTORY, &savedChoices.String->sr);
    PhDeleteStringBuilder(&savedChoices);
}

INT_PTR CALLBACK WinObjDlgProc(
    _In_ HWND hwndDlg,
    _In_ UINT uMsg,
    _In_ WPARAM wParam,
    _In_ LPARAM lParam
    )
{
    static PH_INITONCE initOnce = PH_INITONCE_INIT;
    PET_OBJECT_CONTEXT context = NULL;

    if (uMsg == WM_INITDIALOG)
    {
        context = PhAllocateZero(sizeof(ET_OBJECT_CONTEXT));
        PhSetWindowContext(hwndDlg, PH_WINDOW_CONTEXT_DEFAULT, context);

        if (PhBeginInitOnce(&initOnce))
        {
            EtObjectEntryType = PhCreateObjectType(L"ObjectItem", 0, EtpObjectEntryDeleteProcedure);

            EtAlpcPortTypeIndex = PhGetObjectTypeNumberZ(L"ALPC Port");
            EtDeviceTypeIndex = PhGetObjectTypeNumberZ(L"Device");
            EtFilterPortTypeIndex = PhGetObjectTypeNumberZ(L"FilterConnectionPort");
            EtFileTypeIndex = PhGetObjectTypeNumberZ(L"File");
            EtKeyTypeIndex = PhGetObjectTypeNumberZ(L"Key");
            EtSectionTypeIndex = PhGetObjectTypeNumberZ(L"Section");
            EtWinStaTypeIndex = PhGetObjectTypeNumberZ(L"WindowStation");

            ObjectSignaledString = PhCreateString(L"Signaled");
            ObjectNotificationString = PhCreateString(L"Notification");
            ObjectSignaledNotificationString = PhCreateString(L"Signaled, Notification");
            ObjectSyncronizationString = PhCreateString(L"Syncronization");
            ObjectSignaledSyncronizationString = PhCreateString(L"Signaled, Syncronization");
            ObjectAbandonedString = PhCreateString(L"Abandoned");
            PhEndInitOnce(&initOnce);
        }
    }
    else
    {
        context = PhGetWindowContext(hwndDlg, PH_WINDOW_CONTEXT_DEFAULT);
    }

    if (!context)
        return FALSE;

    switch (uMsg)
    {
    case WM_INITDIALOG:
        {
            COMBOBOXINFO info = { sizeof(COMBOBOXINFO) };

            context->WindowHandle = hwndDlg;
            context->ParentWindowHandle = (HWND)lParam;
            context->TreeViewHandle = GetDlgItem(hwndDlg, IDC_OBJMGR_TREE);
            context->ListViewHandle = GetDlgItem(hwndDlg, IDC_OBJMGR_LIST);
            context->ListViewClass = PhGetListViewInterface(context->ListViewHandle);
            context->SearchBoxHandle = GetDlgItem(hwndDlg, IDC_OBJMGR_SEARCH);
            context->PathControlHandle = GetDlgItem(hwndDlg, IDC_OBJMGR_PATH);
            if (GetComboBoxInfo(context->PathControlHandle, &info))
            {
                context->PathControlEdit = info.hwndItem;
<<<<<<< HEAD
=======
                SetWindowFont(context->PathControlHandle, GetWindowFont(hwndDlg), TRUE);
            }

>>>>>>> 0baf7bd5
            context->CurrentDirectoryList = PhCreateList(100);
            if (!EtObjectManagerOwnHandles || !PhReferenceObjectSafe(EtObjectManagerOwnHandles))
                EtObjectManagerOwnHandles = PhCreateList(10);
            if (!EtObjectManagerPropWindows || !PhReferenceObjectSafe(EtObjectManagerPropWindows))
                EtObjectManagerPropWindows = PhCreateSimpleHashtable(10);

            PhSetApplicationWindowIcon(hwndDlg);

            EtInitializeTreeImages(context);
            EtInitializeListImages(context);

            PhSetControlTheme(context->TreeViewHandle, L"explorer");
            TreeView_SetExtendedStyle(context->TreeViewHandle, TVS_EX_DOUBLEBUFFER, TVS_EX_DOUBLEBUFFER);
            TreeView_SetImageList(context->TreeViewHandle, context->TreeImageList, TVSIL_NORMAL);
            context->RootTreeObject = EtTreeViewAddItem(context->TreeViewHandle, TVI_ROOT, TRUE, &EtObjectManagerRootDirectoryObject);
            context->CurrentPath = PhCreateString2(&EtObjectManagerRootDirectoryObject);

            PhSetControlTheme(context->ListViewHandle, L"explorer");
            PhSetListViewStyle(context->ListViewHandle, TRUE, FALSE);
            PhSetExtendedListView(context->ListViewHandle);
            IListView_SetImageList(context->ListViewClass, LVSIL_SMALL, context->ListImageList, NULL);
            PhAddIListViewColumn(context->ListViewClass, ETOBLVC_NAME, ETOBLVC_NAME, ETOBLVC_NAME, LVCFMT_LEFT, 445, L"Name");
            PhAddIListViewColumn(context->ListViewClass, ETOBLVC_TYPE, ETOBLVC_TYPE, ETOBLVC_TYPE, LVCFMT_LEFT, 150, L"Type");
            PhAddIListViewColumn(context->ListViewClass, ETOBLVC_TARGET, ETOBLVC_TARGET, ETOBLVC_TARGET, LVCFMT_LEFT, 200, L"Target");
            context->UseAddressColumn = KsiLevel() >= KphLevelMed;
            if (context->UseAddressColumn)
                PhAddIListViewColumn(context->ListViewClass, ETOBLVC_OBJECT, ETOBLVC_OBJECT, ETOBLVC_OBJECT, LVCFMT_LEFT, 120, L"Object address");
            PhLoadListViewColumnsFromSetting(SETTING_NAME_OBJMGR_COLUMNS, context->ListViewHandle);

            PH_INTEGER_PAIR sortSettings;
            sortSettings = PhGetIntegerPairSetting(SETTING_NAME_OBJMGR_LIST_SORT);

            ExtendedListView_SetContext(context->ListViewHandle, context);
            ExtendedListView_SetTriState(context->ListViewHandle, TRUE);
            ExtendedListView_SetSort(context->ListViewHandle, (ULONG)sortSettings.X, (PH_SORT_ORDER)sortSettings.Y);
            ExtendedListView_SetCompareFunction(context->ListViewHandle, 0, WinObjNameCompareFunction);
            ExtendedListView_SetCompareFunction(context->ListViewHandle, 1, WinObjTypeCompareFunction);
            ExtendedListView_SetCompareFunction(context->ListViewHandle, 2, WinObjTargetCompareFunction);
            if (context->UseAddressColumn)
                ExtendedListView_SetCompareFunction(context->ListViewHandle, 3, WinObjObjectCompareFunction);
            ExtendedListView_SetTriStateCompareFunction(context->ListViewHandle, WinObjTriStateCompareFunction);

            PhInitializeLayoutManager(&context->LayoutManager, hwndDlg);
            PhAddLayoutItem(&context->LayoutManager, context->PathControlHandle, NULL, PH_ANCHOR_LEFT | PH_ANCHOR_TOP | PH_ANCHOR_RIGHT);
            PhAddLayoutItem(&context->LayoutManager, context->SearchBoxHandle, NULL, PH_ANCHOR_TOP | PH_ANCHOR_RIGHT);
            PhAddLayoutItem(&context->LayoutManager, context->TreeViewHandle, NULL, PH_ANCHOR_LEFT | PH_ANCHOR_TOP | PH_ANCHOR_BOTTOM);
            PhAddLayoutItem(&context->LayoutManager, context->ListViewHandle, NULL, PH_ANCHOR_ALL);

            PhCreateSearchControl(
                hwndDlg,
                context->SearchBoxHandle,
                L"Search Objects (Ctrl+K)",
                EtpObjectManagerSearchControlCallback,
                context
                );

            context->StatusBarHandle = CreateWindow(
                STATUSCLASSNAME,
                NULL,
                WS_VISIBLE | WS_CHILD | CCS_BOTTOM | SBARS_SIZEGRIP, // SBARS_TOOLTIPS
                0,
                0,
                0,
                0,
                hwndDlg,
                NULL,
                NULL,
                NULL
                );

            PhAddLayoutItem(&context->LayoutManager, context->StatusBarHandle, NULL, PH_ANCHOR_LEFT | PH_ANCHOR_BOTTOM | PH_ANCHOR_RIGHT | PH_LAYOUT_IMMEDIATE_RESIZE);

            if (PhGetIntegerPairSetting(SETTING_NAME_OBJMGR_WINDOW_POSITION).X != 0)
                PhLoadWindowPlacementFromSetting(SETTING_NAME_OBJMGR_WINDOW_POSITION, SETTING_NAME_OBJMGR_WINDOW_SIZE, hwndDlg);
            else
                PhCenterWindow(hwndDlg, context->ParentWindowHandle);

            EtTreeViewEnumDirectoryObjects(
                context->TreeViewHandle,
                context->RootTreeObject,
                context->CurrentPath
                );

            PhInitializeWindowTheme(hwndDlg);

            PPH_STRING Target = PH_AUTO(PhGetStringSetting(SETTING_NAME_OBJMGR_LAST_PATH));
            if (PhIsNullOrEmptyString(Target))  // HACK
                Target = PH_AUTO(PhCreateString2(&EtObjectManagerRootDirectoryObject));

            EtpLoadComboBoxHistoryFromSettings(context);

            context->DisableSelChanged = TRUE;
            EtpObjectManagerOpenTarget(context, Target);
            TreeView_EnsureVisible(context->TreeViewHandle, context->SelectedTreeItem);
            context->DisableSelChanged = FALSE;

            EtEnumCurrentDirectoryObjects(context);

            PhSetDialogFocus(hwndDlg, context->TreeViewHandle);
            ExtendedListView_SetColumnWidth(context->ListViewHandle, 0, ELVSCW_AUTOSIZE_REMAININGSPACE);
        }
        break;
    case WM_DESTROY:
        {
            PPH_STRING currentPath = PhReferenceObject(context->CurrentPath);
            PH_INTEGER_PAIR sortSettings;
            ULONG sortColumn;
            PH_SORT_ORDER sortOrder;

            EtObjectManagerFreeListViewItems(context);
            EtCleanupTreeViewItemParams(context, context->RootTreeObject);

            if (context->TreeImageList)
                PhImageListDestroy(context->TreeImageList);
            if (context->ListImageList)
                PhImageListDestroy(context->ListImageList);
            if (context->CurrentDirectoryList)
                PhDereferenceObject(context->CurrentDirectoryList);
            if (EtObjectManagerOwnHandles)
                PhDereferenceObject(EtObjectManagerOwnHandles);
            if (EtObjectManagerPropWindows)
                PhDereferenceObject(EtObjectManagerPropWindows);

            PhSaveWindowPlacementToSetting(SETTING_NAME_OBJMGR_WINDOW_POSITION, SETTING_NAME_OBJMGR_WINDOW_SIZE, hwndDlg);
            PhSaveListViewColumnsToSetting(SETTING_NAME_OBJMGR_COLUMNS, context->ListViewHandle);

            ExtendedListView_GetSort(context->ListViewHandle, &sortColumn, &sortOrder);
            sortSettings.X = sortColumn;
            sortSettings.Y = sortOrder;
            PhSetIntegerPairSetting(SETTING_NAME_OBJMGR_LIST_SORT, sortSettings);

            PhSetStringSetting(SETTING_NAME_OBJMGR_LAST_PATH, PhGetString(currentPath));
            PhDereferenceObject(currentPath);

            EtpSaveComboBoxHistoryToSettings(context);

            PhDeleteLayoutManager(&context->LayoutManager);

            PhDestroyListViewInterface(context->ListViewClass);

            PostQuitMessage(0);
        }
        break;
    case WM_NCDESTROY:
        {
            PhRemoveWindowContext(hwndDlg, PH_WINDOW_CONTEXT_DEFAULT);
            PhFree(context);
        }
        break;
    case WM_PH_SHOW_DIALOG:
        {
            if (IsMinimized(hwndDlg))
                ShowWindow(hwndDlg, SW_RESTORE);
            else
                ShowWindow(hwndDlg, SW_SHOW);

            SetForegroundWindow(hwndDlg);
        }
        break;
    case WM_SIZE:
        {
            PhLayoutManagerLayout(&context->LayoutManager);
            ExtendedListView_SetColumnWidth(context->ListViewHandle, 0, ELVSCW_AUTOSIZE_REMAININGSPACE);
        }
        break;
    case WM_COMMAND:
        {
            switch (GET_WM_COMMAND_ID(wParam, lParam))
            {
            case IDCANCEL:
                DestroyWindow(hwndDlg);
                break;
            case IDC_REFRESH:
                EtpObjectManagerRefresh(context);
                break;
            default:
                {
                    if (GET_WM_COMMAND_CMD(wParam, lParam) == CBN_SELENDOK &&
                        GET_WM_COMMAND_HWND(wParam, lParam) == context->PathControlHandle)
                    {
                        PPH_STRING newTarget = PH_AUTO(PhGetComboBoxString(context->PathControlHandle, ComboBox_GetCurSel(context->PathControlHandle)));

                        if (!PhIsNullOrEmptyString(newTarget))
                        {
                            EtpObjectManagerOpenTarget(context, newTarget);
                            //SetFocus(context->ListViewHandle);
                        }
                    }
                }
                break;
            }
        }
        break;
    case WM_NOTIFY:
        {
            LPNMHDR header = (LPNMHDR)lParam;

            switch (header->code)
            {
            case TVN_SELCHANGED:
                {
                    if (!context->DisableSelChanged &&
                        header->hwndFrom == context->TreeViewHandle)
                    {
                        EtpObjectManagerChangeSelection(context);
                    }
                }
                break;
            case TVN_GETDISPINFO:
                {
                    NMTVDISPINFO* dispInfo = (NMTVDISPINFO*)header;

                    if (header->hwndFrom == context->TreeViewHandle && FlagOn(dispInfo->item.mask, TVIF_TEXT))
                    {
                        //wcsncpy_s(dispInfo->item.pszText, dispInfo->item.cchTextMax, entry->Name->Buffer, _TRUNCATE);
                        dispInfo->item.pszText = PhGetString((PPH_STRING)dispInfo->item.lParam);
                    }
                }
                break;
            case LVN_GETDISPINFO:
                {
                    NMLVDISPINFO* dispInfo = (NMLVDISPINFO*)header;

                    if (header->hwndFrom == context->ListViewHandle &&
                        FlagOn(dispInfo->item.mask, TVIF_TEXT))
                    {
                        PET_OBJECT_ENTRY entry = (PET_OBJECT_ENTRY)dispInfo->item.lParam;

                        switch (dispInfo->item.iSubItem)
                        {
                            case ETOBLVC_NAME:
                                dispInfo->item.pszText = PhGetString(entry->Name);
                                break;
                            case ETOBLVC_TYPE:
                                dispInfo->item.pszText = PhGetString(entry->TypeName);
                                break;
                            case ETOBLVC_TARGET:
                                dispInfo->item.pszText = !entry->TargetIsResolving ? PhGetString(entry->Target) : L"Resolving...";
                                break;
                            case ETOBLVC_OBJECT:
                                dispInfo->item.pszText = !entry->TargetIsResolving ? entry->ObjectString : L"Resolving...";
                                break;
                        }
                    }
                }
                break;
            case LVN_ITEMCHANGED:
                {
                    LPNMLISTVIEW info = (LPNMLISTVIEW)header;

                    if (header->hwndFrom == context->ListViewHandle && info->uChanged & LVIF_STATE && info->uNewState & (LVIS_ACTIVATING | LVIS_FOCUSED))
                    {
                        PET_OBJECT_ENTRY entry = (PET_OBJECT_ENTRY)info->lParam;

                        PhSetWindowText(
                            context->PathControlHandle,
                            PhGetString(PH_AUTO_T(PH_STRING, EtGetObjectFullPath(entry->BaseDirectory, entry->Name)))
                            );
                        Edit_SetSel(context->PathControlEdit, -2, -1);  // HACK
                    }
                }
                break;
            case NM_SETCURSOR:
                {
                    if (header->hwndFrom == context->TreeViewHandle)
                    {
                        PhSetCursor(PhLoadCursor(NULL, IDC_ARROW));
                        SetWindowLongPtr(hwndDlg, DWLP_MSGRESULT, TRUE);
                        return TRUE;
                    }
                }
                break;
            case NM_DBLCLK:
                {
                    LPNMITEMACTIVATE info = (LPNMITEMACTIVATE)header;
                    PET_OBJECT_ENTRY entry;

                    if (header->hwndFrom == context->ListViewHandle)
                    {
                        if (entry = PhGetSelectedIListViewItemParam(context->ListViewClass))
                        {
                            if (GetKeyState(VK_CONTROL) < 0)
                            {
                                EtpObjectManagerOpenSecurity(entry);
                            }
                            else if (entry->EtObjectType == EtObjectSymLink && !(GetKeyState(VK_SHIFT) < 0))
                            {
                                if (!PhIsNullOrEmptyString(entry->Target))
                                    EtpObjectManagerOpenTarget(context, entry->TargetDrvLow ? entry->TargetDrvLow : entry->Target); // HACK
                            }
                            else
                            {
                                EtpObjectManagerObjectProperties(entry);
                            }
                        }
                    }
                }
                break;
            case LVN_KEYDOWN:
                if (header->hwndFrom == context->ListViewHandle)
                {
                    LPNMLVKEYDOWN keyDown = (LPNMLVKEYDOWN)lParam;
                    PET_OBJECT_ENTRY* listviewItems;
                    ULONG numberOfItems;

                    if ((keyDown->wVKey == 'C' || keyDown->wVKey == 'H') && GetKeyState(VK_CONTROL))
                    {
                        PhGetSelectedIListViewItemParams(context->ListViewClass, &listviewItems, &numberOfItems);
                        if (numberOfItems == 1)
                        {
                            PET_OBJECT_ENTRY entry = listviewItems[0];

                            if (keyDown->wVKey == 'C')
                            {
                                if (GetKeyState(VK_MENU) < 0)
                                {
                                    PhSetClipboardString(hwndDlg, &PH_AUTO_T(PH_STRING, EtGetObjectFullPath(entry->BaseDirectory, entry->Name))->sr);
                                    break;
                                }
                                else if (GetKeyState(VK_SHIFT) < 0)
                                {
                                    EtpObjectManagerCopyObjectAddress(entry);
                                    break;
                                }
                            }
                            else
                            {
                                EtpObjectManagerObjectHandles(entry);
                            }
                        }
                    }

                    PhHandleListViewNotifyBehaviors(lParam, context->ListViewHandle, PH_LIST_VIEW_DEFAULT_1_BEHAVIORS);
                }
                break;
            case TVN_KEYDOWN:
                if (header->hwndFrom == context->TreeViewHandle)
                {
                    LPNMTVKEYDOWN keyDown = (LPNMTVKEYDOWN)lParam;
                    PPH_STRING directory;

                    if ((keyDown->wVKey == 'C' || keyDown->wVKey == 'H') && GetKeyState(VK_CONTROL))
                    {
                        if (PhGetTreeViewItemParam(context->TreeViewHandle, context->SelectedTreeItem, &directory, NULL))
                        {
                            ET_CREATE_DIRECTORY_OBJECT_ENTRY(directory, context, entry);

                            if (keyDown->wVKey == 'C')
                            {
                                if (GetKeyState(VK_SHIFT) < 0)
                                    EtpObjectManagerCopyObjectAddress(&entry);
                                else if (GetKeyState(VK_MENU) < 0)
                                    PhSetClipboardString(hwndDlg, &context->CurrentPath->sr);
                                else
                                    PhSetClipboardString(hwndDlg, &directory->sr);
                            }
                            else
                            {
                                EtpObjectManagerObjectHandles(&entry);
                            }
                        }
                    }
                }
                break;
            }
        }
        break;
    case WM_CONTEXTMENU:
        {
            PPH_EMENU menu;
            PPH_EMENU_ITEM item;
            POINT point;

            if ((HWND)wParam == context->ListViewHandle)
            {
                PET_OBJECT_ENTRY* listviewItems;
                ULONG numberOfItems;

                point.x = GET_X_LPARAM(lParam);
                point.y = GET_Y_LPARAM(lParam);

                if (point.x == -1 && point.y == -1)
                    PhGetIListViewContextMenuPoint(context->ListViewClass, &point);

                HWND headerControl = NULL;
                IListView_GetHeaderControl(context->ListViewClass, &headerControl);
                if (WindowFromPoint(point) == headerControl)
                {
                    ULONG sortColumn;
                    PH_SORT_ORDER sortOrder;

                    ExtendedListView_GetSort(context->ListViewHandle, &sortColumn, &sortOrder);
                    if (sortOrder != NoSortOrder)
                    {
                        menu = PhCreateEMenu();
                        PhInsertEMenuItem(menu, PhCreateEMenuItem(0, IDC_RESETSORT, L"&Reset sort", NULL, NULL), ULONG_MAX);

                        item = PhShowEMenu(
                            menu,
                            hwndDlg,
                            PH_EMENU_SHOW_LEFTRIGHT,
                            PH_ALIGN_LEFT | PH_ALIGN_TOP,
                            point.x,
                            point.y
                            );

                        if (item && item->Id == IDC_RESETSORT)
                        {
                            ExtendedListView_SetSort(context->ListViewHandle, 0, NoSortOrder);
                            ExtendedListView_SortItems(context->ListViewHandle);
                        }

                        PhDestroyEMenu(menu);
                    }
                    break;
                }

                PhGetSelectedIListViewItemParams(context->ListViewClass, &listviewItems, &numberOfItems);
                if (numberOfItems != 0)
                {
                    PET_OBJECT_ENTRY entry = listviewItems[0];

                    menu = PhCreateEMenu();

                    BOOLEAN hasTarget = !PhIsNullOrEmptyString(entry->Target) && !entry->TargetIsInfoOnly;
                    BOOLEAN isSymlink = entry->EtObjectType == EtObjectSymLink;
                    BOOLEAN targetIsDriveVolume = isSymlink && entry->TargetDrvLow;
                    PPH_EMENU_ITEM propMenuItem;
                    PPH_EMENU_ITEM secMenuItem;
                    PPH_EMENU_ITEM gotoMenuItem = NULL;
                    PPH_EMENU_ITEM gotoMenuItem2 = NULL;
                    PPH_EMENU_ITEM copyPathMenuItem;
                    PPH_EMENU_ITEM copyAddressMenuItem;
                    PPH_EMENU_ITEM handlesMenuItem;

                    PhInsertEMenuItem(menu, propMenuItem = PhCreateEMenuItem(0, IDC_PROPERTIES,
                        !isSymlink ? L"Prope&rties\bEnter" : L"Prope&rties\bShift+Enter", NULL, NULL), ULONG_MAX);
                    PhInsertEMenuItem(menu, PhCreateEMenuSeparator(), ULONG_MAX);
                    PhInsertEMenuItem(menu, handlesMenuItem = PhCreateEMenuItem(0, IDC_OPENHANDLES, L"&Handles\bCtrl+H", NULL, NULL), ULONG_MAX);
                    PhInsertEMenuItem(menu, PhCreateEMenuSeparator(), ULONG_MAX);

                    if (isSymlink)
                    {
                        PhInsertEMenuItem(menu, PhCreateEMenuSeparator(), 0);
                        PhInsertEMenuItem(menu, gotoMenuItem = PhCreateEMenuItem(0, IDC_OPENLINK, L"&Open link\bEnter", NULL, NULL), 0);
                    }
                    else if (entry->EtObjectType == EtObjectDevice)
                    {
                        if (entry->TargetDrvLow && entry->TargetDrvUp && !PhEqualString(entry->TargetDrvLow, entry->TargetDrvUp, TRUE))
                        {
                            PhInsertEMenuItem(menu, gotoMenuItem = PhCreateEMenuItem(0, IDC_GOTODRIVER2, L"Go to &upper device driver", NULL, NULL), ULONG_MAX);
                            PhInsertEMenuItem(menu, gotoMenuItem2 = PhCreateEMenuItem(0, IDC_GOTODRIVER, L"&Go to lower device driver", NULL, NULL), ULONG_MAX);
                        }
                        else
                        {
                            PhInsertEMenuItem(menu, gotoMenuItem = PhCreateEMenuItem(0, IDC_GOTODRIVER, L"&Go to device driver", NULL, NULL), ULONG_MAX);
                        }
                        PhInsertEMenuItem(menu, PhCreateEMenuSeparator(), ULONG_MAX);
                    }
                    else if (entry->EtObjectType == EtObjectAlpcPort)
                    {
                        PhInsertEMenuItem(menu, gotoMenuItem = PhCreateEMenuItem(0, IDC_GOTOPROCESS, L"&Go to process...", NULL, NULL), ULONG_MAX);
                        PhInsertEMenuItem(menu, PhCreateEMenuSeparator(), ULONG_MAX);
                    }
                    else if (entry->EtObjectType == EtObjectMutant)
                    {
                        PhInsertEMenuItem(menu, gotoMenuItem = PhCreateEMenuItem(0, IDC_GOTOTHREAD, L"&Go to thread...", NULL, NULL), ULONG_MAX);
                        PhInsertEMenuItem(menu, PhCreateEMenuSeparator(), ULONG_MAX);
                    }
                    else if (
                        entry->EtObjectType == EtObjectDriver ||
                        entry->EtObjectType == EtObjectSection
                        )
                    {
                        PhInsertEMenuItem(menu, gotoMenuItem = PhCreateEMenuItem(0, IDC_OPENFILELOCATION, L"&Open file location", NULL, NULL), ULONG_MAX);
                        PhInsertEMenuItem(menu, PhCreateEMenuSeparator(), ULONG_MAX);
                    }
                    if (entry->EtObjectType == EtObjectSymLink && hasTarget &&
                        ( PhStartsWithString2(entry->Target, L"\\SystemRoot", TRUE) ||
                          targetIsDriveVolume))
                    {
                        PhInsertEMenuItem(menu, gotoMenuItem = PhCreateEMenuItem(0, IDC_OPENFILELOCATION,
                            targetIsDriveVolume ? L"Sh&ow drive volume" : L"&Open file location", NULL, NULL), ULONG_MAX);
                        PhInsertEMenuItem(menu, PhCreateEMenuSeparator(), ULONG_MAX);
                    }

                    PhInsertEMenuItem(menu, secMenuItem = PhCreateEMenuItem(0, IDC_SECURITY, L"&Security\bCtrl+Enter", NULL, NULL), ULONG_MAX);
                    PhInsertEMenuItem(menu, PhCreateEMenuSeparator(), ULONG_MAX);
                    PhInsertEMenuItem(menu, copyAddressMenuItem = PhCreateEMenuItem(0, IDC_COPYOBJECTADDRESS, L"Copy Object &Address\bCtrl+Shift+C", NULL, NULL), ULONG_MAX);
                    PhInsertEMenuItem(menu, copyPathMenuItem = PhCreateEMenuItem(0, IDC_COPYPATH, L"Copy &Full Name\bCtrl+Alt+C", NULL, NULL), ULONG_MAX);
                    PhInsertEMenuItem(menu, PhCreateEMenuSeparator(), ULONG_MAX);
                    PhInsertEMenuItem(menu, PhCreateEMenuItem(0, IDC_COPY, L"&Copy\bCtrl+C", NULL, NULL), ULONG_MAX);
                    PhInsertCopyIListViewEMenuItem(menu, IDC_COPY, context->ListViewHandle, context->ListViewClass);
                    PhSetFlagsEMenuItem(menu, isSymlink ? IDC_OPENLINK : IDC_PROPERTIES, PH_EMENU_DEFAULT, PH_EMENU_DEFAULT);

                    if (numberOfItems > 1)
                    {
                        PhSetDisabledEMenuItem(propMenuItem);
                        if (gotoMenuItem) PhSetDisabledEMenuItem(gotoMenuItem);
                        if (gotoMenuItem2) PhSetDisabledEMenuItem(gotoMenuItem2);
                        PhSetDisabledEMenuItem(secMenuItem);
                        PhSetDisabledEMenuItem(copyPathMenuItem);
                        PhSetDisabledEMenuItem(copyAddressMenuItem);
                        PhSetDisabledEMenuItem(handlesMenuItem);
                    }
                    else if (!hasTarget)
                    {
                        if (gotoMenuItem) PhSetDisabledEMenuItem(gotoMenuItem);
                        if (gotoMenuItem2) PhSetDisabledEMenuItem(gotoMenuItem2);
                    }

                    item = PhShowEMenu(
                        menu,
                        hwndDlg,
                        PH_EMENU_SHOW_LEFTRIGHT,
                        PH_ALIGN_LEFT | PH_ALIGN_TOP,
                        point.x,
                        point.y
                        );

                    if (item)
                    {
                        if (!PhHandleCopyListViewEMenuItem(item))
                        {
                            switch (item->Id)
                            {
                            case IDC_PROPERTIES:
                                {
                                    EtpObjectManagerObjectProperties(entry);
                                }
                                break;
                            case IDC_OPENLINK:
                                {
                                    EtpObjectManagerOpenTarget(context, entry->TargetDrvLow ? entry->TargetDrvLow : entry->Target); // HACK
                                }
                                break;
                            case IDC_GOTODRIVER:
                                {
                                    EtpObjectManagerOpenTarget(context, entry->TargetDrvLow);
                                }
                                break;
                            case IDC_GOTODRIVER2:
                                {
                                    EtpObjectManagerOpenTarget(context, entry->TargetDrvUp);
                                }
                                break;
                            case IDC_GOTOPROCESS:
                                {
                                    PPH_PROCESS_ITEM processItem;

                                    if (processItem = PhReferenceProcessItem(entry->TargetClientId.UniqueProcess))
                                    {
                                        SystemInformer_ShowProcessProperties(processItem);
                                        PhDereferenceObject(processItem);
                                    }
                                }
                                break;
                            case IDC_GOTOTHREAD:
                                {
                                    PPH_PROCESS_ITEM processItem;
                                    PPH_PROCESS_PROPCONTEXT propContext;

                                    if (processItem = PhReferenceProcessItem(entry->TargetClientId.UniqueProcess))
                                    {
                                        if (propContext = PhCreateProcessPropContext(NULL, processItem))
                                        {
                                            PhSetSelectThreadIdProcessPropContext(propContext, entry->TargetClientId.UniqueThread);
                                            PhShowProcessProperties(propContext);
                                            PhDereferenceObject(propContext);
                                        }

                                        PhDereferenceObject(processItem);
                                    }
                                }
                                break;
                            case IDC_OPENFILELOCATION:
                                {
                                    PPH_STRING target = targetIsDriveVolume ? entry->TargetDrvLow : entry->Target; // HACK

                                    if (!PhIsNullOrEmptyString(target) &&
                                        (targetIsDriveVolume || PhDoesFileExist(&target->sr) || PhDoesFileExistWin32(target->Buffer)))
                                    {
                                        PhShellExecuteUserString(
                                            hwndDlg,
                                            L"FileBrowseExecutable",
                                            PhGetString(target),
                                            FALSE,
                                            L"Make sure the Explorer executable file is present."
                                            );
                                    }
                                    else
                                    {
                                        PhShowStatus(hwndDlg, L"Unable to locate the target.", STATUS_NOT_FOUND, 0);
                                    }
                                }
                                break;
                            case IDC_SECURITY:
                                {
                                    EtpObjectManagerOpenSecurity(entry);
                                }
                                break;
                            case IDC_COPY:
                                {
                                    PhCopyIListView(context->ListViewHandle, context->ListViewClass);
                                }
                                break;
                            case IDC_COPYPATH:
                                {
                                    PhSetClipboardString(hwndDlg, &PH_AUTO_T(PH_STRING, EtGetObjectFullPath(entry->BaseDirectory, entry->Name))->sr);
                                }
                                break;
                            case IDC_COPYOBJECTADDRESS:
                                {
                                    EtpObjectManagerCopyObjectAddress(entry);
                                }
                                break;
                            case IDC_OPENHANDLES:
                                {
                                    EtpObjectManagerObjectHandles(entry);
                                }
                                break;
                            }
                        }
                    }

                    PhDestroyEMenu(menu);
                }

                PhFree(listviewItems);
            }
            else if ((HWND)wParam == context->TreeViewHandle)
            {
                TVHITTESTINFO treeHitTest = { 0 };
                HTREEITEM treeItem;
                RECT treeWindowRect;

                point.x = GET_X_LPARAM(lParam);
                point.y = GET_Y_LPARAM(lParam);

                GetWindowRect(context->TreeViewHandle, &treeWindowRect);
                treeHitTest.pt.x = point.x - treeWindowRect.left;
                treeHitTest.pt.y = point.y - treeWindowRect.top;

                if (treeItem = TreeView_HitTest(context->TreeViewHandle, &treeHitTest))
                {
                    TreeView_SelectItem(context->TreeViewHandle, treeItem);

                    menu = PhCreateEMenu();
                    PhInsertEMenuItem(menu, PhCreateEMenuItem(0, IDC_PROPERTIES, L"Prope&rties\bShift+Enter", NULL, NULL), ULONG_MAX);
                    PhInsertEMenuItem(menu, PhCreateEMenuSeparator(), ULONG_MAX);
                    PhInsertEMenuItem(menu, PhCreateEMenuItem(0, IDC_OPENHANDLES, L"&Handles\bCtrl+H", NULL, NULL), ULONG_MAX);
                    PhInsertEMenuItem(menu, PhCreateEMenuSeparator(), ULONG_MAX);
                    PhInsertEMenuItem(menu, PhCreateEMenuItem(0, IDC_SECURITY, L"&Security\bCtrl+Enter", NULL, NULL), ULONG_MAX);
                    PhInsertEMenuItem(menu, PhCreateEMenuSeparator(), ULONG_MAX);
                    PhInsertEMenuItem(menu, PhCreateEMenuItem(0, IDC_COPYOBJECTADDRESS, L"Copy Object &Address\bCtrl+Shift+C", NULL, NULL), ULONG_MAX);
                    PhInsertEMenuItem(menu, PhCreateEMenuItem(0, IDC_COPYPATH, L"Copy &Full Name\bCtrl+Alt+C", NULL, NULL), ULONG_MAX);
                    PhInsertEMenuItem(menu, PhCreateEMenuSeparator(), ULONG_MAX);
                    PhInsertEMenuItem(menu, PhCreateEMenuItem(0, IDC_COPY, L"&Copy\bCtrl+C", NULL, NULL), ULONG_MAX);

                    item = PhShowEMenu(
                        menu,
                        hwndDlg,
                        PH_EMENU_SHOW_LEFTRIGHT,
                        PH_ALIGN_LEFT | PH_ALIGN_TOP,
                        point.x,
                        point.y
                        );

                    if (item)
                    {
                        PPH_STRING directory;

                        if (PhGetTreeViewItemParam(context->TreeViewHandle, context->SelectedTreeItem, &directory, NULL))
                        {
                            ET_CREATE_DIRECTORY_OBJECT_ENTRY(directory, context, entry);

                            switch (item->Id)
                            {
                            case IDC_PROPERTIES:
                                {
                                    EtpObjectManagerObjectProperties(&entry);
                                }
                                break;
                            case IDC_SECURITY:
                                {
                                    EtpObjectManagerOpenSecurity(&entry);
                                }
                                break;
                            case IDC_COPY:
                                {
                                    PhSetClipboardString(hwndDlg, &directory->sr);
                                }
                                break;
                            case IDC_COPYPATH:
                                {
                                    PhSetClipboardString(hwndDlg, &context->CurrentPath->sr);
                                }
                                break;
                            case IDC_COPYOBJECTADDRESS:
                                {
                                    EtpObjectManagerCopyObjectAddress(&entry);
                                }
                                break;
                            case IDC_OPENHANDLES:
                                {
                                    EtpObjectManagerObjectHandles(&entry);
                                }
                                break;
                            }
                        }
                    }

                    PhDestroyEMenu(menu);
                }
            }
        }
        break;
    case WM_KEYDOWN:
    {
        switch (LOWORD(wParam))
        {
            case 'K':
                if (GetKeyState(VK_CONTROL) < 0)
                {
                    SetFocus(context->SearchBoxHandle);
                    return TRUE;
                }
                break;
            case VK_F5:
                {
                    EtpObjectManagerRefresh(context);
                    return TRUE;
                }
                break;
            case VK_RETURN:
                if (GetFocus() == context->ListViewHandle)
                {
                    PET_OBJECT_ENTRY* listviewItems;
                    ULONG numberOfItems;

                    PhGetSelectedIListViewItemParams(context->ListViewClass, &listviewItems, &numberOfItems);
                    if (numberOfItems == 1)
                    {
                        PET_OBJECT_ENTRY entry = listviewItems[0];

                        if (entry->EtObjectType == EtObjectSymLink && GetKeyState(VK_SHIFT) < 0)
                        {
                            EtpObjectManagerObjectProperties(entry);
                        }
                        else if (GetKeyState(VK_CONTROL) < 0)
                        {
                            EtpObjectManagerOpenSecurity(entry);
                        }
                        else
                        {
                            if (entry->EtObjectType == EtObjectSymLink)
                            {
                                if (!PhIsNullOrEmptyString(entry->Target))
                                    EtpObjectManagerOpenTarget(context, entry->TargetDrvLow ? entry->TargetDrvLow : entry->Target); // HACK
                                else
                                    break;
                            }
                            else
                            {
                                EtpObjectManagerObjectProperties(entry);
                            }
                        }

                        return TRUE;
                    }
                }
                else if (GetFocus() == context->TreeViewHandle)
                {
                    PPH_STRING directory;

                    if (GetKeyState(VK_SHIFT) < 0)
                    {
                        if (PhGetTreeViewItemParam(context->TreeViewHandle, context->SelectedTreeItem, &directory, NULL))
                        {
                            ET_CREATE_DIRECTORY_OBJECT_ENTRY(directory, context, entry);
                            EtpObjectManagerObjectProperties(&entry);
                            return TRUE;
                        }
                    }
                    else if (GetKeyState(VK_CONTROL) < 0)
                    {
                        if (PhGetTreeViewItemParam(context->TreeViewHandle, context->SelectedTreeItem, &directory, NULL))
                        {
                            ET_CREATE_DIRECTORY_OBJECT_ENTRY(directory, context, entry);
                            EtpObjectManagerOpenSecurity(&entry);
                            return TRUE;
                        }
                    }
                }
                else if (GetFocus() == context->PathControlEdit)
                {
                    PPH_STRING newTarget = PH_AUTO(PhGetWindowText(context->PathControlHandle));
                    PPH_STRING comboEntry;
                    BOOLEAN alreadyExist = FALSE;

                    if (!PhIsNullOrEmptyString(newTarget) &&
                        EtpObjectManagerOpenTarget(context, newTarget))
                    {
                        for (INT i = 0; i < ComboBox_GetCount(context->PathControlHandle); i++)
                        {
                            comboEntry = PH_AUTO(PhGetComboBoxString(context->PathControlHandle, i));
                            if (PhEqualString(newTarget, comboEntry, TRUE))
                            {
                                alreadyExist = TRUE;
                                break;
                            }
                        }

                        if (!alreadyExist)
                            ComboBox_InsertString(context->PathControlHandle, 0, PhGetString(newTarget));
                    }
                }
                break;
        }
        break;
    }
    case WM_CTLCOLORBTN:
        return HANDLE_WM_CTLCOLORBTN(hwndDlg, wParam, lParam, PhWindowThemeControlColor);
    case WM_CTLCOLORDLG:
        return HANDLE_WM_CTLCOLORDLG(hwndDlg, wParam, lParam, PhWindowThemeControlColor);
    case WM_CTLCOLORSTATIC:
        return HANDLE_WM_CTLCOLORSTATIC(hwndDlg, wParam, lParam, PhWindowThemeControlColor);
    }

    return FALSE;
}

NTSTATUS EtShowObjectManagerDialogThread(
    _In_ PVOID Parameter
    )
{
    BOOL result;
    MSG message;
    PH_AUTO_POOL autoPool;

    PhInitializeAutoPool(&autoPool);

    EtObjectManagerDialogHandle = PhCreateDialog(
        PluginInstance->DllBase,
        MAKEINTRESOURCE(IDD_OBJMGR),
        NULL,
        WinObjDlgProc,
        Parameter
        );

    PhSetEvent(&EtObjectManagerDialogInitializedEvent);

    while (result = GetMessage(&message, NULL, 0, 0))
    {
        if (result == INT_ERROR)
            break;

        if (message.message == WM_KEYDOWN /*|| message.message == WM_KEYUP*/) // forward key messages, need for F5 and Return (Dart Vanya)
        {
            CallWindowProc(WinObjDlgProc, EtObjectManagerDialogHandle, message.message, message.wParam, message.lParam);
        }

        if (!IsDialogMessage(EtObjectManagerDialogHandle, &message))
        {
            TranslateMessage(&message);
            DispatchMessage(&message);
        }

        PhDrainAutoPool(&autoPool);
    }

    PhDeleteAutoPool(&autoPool);

    if (EtObjectManagerDialogThreadHandle)
    {
        NtClose(EtObjectManagerDialogThreadHandle);
        EtObjectManagerDialogThreadHandle = NULL;
    }

    EtObjectManagerDialogHandle = NULL;

    PhResetEvent(&EtObjectManagerDialogInitializedEvent);

    return STATUS_SUCCESS;
}

VOID EtShowObjectManagerDialog(
    _In_ HWND ParentWindowHandle
    )
{
    if (!EtObjectManagerDialogThreadHandle)
    {
        if (!NT_SUCCESS(PhCreateThreadEx(&EtObjectManagerDialogThreadHandle, EtShowObjectManagerDialogThread, ParentWindowHandle)))
        {
            PhShowError2(ParentWindowHandle, L"Unable to create the window.", L"%s", L"");
            return;
        }

        PhWaitForEvent(&EtObjectManagerDialogInitializedEvent, NULL);
    }

    PostMessage(EtObjectManagerDialogHandle, WM_PH_SHOW_DIALOG, 0, 0);
}<|MERGE_RESOLUTION|>--- conflicted
+++ resolved
@@ -549,35 +549,27 @@
 
 static BOOLEAN NTAPI EtEnumDirectoryObjectsCallback(
     _In_ HANDLE RootDirectory,
-<<<<<<< HEAD
-    _In_ PPH_STRINGREF Name,
-    _In_ PPH_STRINGREF TypeName,
-    _In_ PVOID Context
-=======
     _In_ PCPH_STRINGREF Name,
     _In_ PCPH_STRINGREF TypeName,
     _In_ PET_DIRECTORY_ENUM_CONTEXT Context
->>>>>>> 0baf7bd5
-    )
-{
-    PET_DIRECTORY_ENUM_CONTEXT context = Context;
-
+    )
+{
     if (PhEqualStringRef(TypeName, &DirectoryObjectType, TRUE))
     {
         PPH_STRING currentPath;
         HTREEITEM currentItem;
 
-        currentPath = EtGetObjectFullPath2(&context->DirectoryPath, Name);
+        currentPath = EtGetObjectFullPath2(&Context->DirectoryPath, Name);
 
         currentItem = EtTreeViewAddItem(
-            context->TreeViewHandle,
-            context->RootTreeItem,
+            Context->TreeViewHandle,
+            Context->RootTreeItem,
             FALSE,
             Name
             );
 
         EtTreeViewEnumDirectoryObjects(
-            context->TreeViewHandle,
+            Context->TreeViewHandle,
             currentItem,
             currentPath
             );
@@ -590,24 +582,16 @@
 
 static BOOLEAN NTAPI EtEnumCurrentDirectoryObjectsCallback(
     _In_ HANDLE RootDirectory,
-<<<<<<< HEAD
-    _In_ PPH_STRINGREF Name,
-    _In_ PPH_STRINGREF TypeName,
-    _In_ PVOID Context
-=======
     _In_ PCPH_STRINGREF Name,
     _In_ PCPH_STRINGREF TypeName,
     _In_ PET_OBJECT_CONTEXT Context
->>>>>>> 0baf7bd5
-    )
-{
-    PET_OBJECT_CONTEXT context = Context;
-
+    )
+{
     //if (PhEqualStringRef(TypeName, &DirectoryObjectType, TRUE))
     //{
-    //    if (!EtTreeViewFindItem(context->TreeViewHandle, context->SelectedTreeItem, Name, FALSE))
+    //    if (!EtTreeViewFindItem(Context->TreeViewHandle, Context->SelectedTreeItem, Name, FALSE))
     //    {
-    //        EtTreeViewAddItem(context->TreeViewHandle, context->SelectedTreeItem, TRUE, Name);
+    //        EtTreeViewAddItem(Context->TreeViewHandle, Context->SelectedTreeItem, TRUE, Name);
     //    }
     //}
     //else
@@ -616,10 +600,10 @@
         PET_OBJECT_ENTRY entry;
 
         entry = PhCreateObjectZero(sizeof(ET_OBJECT_ENTRY), EtObjectEntryType);
-        entry->Context = context;
+        entry->Context = Context;
         entry->Name = PhCreateString2(Name);
         entry->TypeName = PhCreateString2(TypeName);
-        entry->BaseDirectory = PhReferenceObject(context->CurrentPath);
+        entry->BaseDirectory = PhReferenceObject(Context->CurrentPath);
 
         if (PhEqualStringRef2(TypeName, L"ALPC Port", TRUE))
         {
@@ -698,8 +682,8 @@
             entry->EtObjectType = EtObjectWindowStation;
         }
 
-        entry->ItemIndex = PhAddIListViewItem(context->ListViewClass, MAXINT, LPSTR_TEXTCALLBACK, entry);
-        PhSetIListViewItemImageIndex(context->ListViewClass, entry->ItemIndex, entry->EtObjectType);
+        entry->ItemIndex = PhAddListViewItem(Context->ListViewHandle, MAXINT, LPSTR_TEXTCALLBACK, entry);
+        PhSetListViewItemImageIndex(Context->ListViewHandle, entry->ItemIndex, entry->EtObjectType);
 
         if (entry->EtObjectType == EtObjectSymLink)
         {
@@ -724,7 +708,7 @@
             entry->Target = EtGetWindowStationType(&entry->Name->sr);
         }
 
-        if (context->UseAddressColumn)
+        if (Context->UseAddressColumn)
         {
             entry->TargetIsResolving = TRUE;
         }
@@ -743,7 +727,7 @@
             entry->TargetIsResolving = TRUE;
         }
 
-        PhAddItemList(context->CurrentDirectoryList, entry);
+        PhAddItemList(Context->CurrentDirectoryList, entry);
     }
 
     return TRUE;
@@ -1431,15 +1415,10 @@
     PhSetWindowText(Context->PathControlHandle, PhGetString(Context->CurrentPath));
     Edit_SetSel(Context->PathControlEdit, -2, -1);
 
-<<<<<<< HEAD
     LONG count;
     IListView_GetItemCount(Context->ListViewClass, &count);
     PhPrintUInt32(string, count);
     PhSetDialogItemText(Context->WindowHandle, IDC_OBJMGR_COUNT, string);
-=======
-    PhPrintUInt32(string, ListView_GetItemCount(Context->ListViewHandle));
-    PhSetWindowText(Context->StatusBarHandle, PH_AUTO_T(PH_STRING, PhFormatString(L"Objects in current directory: %s", string))->Buffer);
->>>>>>> 0baf7bd5
 
     // Apply current filter and sort
     PPH_STRING curentFilter = PH_AUTO(PhGetWindowText(Context->SearchBoxHandle));
@@ -1620,11 +1599,7 @@
         case EtObjectAlpcPort:
             {
                 static PH_INITONCE initOnce = PH_INITONCE_INIT;
-<<<<<<< HEAD
-                static typeof(&NtAlpcConnectPortEx) NtAlpcConnectPortEx_I = nullptr;
-=======
-                static __typeof__(&NtAlpcConnectPortEx) NtAlpcConnectPortEx_I = NULL;
->>>>>>> 0baf7bd5
+                static _typeof_(&NtAlpcConnectPortEx) NtAlpcConnectPortEx_I = NULL;
                 LARGE_INTEGER timeout;
 
                 if (PhBeginInitOnce(&initOnce))
@@ -1794,7 +1769,7 @@
         case EtObjectWindowStation:
             {
                 static PH_INITONCE initOnce = PH_INITONCE_INIT;
-                static __typeof__(&NtUserOpenWindowStation) NtUserOpenWindowStation_I = NULL;
+                static ___typeof___(&NtUserOpenWindowStation) NtUserOpenWindowStation_I = NULL;
                 HANDLE windowStationHandle;
 
                 if (PhBeginInitOnce(&initOnce))
@@ -1847,7 +1822,7 @@
         case EtObjectMemoryPartition:
             {
                 static PH_INITONCE initOnce = PH_INITONCE_INIT;
-                static __typeof__(&NtOpenPartition) NtOpenPartition_I = NULL;
+                static ___typeof___(&NtOpenPartition) NtOpenPartition_I = NULL;
 
                 if (PhBeginInitOnce(&initOnce))
                 {
@@ -1864,7 +1839,7 @@
         case EtObjectCpuPartition:
             {
                 static PH_INITONCE initOnce = PH_INITONCE_INIT;
-                static __typeof__(&NtOpenCpuPartition) NtOpenCpuPartition_I = NULL;
+                static ___typeof___(&NtOpenCpuPartition) NtOpenCpuPartition_I = NULL;
 
                 if (PhBeginInitOnce(&initOnce))
                 {
@@ -2050,16 +2025,12 @@
             ULONG j = 0;
             while (PhEnumHashtable(processHandleHashtable, &procEntry, &j))
             {
-<<<<<<< HEAD
                 NTSTATUS status = NtClose(procEntry->Value);
 
                 if (!NT_SUCCESS(status))
                 {
-                    PhShowStatus(nullptr, L"Unidentified third party object.", status, 0);
-                }
-=======
-                PhShowStatus(NULL, L"Unidentified third party object.", status, 0);
->>>>>>> 0baf7bd5
+                    PhShowStatus(NULL, L"Unidentified third party object.", status, 0);
+                }
             }
         }
 
@@ -2570,16 +2541,8 @@
     PH_STRINGREF remainingPart;
     BOOLEAN reverseScan = FALSE;
 
-<<<<<<< HEAD
     if (oldSelect = PhGetSelectedIListViewItemParam(Context->ListViewClass))
         PhReferenceObject(oldSelect);
-=======
-    SendMessage(Context->TreeViewHandle, WM_SETREDRAW, FALSE, 0);
-
-    PhGetSelectedListViewItemParams(Context->ListViewHandle, &listviewItems, &numberOfItems);
-    if (numberOfItems != 0)
-        oldSelect = PhReferenceObject(listviewItems[0]->Name);
->>>>>>> 0baf7bd5
 
     SendMessage(Context->TreeViewHandle, WM_SETREDRAW, FALSE, 0);
     ExtendedListView_SetRedraw(Context->ListViewHandle, FALSE);
@@ -2642,8 +2605,6 @@
     Context->DisableSelChanged = FALSE;
 
     PhDereferenceObject(currentPath);
-
-    SendMessage(Context->TreeViewHandle, WM_SETREDRAW, TRUE, 0);
 }
 
 VOID NTAPI EtpObjectManagerOpenSecurity(
@@ -2732,15 +2693,10 @@
     PhDereferenceObject(currentPath);
 
     WCHAR string[PH_INT32_STR_LEN_1];
-<<<<<<< HEAD
     LONG count;
     IListView_GetItemCount(context->ListViewClass, &count);
     PhPrintUInt32(string, count);
     PhSetDialogItemText(context->WindowHandle, IDC_OBJMGR_COUNT, string);
-=======
-    PhPrintUInt32(string, ListView_GetItemCount(context->ListViewHandle));
-    PhSetWindowText(context->StatusBarHandle, PH_AUTO_T(PH_STRING, PhFormatString(L"Objects in current directory: %s", string))->Buffer);
->>>>>>> 0baf7bd5
 }
 
 VOID NTAPI EtpObjectManagerSortAndSelectOld(
@@ -2994,12 +2950,6 @@
             if (GetComboBoxInfo(context->PathControlHandle, &info))
             {
                 context->PathControlEdit = info.hwndItem;
-<<<<<<< HEAD
-=======
-                SetWindowFont(context->PathControlHandle, GetWindowFont(hwndDlg), TRUE);
-            }
-
->>>>>>> 0baf7bd5
             context->CurrentDirectoryList = PhCreateList(100);
             if (!EtObjectManagerOwnHandles || !PhReferenceObjectSafe(EtObjectManagerOwnHandles))
                 EtObjectManagerOwnHandles = PhCreateList(10);
