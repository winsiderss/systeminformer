/*
 * Copyright (c) 2022 Winsider Seminars & Solutions, Inc.  All rights reserved.
 *
 * This file is part of System Informer.
 *
 * Authors:
 *
 *     wj32         2010-2011
 *     Dart Vanya   2024
 *
 */

#include "exttools.h"
#include <symprv.h>
#include <secedit.h>
#include <hndlinfo.h>
#include <kphuser.h>

 // Columns

#define ETHNLVC_PROCESS 0
#define ETHNLVC_HANDLE 1
#define ETHNLVC_ACCESS 2
#define ETHNLVC_ATTRIBUTES 3

#define ETDTLVC_NAME 0
#define ETDTLVC_SID 1
#define ETDTLVC_HEAP 2
#define ETDTLVC_IO 3

typedef struct _COMMON_PAGE_CONTEXT
{
    PH_LAYOUT_MANAGER LayoutManager;

    PPH_HANDLE_ITEM HandleItem;
    HANDLE ProcessId;
    HWND WindowHandle;
    HWND ListViewHandle;
} COMMON_PAGE_CONTEXT, *PCOMMON_PAGE_CONTEXT;

typedef struct _ET_HANDLE_ENTRY
{
    HANDLE ProcessId;
    PPH_HANDLE_ITEM HandleItem;
    COLORREF Color;
    BOOLEAN OwnHandle;
} HANDLE_ENTRY, * PHANDLE_ENTRY;

HPROPSHEETPAGE EtpCommonCreatePage(
    _In_ PPH_PLUGIN_HANDLE_PROPERTIES_CONTEXT Context,
    _In_ PWSTR Template,
    _In_ DLGPROC DlgProc
    );

INT CALLBACK EtpCommonPropPageProc(
    _In_ HWND hwnd,
    _In_ UINT uMsg,
    _In_ LPPROPSHEETPAGE ppsp
    );

INT_PTR CALLBACK EtpTpWorkerFactoryPageDlgProc(
    _In_ HWND hwndDlg,
    _In_ UINT uMsg,
    _In_ WPARAM wParam,
    _In_ LPARAM lParam
    );

INT_PTR CALLBACK EtpObjHandlesPageDlgProc(
    _In_ HWND hwndDlg,
    _In_ UINT uMsg,
    _In_ WPARAM wParam,
    _In_ LPARAM lParam
    );

PPH_STRING EtGetAccessString(
    _In_ PPH_STRING TypeName,
<<<<<<< HEAD
    _In_ ACCESS_MASK access
=======
    _In_ ACCESS_MASK Access
>>>>>>> bc32285f
    );

PPH_STRING EtGetAccessString2(
    _In_ PPH_STRINGREF TypeName,
<<<<<<< HEAD
    _In_ ACCESS_MASK access
=======
    _In_ ACCESS_MASK Access
>>>>>>> bc32285f
    );

PPH_STRING EtGetAccessStringZ(
    _In_ PCWSTR TypeName,
<<<<<<< HEAD
    _In_ ACCESS_MASK access
=======
    _In_ ACCESS_MASK Access
>>>>>>> bc32285f
    );

INT_PTR CALLBACK EtpWinStaPageDlgProc(
    _In_ HWND hwndDlg,
    _In_ UINT uMsg,
    _In_ WPARAM wParam,
    _In_ LPARAM lParam
    );

VOID EtHandlePropertiesInitializing(
    _In_ PVOID Parameter
    )
{
    PPH_PLUGIN_OBJECT_PROPERTIES objectProperties = Parameter;
    PPH_PLUGIN_HANDLE_PROPERTIES_CONTEXT context = objectProperties->Parameter;

    if (PhIsNullOrEmptyString(context->HandleItem->TypeName))
        return;

    if (objectProperties->NumberOfPages < objectProperties->MaximumNumberOfPages)
    {
        HPROPSHEETPAGE page = NULL;

        if (PhEqualString2(context->HandleItem->TypeName, L"WindowStation", TRUE))
        {
            page = EtpCommonCreatePage(
                context,
                MAKEINTRESOURCE(IDD_OBJWINSTA),
                EtpWinStaPageDlgProc
                );

            // Insert our page into the second slot.
            if (page)
            {
                if (objectProperties->NumberOfPages > 1)
                {
<<<<<<< HEAD
                    memmove(&objectProperties->Pages[2], &objectProperties->Pages[1],
                        (objectProperties->NumberOfPages - 1) * sizeof(HPROPSHEETPAGE));
=======
                    memmove(
                        &objectProperties->Pages[2],
                        &objectProperties->Pages[1],
                        (objectProperties->NumberOfPages - 1) * sizeof(HPROPSHEETPAGE)
                        );
>>>>>>> bc32285f
                }

                objectProperties->Pages[1] = page;
                objectProperties->NumberOfPages++;
            }
        }

        // Object Manager
        if (EtObjectManagerDialogHandle && context->OwnerPlugin == PluginInstance)
        {
            page = EtpCommonCreatePage(
                context,
                MAKEINTRESOURCE(IDD_OBJHANDLES),
                EtpObjHandlesPageDlgProc
                );

            // Insert our page into the second slot.
            if (page)
            {
                if (objectProperties->NumberOfPages > 1)
                {
<<<<<<< HEAD
                    memmove(&objectProperties->Pages[2], &objectProperties->Pages[1],
                        (objectProperties->NumberOfPages - 1) * sizeof(HPROPSHEETPAGE));
=======
                    memmove(
                        &objectProperties->Pages[2],
                        &objectProperties->Pages[1],
                        (objectProperties->NumberOfPages - 1) * sizeof(HPROPSHEETPAGE)
                        );
>>>>>>> bc32285f
                }

                objectProperties->Pages[1] = page;
                objectProperties->NumberOfPages++;
            }
        }

        // TpWorkerFactory unnamed, so it won't interact with Object Manager
        if (PhEqualString2(context->HandleItem->TypeName, L"TpWorkerFactory", TRUE))
        {
            page = EtpCommonCreatePage(
                context,
                MAKEINTRESOURCE(IDD_OBJTPWORKERFACTORY),
                EtpTpWorkerFactoryPageDlgProc
                );

            // Insert our page into the second slot.
            if (page)
            {
                if (objectProperties->NumberOfPages > 1)
                {
                    memmove(&objectProperties->Pages[2], &objectProperties->Pages[1],
                        (objectProperties->NumberOfPages - 1) * sizeof(HPROPSHEETPAGE));
                }

                objectProperties->Pages[1] = page;
                objectProperties->NumberOfPages++;
            }
        }
    }
}

typedef enum _ET_OBJECT_GENERAL_CATEGORY
{
    OBJECT_GENERAL_CATEGORY_DEVICE = PH_PLUGIN_HANDLE_GENERAL_CATEGORY_FILE,
    OBJECT_GENERAL_CATEGORY_DRIVER,
    OBJECT_GENERAL_CATEGORY_TYPE,
    OBJECT_GENERAL_CATEGORY_TYPE_ACCESS,
    OBJECT_GENERAL_CATEGORY_WINDOWSTATION,
    OBJECT_GENERAL_CATEGORY_DESKTOP
} ET_OBJECT_GENERAL_CATEGORY;

typedef enum _ET_OBJECT_GENERAL_INDEX {
    OBJECT_GENERAL_INDEX_ATTRIBUTES = PH_PLUGIN_HANDLE_GENERAL_INDEX_ACCESSMASK,
    OBJECT_GENERAL_INDEX_CREATIONTIME,

    OBJECT_GENERAL_INDEX_DEVICEDRVLOW,
    OBJECT_GENERAL_INDEX_DEVICEDRVLOWPATH,
    OBJECT_GENERAL_INDEX_DEVICEDRVHIGH,
    OBJECT_GENERAL_INDEX_DEVICEDRVHIGHPATH,
    OBJECT_GENERAL_INDEX_DEVICEPNPNAME,

    OBJECT_GENERAL_INDEX_DRIVERIMAGE,
    OBJECT_GENERAL_INDEX_DRIVERSERVICE,
    OBJECT_GENERAL_INDEX_DRIVERSIZE,
    OBJECT_GENERAL_INDEX_DRIVERSTART,
    OBJECT_GENERAL_INDEX_DRIVERFLAGS,

    OBJECT_GENERAL_INDEX_TYPEINDEX,
    OBJECT_GENERAL_INDEX_TYPEOBJECTS,
    OBJECT_GENERAL_INDEX_TYPEHANDLES,
    OBJECT_GENERAL_INDEX_TYPEPEAKOBJECTS,
    OBJECT_GENERAL_INDEX_TYPEPEAKHANDLES,
    OBJECT_GENERAL_INDEX_TYPEPOOLTYPE,
    OBJECT_GENERAL_INDEX_TYPEPAGECHARGE,
    OBJECT_GENERAL_INDEX_TYPENPAGECHARGE,

    OBJECT_GENERAL_INDEX_TYPEVALIDMASK,
    OBJECT_GENERAL_INDEX_TYPEGENERICREAD,
    OBJECT_GENERAL_INDEX_TYPEGENERICWRITE,
    OBJECT_GENERAL_INDEX_TYPEGENERICEXECUTE,
    OBJECT_GENERAL_INDEX_TYPEGENERICALL,
    OBJECT_GENERAL_INDEX_TYPEINVALIDATTRIBUTES,

    OBJECT_GENERAL_INDEX_WINSTATYPE,
    OBJECT_GENERAL_INDEX_WINSTAVISIBLE,

    OBJECT_GENERAL_INDEX_DESKTOPIO,
    OBJECT_GENERAL_INDEX_DESKTOPSID,
    OBJECT_GENERAL_INDEX_DESKTOPHEAP,

    OBJECT_GENERAL_INDEX_MAXIMUM
} ET_OBJECT_GENERAL_INDEX;

typedef enum _ET_OBJECT_POOLTYPE {
    PagedPool = 1,
    NonPagedPool = 0,
    NonPagedPoolNx = 0x200,
    NonPagedPoolSessionNx = NonPagedPoolNx + 32,
    PagedPoolSessionNx = NonPagedPoolNx + 33
} ET_OBJECT_POOLTYPE;

#define OBJECT_CHILD_HANDLEPROP_WINDOW 1

VOID EtHandlePropertiesWindowInitialized(
    _In_ PVOID Parameter
    )
{
    static INT EtListViewRowCache[OBJECT_GENERAL_INDEX_MAXIMUM];

    PPH_PLUGIN_HANDLE_PROPERTIES_WINDOW_CONTEXT context = Parameter;
    WCHAR string[PH_INT64_STR_LEN_1];

    if (EtObjectManagerDialogHandle && context->OwnerPlugin == PluginInstance)
    {
        if (context->HandleItem->Handle && context->ProcessId == NtCurrentProcessId())
        {
            PhReferenceObject(EtObjectManagerPropWindows);
            PhAddItemSimpleHashtable(EtObjectManagerPropWindows, context->ParentWindow, context->HandleItem);
        }

        // HACK
        if (PhGetIntegerPairSetting(SETTING_NAME_OBJMGR_PROPERTIES_WINDOW_POSITION).X != 0)
            PhLoadWindowPlacementFromSetting(SETTING_NAME_OBJMGR_PROPERTIES_WINDOW_POSITION, NULL, context->ParentWindow);
        else
            PhCenterWindow(context->ParentWindow, GetParent(context->ParentWindow)); // HACK

        PhSetWindowIcon(context->ParentWindow, EtObjectManagerPropIcon, NULL, 0);

        // Show real handles count
        ULONG64 real_count;
        PPH_STRING count = PH_AUTO(PhGetListViewItemText(context->ListViewHandle, PH_PLUGIN_HANDLE_GENERAL_INDEX_HANDLES, 1));
<<<<<<< HEAD
       
=======

>>>>>>> bc32285f
        if (!PhIsNullOrEmptyString(count) && PhStringToUInt64(&count->sr, 0, &real_count) && real_count > 0) {
            ULONG own_count = 0;
            PPH_KEY_VALUE_PAIR entry;
            ULONG i = 0;

            while (PhEnumHashtable(EtObjectManagerPropWindows, &entry, &i))
                if (PhEqualString(context->HandleItem->ObjectName, ((PPH_HANDLE_ITEM)entry->Value)->ObjectName, TRUE))
                    own_count++;

            PhPrintUInt32(string, (ULONG)real_count - own_count);
            PhSetListViewSubItem(context->ListViewHandle, PH_PLUGIN_HANDLE_GENERAL_INDEX_HANDLES, 1, string);
        }

        PhRemoveListViewItem(context->ListViewHandle, PH_PLUGIN_HANDLE_GENERAL_INDEX_ACCESSMASK);

        EtListViewRowCache[OBJECT_GENERAL_INDEX_ATTRIBUTES] = PhAddListViewGroupItem(
            context->ListViewHandle,
            PH_PLUGIN_HANDLE_GENERAL_CATEGORY_BASICINFO,
            OBJECT_GENERAL_INDEX_ATTRIBUTES,
            L"Object attributes",
            NULL
            );

        // Show object attributes
        PPH_STRING Attributes;
        PH_STRING_BUILDER stringBuilder;

        PhInitializeStringBuilder(&stringBuilder, 10);
        if (context->HandleItem->Attributes & OBJ_PERMANENT)
            PhAppendStringBuilder2(&stringBuilder, L"Permanent, ");
        if (context->HandleItem->Attributes & OBJ_EXCLUSIVE)
            PhAppendStringBuilder2(&stringBuilder, L"Exclusive, ");
        if (context->HandleItem->Attributes & OBJ_KERNEL_HANDLE)
            PhAppendStringBuilder2(&stringBuilder, L"Kernel object, ");
        if (context->HandleItem->Attributes & PH_OBJ_KERNEL_ACCESS_ONLY)
            PhAppendStringBuilder2(&stringBuilder, L"Kernel only access, ");

        // Remove the trailing ", ".
        if (PhEndsWithString2(stringBuilder.String, L", ", FALSE))
            PhRemoveEndStringBuilder(&stringBuilder, 2);

        Attributes = PH_AUTO(PhFinalStringBuilderString(&stringBuilder));
        PhSetListViewSubItem(context->ListViewHandle, EtListViewRowCache[OBJECT_GENERAL_INDEX_ATTRIBUTES], 1, PhGetString(Attributes));

        // Show creation time
        if (EtObjectManagerTimeCached.QuadPart != 0)
        {
            PPH_STRING startTimeString;
            SYSTEMTIME startTimeFields;

            EtListViewRowCache[OBJECT_GENERAL_INDEX_CREATIONTIME] = PhAddListViewGroupItem(
                context->ListViewHandle,
                PH_PLUGIN_HANDLE_GENERAL_CATEGORY_BASICINFO,
                OBJECT_GENERAL_INDEX_CREATIONTIME,
                L"Creation time",
                NULL
                );

            PhLargeIntegerToLocalSystemTime(&startTimeFields, &EtObjectManagerTimeCached);
            startTimeString = PhaFormatDateTime(&startTimeFields);

            PhSetListViewSubItem(context->ListViewHandle, EtListViewRowCache[OBJECT_GENERAL_INDEX_CREATIONTIME], 1, startTimeString->Buffer);
        }

        // Remove irrelevant information if we couldn't open real object
        if (PhEqualString2(context->HandleItem->TypeName, L"ALPC Port", TRUE))
        {
            PhRemoveListViewItem(context->ListViewHandle, context->ListViewRowCache[PH_PLUGIN_HANDLE_GENERAL_INDEX_ALPCCLIENT]);
            PhRemoveListViewItem(context->ListViewHandle, context->ListViewRowCache[PH_PLUGIN_HANDLE_GENERAL_INDEX_ALPCSERVER]);
<<<<<<< HEAD
            
=======

>>>>>>> bc32285f
            if (!context->HandleItem->Object)
            {
                PhSetListViewSubItem(context->ListViewHandle, context->ListViewRowCache[PH_PLUGIN_HANDLE_GENERAL_INDEX_FLAGS], 1, NULL);
                PhSetListViewSubItem(context->ListViewHandle, context->ListViewRowCache[PH_PLUGIN_HANDLE_GENERAL_INDEX_SEQUENCENUMBER], 1, NULL);
                PhSetListViewSubItem(context->ListViewHandle, context->ListViewRowCache[PH_PLUGIN_HANDLE_GENERAL_INDEX_PORTCONTEXT], 1, NULL);
            }
        }
    }
    else if (((ULONG_PTR)context->OwnerPlugin == ((ULONG_PTR)PluginInstance | OBJECT_CHILD_HANDLEPROP_WINDOW)) &&
<<<<<<< HEAD
        !PhIsNullOrEmptyString(context->HandleItem->ObjectName) &&
        !PhEqualString(context->HandleItem->ObjectName, context->HandleItem->BestObjectName, TRUE))
=======
             !PhIsNullOrEmptyString(context->HandleItem->ObjectName) &&
             !PhEqualString(context->HandleItem->ObjectName, context->HandleItem->BestObjectName, TRUE))
>>>>>>> bc32285f
    {
        // I don't know why new row always appending in the back. This stupid full rebuild of section only one workaround
        PPH_STRING accessString = PH_AUTO(PhGetListViewItemText(context->ListViewHandle, context->ListViewRowCache[PH_PLUGIN_HANDLE_GENERAL_INDEX_ACCESSMASK], 1));
        PhRemoveListViewItem(context->ListViewHandle, context->ListViewRowCache[PH_PLUGIN_HANDLE_GENERAL_INDEX_ACCESSMASK]);
        PhRemoveListViewItem(context->ListViewHandle, context->ListViewRowCache[PH_PLUGIN_HANDLE_GENERAL_INDEX_OBJECT]);
        PhRemoveListViewItem(context->ListViewHandle, context->ListViewRowCache[PH_PLUGIN_HANDLE_GENERAL_INDEX_TYPE]);
        PhRemoveListViewItem(context->ListViewHandle, context->ListViewRowCache[PH_PLUGIN_HANDLE_GENERAL_INDEX_NAME]);
<<<<<<< HEAD
        
=======

>>>>>>> bc32285f
        context->ListViewRowCache[PH_PLUGIN_HANDLE_GENERAL_INDEX_NAME] = PhAddListViewGroupItem(context->ListViewHandle,
            PH_PLUGIN_HANDLE_GENERAL_CATEGORY_BASICINFO, 0, L"Name", NULL);
        INT origNameIndex = PhAddListViewGroupItem(context->ListViewHandle,
            PH_PLUGIN_HANDLE_GENERAL_CATEGORY_BASICINFO, 1, L"Original name", NULL);
        context->ListViewRowCache[PH_PLUGIN_HANDLE_GENERAL_INDEX_TYPE] = PhAddListViewGroupItem(context->ListViewHandle,
            PH_PLUGIN_HANDLE_GENERAL_CATEGORY_BASICINFO, 2, L"Type", NULL);
        context->ListViewRowCache[PH_PLUGIN_HANDLE_GENERAL_INDEX_OBJECT] = PhAddListViewGroupItem(context->ListViewHandle,
            PH_PLUGIN_HANDLE_GENERAL_CATEGORY_BASICINFO, 3, L"Object address", NULL);
        context->ListViewRowCache[PH_PLUGIN_HANDLE_GENERAL_INDEX_ACCESSMASK] = PhAddListViewGroupItem(context->ListViewHandle,
            PH_PLUGIN_HANDLE_GENERAL_CATEGORY_BASICINFO, 4, L"Granted access", NULL);

        PhSetListViewSubItem(context->ListViewHandle, context->ListViewRowCache[PH_PLUGIN_HANDLE_GENERAL_INDEX_NAME], 1, PhGetString(context->HandleItem->BestObjectName));
        PhSetListViewSubItem(context->ListViewHandle, origNameIndex, 1, PhGetString(context->HandleItem->ObjectName));
        PhSetListViewSubItem(context->ListViewHandle, context->ListViewRowCache[PH_PLUGIN_HANDLE_GENERAL_INDEX_TYPE], 1, PhGetString(context->HandleItem->TypeName));
        PhSetListViewSubItem(context->ListViewHandle, context->ListViewRowCache[PH_PLUGIN_HANDLE_GENERAL_INDEX_OBJECT], 1, context->HandleItem->ObjectString);
        PhSetListViewSubItem(context->ListViewHandle, context->ListViewRowCache[PH_PLUGIN_HANDLE_GENERAL_INDEX_ACCESSMASK], 1, PhGetString(accessString));
    }

    // General ET plugin extensions
    if (!PhIsNullOrEmptyString(context->HandleItem->TypeName))
    {
        // Show Driver image information
        if (PhEqualString2(context->HandleItem->TypeName, L"Driver", TRUE))
        {
            PPH_STRING driverName;
            KPH_DRIVER_BASIC_INFORMATION basicInfo;

            PhAddListViewGroup(context->ListViewHandle, OBJECT_GENERAL_CATEGORY_DRIVER, L"Driver information");

            EtListViewRowCache[OBJECT_GENERAL_INDEX_DRIVERIMAGE] = PhAddListViewGroupItem(context->ListViewHandle,
                OBJECT_GENERAL_CATEGORY_DRIVER, OBJECT_GENERAL_INDEX_DRIVERIMAGE, L"Driver Image", NULL);
            EtListViewRowCache[OBJECT_GENERAL_INDEX_DRIVERSERVICE] = PhAddListViewGroupItem(context->ListViewHandle,
                OBJECT_GENERAL_CATEGORY_DRIVER, OBJECT_GENERAL_INDEX_DRIVERSERVICE, L"Driver Service Name", NULL);
            EtListViewRowCache[OBJECT_GENERAL_INDEX_DRIVERSIZE] = PhAddListViewGroupItem(context->ListViewHandle,
                OBJECT_GENERAL_CATEGORY_DRIVER, OBJECT_GENERAL_INDEX_DRIVERSIZE, L"Driver Size", NULL);
            EtListViewRowCache[OBJECT_GENERAL_INDEX_DRIVERSTART] = PhAddListViewGroupItem(context->ListViewHandle,
                OBJECT_GENERAL_CATEGORY_DRIVER, OBJECT_GENERAL_INDEX_DRIVERSTART, L"Driver Start Address", NULL);
            EtListViewRowCache[OBJECT_GENERAL_INDEX_DRIVERFLAGS] = PhAddListViewGroupItem(context->ListViewHandle,
                OBJECT_GENERAL_CATEGORY_DRIVER, OBJECT_GENERAL_INDEX_DRIVERFLAGS, L"Driver Flags", NULL);

            if (KsiLevel() == KphLevelMax)
            {
                if (NT_SUCCESS(PhGetDriverImageFileName(context->HandleItem->Handle, &driverName)))
                {
                    PhSetListViewSubItem(context->ListViewHandle, EtListViewRowCache[OBJECT_GENERAL_INDEX_DRIVERIMAGE], 1, PhGetString(driverName));
                    PhDereferenceObject(driverName);
                }

                if (NT_SUCCESS(PhGetDriverServiceKeyName(context->HandleItem->Handle, &driverName)))
                {
                    PhSetListViewSubItem(context->ListViewHandle, EtListViewRowCache[OBJECT_GENERAL_INDEX_DRIVERSERVICE], 1, PhGetString(driverName));
                    PhDereferenceObject(driverName);
                }

                if (NT_SUCCESS(KphQueryInformationDriver(
                    context->HandleItem->Handle,
                    KphDriverBasicInformation,
                    &basicInfo,
                    sizeof(KPH_DRIVER_BASIC_INFORMATION),
                    NULL
                    )))
                {
                    PPH_STRING size = PH_AUTO(PhFormatSize(basicInfo.DriverSize, ULONG_MAX));
                    PhSetListViewSubItem(context->ListViewHandle, EtListViewRowCache[OBJECT_GENERAL_INDEX_DRIVERSIZE], 1, PhGetString(size));

                    PhPrintPointer(string, basicInfo.DriverStart);
                    PhSetListViewSubItem(context->ListViewHandle, EtListViewRowCache[OBJECT_GENERAL_INDEX_DRIVERSTART], 1, string);

                    PhPrintPointer(string, ULongToPtr(basicInfo.Flags));
                    PhSetListViewSubItem(context->ListViewHandle, EtListViewRowCache[OBJECT_GENERAL_INDEX_DRIVERFLAGS], 1, string);
                }
            }
        }
        // Show Device drivers information
        else if (PhEqualString2(context->HandleItem->TypeName, L"Device", TRUE))
        {
            HANDLE deviceObject;
            HANDLE deviceBaseObject;
            HANDLE driverObject;
            PPH_STRING driverName;
            OBJECT_ATTRIBUTES objectAttributes;
            UNICODE_STRING objectName;

            PhAddListViewGroup(context->ListViewHandle, OBJECT_GENERAL_CATEGORY_DEVICE, L"Device driver information");

            EtListViewRowCache[OBJECT_GENERAL_INDEX_DEVICEDRVLOW] = PhAddListViewGroupItem(context->ListViewHandle,
                OBJECT_GENERAL_CATEGORY_DEVICE, OBJECT_GENERAL_INDEX_DEVICEDRVLOW, L"Lower-edge driver", NULL);
            EtListViewRowCache[OBJECT_GENERAL_INDEX_DEVICEDRVLOWPATH] = PhAddListViewGroupItem(context->ListViewHandle,
                OBJECT_GENERAL_CATEGORY_DEVICE, OBJECT_GENERAL_INDEX_DEVICEDRVLOWPATH, L"Lower-edge driver image", NULL);

            EtListViewRowCache[OBJECT_GENERAL_INDEX_DEVICEDRVHIGH] = PhAddListViewGroupItem(context->ListViewHandle,
                OBJECT_GENERAL_CATEGORY_DEVICE, OBJECT_GENERAL_INDEX_DEVICEDRVHIGH, L"Upper-edge driver", NULL);
            EtListViewRowCache[OBJECT_GENERAL_INDEX_DEVICEDRVHIGHPATH] = PhAddListViewGroupItem(context->ListViewHandle,
                OBJECT_GENERAL_CATEGORY_DEVICE, OBJECT_GENERAL_INDEX_DEVICEDRVHIGHPATH, L"Upper-edge driver Image", NULL);

            EtListViewRowCache[OBJECT_GENERAL_INDEX_DEVICEPNPNAME] = PhAddListViewGroupItem(context->ListViewHandle,
                OBJECT_GENERAL_CATEGORY_DEVICE, OBJECT_GENERAL_INDEX_DEVICEPNPNAME, L"PnP Device Name", NULL);

            if (KsiLevel() == KphLevelMax)
            {
                PhStringRefToUnicodeString(&context->HandleItem->ObjectName->sr, &objectName);
                InitializeObjectAttributes(&objectAttributes, &objectName, OBJ_CASE_INSENSITIVE, NULL, NULL);

                if (NT_SUCCESS(KphOpenDevice(&deviceObject, READ_CONTROL, &objectAttributes)))
                {
                    if (NT_SUCCESS(KphOpenDeviceDriver(deviceObject, READ_CONTROL, &driverObject)))
                    {
                        if (NT_SUCCESS(PhGetDriverName(driverObject, &driverName)))
                        {
                            PhSetListViewSubItem(context->ListViewHandle, EtListViewRowCache[OBJECT_GENERAL_INDEX_DEVICEDRVHIGH], 1, PhGetString(driverName));
                            PhDereferenceObject(driverName);
                        }

                        if (NT_SUCCESS(PhGetDriverImageFileName(driverObject, &driverName)))
                        {
                            PhSetListViewSubItem(context->ListViewHandle, EtListViewRowCache[OBJECT_GENERAL_INDEX_DEVICEDRVHIGHPATH], 1, PhGetString(driverName));
                            PhDereferenceObject(driverName);
                        }

                        NtClose(driverObject);
                    }

                    if (NT_SUCCESS(KphOpenDeviceBaseDevice(deviceObject, READ_CONTROL, &deviceBaseObject)))
                    {
                        if (NT_SUCCESS(KphOpenDeviceDriver(deviceBaseObject, READ_CONTROL, &driverObject)))
                        {
                            if (NT_SUCCESS(PhGetDriverName(driverObject, &driverName)))
                            {
                                PhSetListViewSubItem(context->ListViewHandle, EtListViewRowCache[OBJECT_GENERAL_INDEX_DEVICEDRVLOW], 1, PhGetString(driverName));
                                PhDereferenceObject(driverName);
                            }

                            if (NT_SUCCESS(PhGetDriverImageFileName(driverObject, &driverName)))
                            {
                                PhSetListViewSubItem(context->ListViewHandle, EtListViewRowCache[OBJECT_GENERAL_INDEX_DEVICEDRVLOWPATH], 1, PhGetString(driverName));
                                PhDereferenceObject(driverName);
                            }

                            NtClose(driverObject);
                        }
                        NtClose(deviceBaseObject);
                    }

                    NtClose(deviceObject);
                }
            }

            if (driverName = PhGetPnPDeviceName(context->HandleItem->ObjectName))
            {
<<<<<<< HEAD
                ULONG_PTR column_pos = PhFindLastCharInString(driverName, 0, L':');
                PPH_STRING devicePdoName = PH_AUTO(PhSubstring(driverName, 0, column_pos - 5));
                PhSetListViewSubItem(context->ListViewHandle, EtListViewRowCache[OBJECT_GENERAL_INDEX_DEVICEPNPNAME], 1, PhGetString(devicePdoName));
                PhDereferenceObject(driverName);
            }
        }
        else if (PhEqualString2(context->HandleItem->TypeName, L"WindowStation", TRUE))
        {
            HWINSTA hWinStation;
            USEROBJECTFLAGS userFlags;
            PPH_STRING StationType;
            PH_STRINGREF StationName;
            PH_STRINGREF pathPart;

            PhAddListViewGroup(context->ListViewHandle, OBJECT_GENERAL_CATEGORY_WINDOWSTATION, L"Window Station information");

            EtListViewRowCache[OBJECT_GENERAL_INDEX_WINSTATYPE] = PhAddListViewGroupItem(context->ListViewHandle,
                OBJECT_GENERAL_CATEGORY_WINDOWSTATION, OBJECT_GENERAL_INDEX_WINSTATYPE, L"Type", NULL);
            EtListViewRowCache[OBJECT_GENERAL_INDEX_WINSTAVISIBLE] = PhAddListViewGroupItem(context->ListViewHandle,
                OBJECT_GENERAL_CATEGORY_WINDOWSTATION, OBJECT_GENERAL_INDEX_WINSTAVISIBLE, L"Visible", NULL);

            if (!PhIsNullOrEmptyString(context->HandleItem->ObjectName))
            {
                if (!PhSplitStringRefAtLastChar(&context->HandleItem->ObjectName->sr, L'\\', &pathPart, &StationName))
                    StationName = context->HandleItem->ObjectName->sr;
                StationType = PH_AUTO(EtGetWindowStationType(&StationName));
                PhSetListViewSubItem(context->ListViewHandle, EtListViewRowCache[OBJECT_GENERAL_INDEX_WINSTATYPE], 1, PhGetString(StationType));
            }

            if (NT_SUCCESS(EtDuplicateHandleFromProcessEx((PHANDLE)&hWinStation, WINSTA_READATTRIBUTES, context->ProcessId, context->HandleItem->Handle)))
            {
                if (GetUserObjectInformation(
                    hWinStation,
                    UOI_FLAGS,
                    &userFlags,
                    sizeof(USEROBJECTFLAGS),
                    NULL
                    ))
                {
                    PhSetListViewSubItem(context->ListViewHandle, EtListViewRowCache[OBJECT_GENERAL_INDEX_WINSTAVISIBLE], 1,
                        userFlags.dwFlags & WSF_VISIBLE ? L"True" : L"False");
                }
                CloseWindowStation(hWinStation);
            }
        }
=======
                ULONG_PTR columnPos = PhFindLastCharInString(driverName, 0, L':');
                PPH_STRING devicePdoName = PH_AUTO(PhSubstring(driverName, 0, columnPos - 5));
                PhSetListViewSubItem(context->ListViewHandle, EtListViewRowCache[OBJECT_GENERAL_INDEX_DEVICEPNPNAME], 1, PhGetString(devicePdoName));
                PhDereferenceObject(driverName);
            }
        }
        else if (PhEqualString2(context->HandleItem->TypeName, L"WindowStation", TRUE))
        {
            HWINSTA hWinStation;
            USEROBJECTFLAGS userFlags;
            PPH_STRING stationType;
            PH_STRINGREF stationName;
            PH_STRINGREF pathPart;

            PhAddListViewGroup(context->ListViewHandle, OBJECT_GENERAL_CATEGORY_WINDOWSTATION, L"Window Station information");

            EtListViewRowCache[OBJECT_GENERAL_INDEX_WINSTATYPE] = PhAddListViewGroupItem(context->ListViewHandle,
                OBJECT_GENERAL_CATEGORY_WINDOWSTATION, OBJECT_GENERAL_INDEX_WINSTATYPE, L"Type", NULL);
            EtListViewRowCache[OBJECT_GENERAL_INDEX_WINSTAVISIBLE] = PhAddListViewGroupItem(context->ListViewHandle,
                OBJECT_GENERAL_CATEGORY_WINDOWSTATION, OBJECT_GENERAL_INDEX_WINSTAVISIBLE, L"Visible", NULL);

            if (!PhIsNullOrEmptyString(context->HandleItem->ObjectName))
            {
                if (!PhSplitStringRefAtLastChar(&context->HandleItem->ObjectName->sr, L'\\', &pathPart, &stationName))
                    stationName = context->HandleItem->ObjectName->sr;
                stationType = PH_AUTO(EtGetWindowStationType(&stationName));
                PhSetListViewSubItem(context->ListViewHandle, EtListViewRowCache[OBJECT_GENERAL_INDEX_WINSTATYPE], 1, PhGetString(stationType));
            }

            if (NT_SUCCESS(EtDuplicateHandleFromProcessEx((PHANDLE)&hWinStation, WINSTA_READATTRIBUTES, context->ProcessId, context->HandleItem->Handle)))
            {
                if (GetUserObjectInformation(
                    hWinStation,
                    UOI_FLAGS,
                    &userFlags,
                    sizeof(USEROBJECTFLAGS),
                    NULL
                    ))
                {
                    PhSetListViewSubItem(context->ListViewHandle, EtListViewRowCache[OBJECT_GENERAL_INDEX_WINSTAVISIBLE], 1,
                        userFlags.dwFlags & WSF_VISIBLE ? L"True" : L"False");
                }
                CloseWindowStation(hWinStation);
            }
        }
>>>>>>> bc32285f
        else if (PhEqualString2(context->HandleItem->TypeName, L"Desktop", TRUE))
        {
            HDESK hDesktop;

            PhAddListViewGroup(context->ListViewHandle, OBJECT_GENERAL_CATEGORY_DESKTOP, L"Desktop information");

            EtListViewRowCache[OBJECT_GENERAL_INDEX_DESKTOPIO] = PhAddListViewGroupItem(context->ListViewHandle,
                OBJECT_GENERAL_CATEGORY_DESKTOP, OBJECT_GENERAL_INDEX_DESKTOPIO, L"Input desktop", NULL);
            EtListViewRowCache[OBJECT_GENERAL_INDEX_DESKTOPSID] = PhAddListViewGroupItem(context->ListViewHandle,
                OBJECT_GENERAL_CATEGORY_DESKTOP, OBJECT_GENERAL_INDEX_DESKTOPSID, L"User SID", NULL);
            EtListViewRowCache[OBJECT_GENERAL_INDEX_DESKTOPHEAP] = PhAddListViewGroupItem(context->ListViewHandle,
                OBJECT_GENERAL_CATEGORY_DESKTOP, OBJECT_GENERAL_INDEX_DESKTOPHEAP, L"Heap size", NULL);
<<<<<<< HEAD

            if (NT_SUCCESS(EtDuplicateHandleFromProcessEx((PHANDLE)&hDesktop, DESKTOP_READOBJECTS, context->ProcessId, context->HandleItem->Handle)))
            {
                DWORD nLengthNeeded = 0;
                ULONG vInfo = 0;
                PSID UserSid = NULL;

                if (GetUserObjectInformation(hDesktop, UOI_IO, &vInfo, sizeof(vInfo), NULL))
                {
                    PhSetListViewSubItem(context->ListViewHandle, EtListViewRowCache[OBJECT_GENERAL_INDEX_DESKTOPIO], 1, !!vInfo ? L"True" : L"False");
                }

                GetUserObjectInformation(hDesktop, UOI_USER_SID, NULL, 0, &nLengthNeeded);
                if (nLengthNeeded)
                    UserSid = PhAllocate(nLengthNeeded);
                if (UserSid && GetUserObjectInformation(hDesktop, UOI_USER_SID, UserSid, nLengthNeeded, &nLengthNeeded))
                {
                    PPH_STRING sid = PH_AUTO(PhSidToStringSid(UserSid));
                    PhSetListViewSubItem(context->ListViewHandle, EtListViewRowCache[OBJECT_GENERAL_INDEX_DESKTOPSID], 1, PhGetString(sid));
                    PhFree(UserSid);
                }

=======

            if (NT_SUCCESS(EtDuplicateHandleFromProcessEx((PHANDLE)&hDesktop, DESKTOP_READOBJECTS, context->ProcessId, context->HandleItem->Handle)))
            {
                DWORD nLengthNeeded = 0;
                ULONG vInfo = 0;
                PSID UserSid = NULL;

                if (GetUserObjectInformation(hDesktop, UOI_IO, &vInfo, sizeof(vInfo), NULL))
                {
                    PhSetListViewSubItem(context->ListViewHandle, EtListViewRowCache[OBJECT_GENERAL_INDEX_DESKTOPIO], 1, !!vInfo ? L"True" : L"False");
                }

                GetUserObjectInformation(hDesktop, UOI_USER_SID, NULL, 0, &nLengthNeeded);
                if (nLengthNeeded)
                    UserSid = PhAllocate(nLengthNeeded);
                if (UserSid && GetUserObjectInformation(hDesktop, UOI_USER_SID, UserSid, nLengthNeeded, &nLengthNeeded))
                {
                    PPH_STRING sid = PH_AUTO(PhSidToStringSid(UserSid));
                    PhSetListViewSubItem(context->ListViewHandle, EtListViewRowCache[OBJECT_GENERAL_INDEX_DESKTOPSID], 1, PhGetString(sid));
                    PhFree(UserSid);
                }

>>>>>>> bc32285f
                if (GetUserObjectInformation(hDesktop, UOI_HEAPSIZE, &vInfo, sizeof(vInfo), NULL))
                {
                    PPH_STRING size = PH_AUTO(PhFormatSize(vInfo * 1024, ULONG_MAX));
                    PhSetListViewSubItem(context->ListViewHandle, EtListViewRowCache[OBJECT_GENERAL_INDEX_DESKTOPHEAP], 1, PhGetString(size));
                }

                CloseDesktop(hDesktop);
            }
        }
        else if (PhEqualString2(context->HandleItem->TypeName, L"Type", TRUE))
        {
            PH_STRINGREF firstPart;
            PH_STRINGREF typeName;
            POBJECT_TYPES_INFORMATION objectTypes;
            POBJECT_TYPE_INFORMATION objectType;
            ULONG typeIndex;
            PPH_STRING accessString;
            PH_STRING_BUILDER stringBuilder;

            if (PhSplitStringRefAtLastChar(&context->HandleItem->ObjectName->sr, L'\\', &firstPart, &typeName))
            {
                typeIndex = PhGetObjectTypeNumber(&typeName);

                if (typeIndex != ULONG_MAX &&
                    NT_SUCCESS(PhEnumObjectTypes(&objectTypes)))
                {
                    objectType = PH_FIRST_OBJECT_TYPE(objectTypes);

                    for (ULONG i = 0; i < objectTypes->NumberOfTypes; i++)
                    {
                        if (objectType->TypeIndex == typeIndex)
                        {
                            ListView_RemoveGroup(context->ListViewHandle, PH_PLUGIN_HANDLE_GENERAL_CATEGORY_QUOTA);

                            PhAddListViewGroup(context->ListViewHandle, OBJECT_GENERAL_CATEGORY_TYPE, L"Type information");

                            EtListViewRowCache[OBJECT_GENERAL_INDEX_TYPEINDEX] = PhAddListViewGroupItem(context->ListViewHandle,
                                OBJECT_GENERAL_CATEGORY_TYPE, OBJECT_GENERAL_INDEX_TYPEINDEX, L"Index", NULL);
                            EtListViewRowCache[OBJECT_GENERAL_INDEX_TYPEOBJECTS] = PhAddListViewGroupItem(context->ListViewHandle,
                                OBJECT_GENERAL_CATEGORY_TYPE, OBJECT_GENERAL_INDEX_TYPEOBJECTS, L"Objects", NULL);
                            EtListViewRowCache[OBJECT_GENERAL_INDEX_TYPEHANDLES] = PhAddListViewGroupItem(context->ListViewHandle,
                                OBJECT_GENERAL_CATEGORY_TYPE, OBJECT_GENERAL_INDEX_TYPEHANDLES, L"Handles", NULL);
                            EtListViewRowCache[OBJECT_GENERAL_INDEX_TYPEPEAKOBJECTS] = PhAddListViewGroupItem(context->ListViewHandle,
                                OBJECT_GENERAL_CATEGORY_TYPE, OBJECT_GENERAL_INDEX_TYPEPEAKOBJECTS, L"Peak Objects", NULL);
                            EtListViewRowCache[OBJECT_GENERAL_INDEX_TYPEPEAKHANDLES] = PhAddListViewGroupItem(context->ListViewHandle,
                                OBJECT_GENERAL_CATEGORY_TYPE, OBJECT_GENERAL_INDEX_TYPEPEAKHANDLES, L"Peak Handles", NULL);
                            EtListViewRowCache[OBJECT_GENERAL_INDEX_TYPEPOOLTYPE] = PhAddListViewGroupItem(context->ListViewHandle,
                                OBJECT_GENERAL_CATEGORY_TYPE, OBJECT_GENERAL_INDEX_TYPEPOOLTYPE, L"Pool Type", NULL);
                            EtListViewRowCache[OBJECT_GENERAL_INDEX_TYPEPAGECHARGE] = PhAddListViewGroupItem(context->ListViewHandle,
                                OBJECT_GENERAL_CATEGORY_TYPE, OBJECT_GENERAL_INDEX_TYPEPAGECHARGE, L"Default Paged Charge", NULL);
                            EtListViewRowCache[OBJECT_GENERAL_INDEX_TYPENPAGECHARGE] = PhAddListViewGroupItem(context->ListViewHandle,
                                OBJECT_GENERAL_CATEGORY_TYPE, OBJECT_GENERAL_INDEX_TYPENPAGECHARGE, L"Default NP Charge", NULL);

                            PhPrintUInt32(string, objectType->TypeIndex);
                            PhSetListViewSubItem(context->ListViewHandle, EtListViewRowCache[OBJECT_GENERAL_INDEX_TYPEINDEX], 1, string);
                            PhPrintUInt32(string, objectType->TotalNumberOfObjects);
                            PhSetListViewSubItem(context->ListViewHandle, EtListViewRowCache[OBJECT_GENERAL_INDEX_TYPEOBJECTS], 1, string);
                            PhPrintUInt32(string, objectType->TotalNumberOfHandles);
                            PhSetListViewSubItem(context->ListViewHandle, EtListViewRowCache[OBJECT_GENERAL_INDEX_TYPEHANDLES], 1, string);
                            PhPrintUInt32(string, objectType->HighWaterNumberOfObjects);
                            PhSetListViewSubItem(context->ListViewHandle, EtListViewRowCache[OBJECT_GENERAL_INDEX_TYPEPEAKOBJECTS], 1, string);
                            PhPrintUInt32(string, objectType->HighWaterNumberOfHandles);
                            PhSetListViewSubItem(context->ListViewHandle, EtListViewRowCache[OBJECT_GENERAL_INDEX_TYPEPEAKHANDLES], 1, string);
                            PhPrintUInt32(string, objectType->DefaultPagedPoolCharge);

                            PWSTR PoolType = NULL;
                            switch (objectType->PoolType) {
                                case NonPagedPool:
                                    PoolType = L"Non Paged";
                                    break;
                                case PagedPool:
                                    PoolType = L"Paged";
                                    break;
                                case NonPagedPoolNx:
                                    PoolType = L"Non Paged NX";
                                    break;
                                case PagedPoolSessionNx:
                                    PoolType = L"Paged Session NX";
                                    break;
                            }
                            PhSetListViewSubItem(context->ListViewHandle, EtListViewRowCache[OBJECT_GENERAL_INDEX_TYPEPOOLTYPE], 1, PoolType);

                            PhSetListViewSubItem(context->ListViewHandle, EtListViewRowCache[OBJECT_GENERAL_INDEX_TYPEPAGECHARGE], 1, string);
                            PhPrintUInt32(string, objectType->DefaultNonPagedPoolCharge);
                            PhSetListViewSubItem(context->ListViewHandle, EtListViewRowCache[OBJECT_GENERAL_INDEX_TYPENPAGECHARGE], 1, string);

                            PhAddListViewGroup(context->ListViewHandle, OBJECT_GENERAL_CATEGORY_TYPE_ACCESS, L"Type access information");

                            EtListViewRowCache[OBJECT_GENERAL_INDEX_TYPEVALIDMASK] = PhAddListViewGroupItem(context->ListViewHandle,
                                OBJECT_GENERAL_CATEGORY_TYPE_ACCESS, OBJECT_GENERAL_INDEX_TYPEVALIDMASK, L"Valid Access Mask", NULL);
                            EtListViewRowCache[OBJECT_GENERAL_INDEX_TYPEGENERICREAD] = PhAddListViewGroupItem(context->ListViewHandle,
                                OBJECT_GENERAL_CATEGORY_TYPE_ACCESS, OBJECT_GENERAL_INDEX_TYPEGENERICREAD, L"Generic Read", NULL);
                            EtListViewRowCache[OBJECT_GENERAL_INDEX_TYPEGENERICWRITE] = PhAddListViewGroupItem(context->ListViewHandle,
                                OBJECT_GENERAL_CATEGORY_TYPE_ACCESS, OBJECT_GENERAL_INDEX_TYPEGENERICWRITE, L"Generic Write", NULL);
                            EtListViewRowCache[OBJECT_GENERAL_INDEX_TYPEGENERICEXECUTE] = PhAddListViewGroupItem(context->ListViewHandle,
                                OBJECT_GENERAL_CATEGORY_TYPE_ACCESS, OBJECT_GENERAL_INDEX_TYPEGENERICEXECUTE, L"Generic Execute", NULL);
                            EtListViewRowCache[OBJECT_GENERAL_INDEX_TYPEGENERICALL] = PhAddListViewGroupItem(context->ListViewHandle,
                                OBJECT_GENERAL_CATEGORY_TYPE_ACCESS, OBJECT_GENERAL_INDEX_TYPEGENERICALL, L"Generic All", NULL);
                            EtListViewRowCache[OBJECT_GENERAL_INDEX_TYPEINVALIDATTRIBUTES] = PhAddListViewGroupItem(context->ListViewHandle,
                                OBJECT_GENERAL_CATEGORY_TYPE_ACCESS, OBJECT_GENERAL_INDEX_TYPEINVALIDATTRIBUTES, L"Invalid Attributes", NULL);

                            accessString = PH_AUTO(EtGetAccessString2(&typeName, objectType->ValidAccessMask));
                            PhSetListViewSubItem(context->ListViewHandle, EtListViewRowCache[OBJECT_GENERAL_INDEX_TYPEVALIDMASK], 1, PhGetString(accessString));
                            accessString = PH_AUTO(EtGetAccessString2(&typeName, objectType->GenericMapping.GenericRead));
                            PhSetListViewSubItem(context->ListViewHandle, EtListViewRowCache[OBJECT_GENERAL_INDEX_TYPEGENERICREAD], 1, PhGetString(accessString));
                            accessString = PH_AUTO(EtGetAccessString2(&typeName, objectType->GenericMapping.GenericWrite));
                            PhSetListViewSubItem(context->ListViewHandle, EtListViewRowCache[OBJECT_GENERAL_INDEX_TYPEGENERICWRITE], 1, PhGetString(accessString));
                            accessString = PH_AUTO(EtGetAccessString2(&typeName, objectType->GenericMapping.GenericExecute));
                            PhSetListViewSubItem(context->ListViewHandle, EtListViewRowCache[OBJECT_GENERAL_INDEX_TYPEGENERICEXECUTE], 1, PhGetString(accessString));
                            accessString = PH_AUTO(EtGetAccessString2(&typeName, objectType->GenericMapping.GenericAll));
                            PhSetListViewSubItem(context->ListViewHandle, EtListViewRowCache[OBJECT_GENERAL_INDEX_TYPEGENERICALL], 1, PhGetString(accessString));

                            PhInitializeStringBuilder(&stringBuilder, 10);
                            if (objectType->InvalidAttributes & OBJ_KERNEL_HANDLE)
                                PhAppendStringBuilder2(&stringBuilder, L"KERNEL_HANDLE, ");
                            if (objectType->InvalidAttributes & OBJ_OPENLINK)
                                PhAppendStringBuilder2(&stringBuilder, L"OPEN_LINK, ");
                            if (objectType->InvalidAttributes & OBJ_OPENIF)
                                PhAppendStringBuilder2(&stringBuilder, L"OBJ_OPENIF, ");
                            if (objectType->InvalidAttributes & OBJ_PERMANENT)
                                PhAppendStringBuilder2(&stringBuilder, L"OBJ_PERMANENT, ");
                            if (objectType->InvalidAttributes & OBJ_EXCLUSIVE)
                                PhAppendStringBuilder2(&stringBuilder, L"OBJ_EXCLUSIVE, ");
                            if (objectType->InvalidAttributes & OBJ_INHERIT)
                                PhAppendStringBuilder2(&stringBuilder, L"OBJ_INHERIT, ");
                            if (objectType->InvalidAttributes & OBJ_CASE_INSENSITIVE)
                                PhAppendStringBuilder2(&stringBuilder, L"OBJ_CASE_INSENSITIVE, ");
                            if (objectType->InvalidAttributes & OBJ_FORCE_ACCESS_CHECK)
                                PhAppendStringBuilder2(&stringBuilder, L"OBJ_FORCE_ACCESS_CHECK, ");
                            if (objectType->InvalidAttributes & OBJ_IGNORE_IMPERSONATED_DEVICEMAP)
                                PhAppendStringBuilder2(&stringBuilder, L"OBJ_IGNORE_IMPERSONATED_DEVICEMAP, ");
                            if (objectType->InvalidAttributes & OBJ_DONT_REPARSE)
                                PhAppendStringBuilder2(&stringBuilder, L"OBJ_DONT_REPARSE, ");

                            // Remove the trailing ", ".
                            if (PhEndsWithString2(stringBuilder.String, L", ", FALSE))
                                PhRemoveEndStringBuilder(&stringBuilder, 2);

                            accessString = PH_AUTO(PhFinalStringBuilderString(&stringBuilder));
                            PhSetListViewSubItem(context->ListViewHandle, EtListViewRowCache[OBJECT_GENERAL_INDEX_TYPEINVALIDATTRIBUTES], 1, PhGetString(accessString));

                            break;
                        }
                        objectType = PH_NEXT_OBJECT_TYPE(objectType);
                    }
                    PhFree(objectTypes);
                }
            }
        }
    }
}

#define T_WINSTA_INTERACTIVE L"WinSta0"
#define T_WINSTA_SYSTEM L"-0x0-3e7$"
#define T_WINSTA_ANONYMOUS L"-0x0-3e6$"
#define T_WINSTA_LOCALSERVICE L"-0x0-3e5$"
#define T_WINSTA_NETWORK_SERVICE L"-0x0-3e4$"

PPH_STRING EtGetWindowStationType(
    _In_ PPH_STRINGREF StationName
    )
{
    if (PhEqualStringRef2(StationName, T_WINSTA_INTERACTIVE, TRUE))
        return PhCreateString(L"Interactive Window Station");
<<<<<<< HEAD

    PH_FORMAT format[3];

    PhInitFormatC(&format[0], UNICODE_NULL);
    PhInitFormatC(&format[1], L' ');
    PhInitFormatS(&format[2], L"logon session");

    if (PhFindStringInStringRefZ(StationName, T_WINSTA_SYSTEM, TRUE) != SIZE_MAX)
        PhInitFormatS(&format[0], L"System");
    if (PhFindStringInStringRefZ(StationName, T_WINSTA_ANONYMOUS, TRUE) != SIZE_MAX)
        PhInitFormatS(&format[0], L"Anonymous");
    if (PhFindStringInStringRefZ(StationName, T_WINSTA_LOCALSERVICE, TRUE) != SIZE_MAX)
        PhInitFormatS(&format[0], L"Local Service");
    if (PhFindStringInStringRefZ(StationName, T_WINSTA_NETWORK_SERVICE, TRUE) != SIZE_MAX)
        PhInitFormatS(&format[0], L"Network Service");

    return format[0].u.Char != UNICODE_NULL ? PhFormat(format, RTL_NUMBER_OF(format), 0) : NULL;
}

VOID EtHandlePropertiesWindowUninitializing(
    _In_ PVOID Parameter
    )
{
    PPH_PLUGIN_HANDLE_PROPERTIES_WINDOW_CONTEXT context = Parameter;

    if (context->OwnerPlugin == PluginInstance)
    {
        if (context->HandleItem->Handle && context->ProcessId == NtCurrentProcessId())
        {
            PhRemoveItemList(EtObjectManagerOwnHandles, PhFindItemList(EtObjectManagerOwnHandles, context->HandleItem->Handle));
            PhDereferenceObject(EtObjectManagerOwnHandles);

=======

    PH_FORMAT format[3];

    PhInitFormatC(&format[0], UNICODE_NULL);
    PhInitFormatC(&format[1], L' ');
    PhInitFormatS(&format[2], L"logon session");

    if (PhFindStringInStringRefZ(StationName, T_WINSTA_SYSTEM, TRUE) != SIZE_MAX)
        PhInitFormatS(&format[0], L"System");
    if (PhFindStringInStringRefZ(StationName, T_WINSTA_ANONYMOUS, TRUE) != SIZE_MAX)
        PhInitFormatS(&format[0], L"Anonymous");
    if (PhFindStringInStringRefZ(StationName, T_WINSTA_LOCALSERVICE, TRUE) != SIZE_MAX)
        PhInitFormatS(&format[0], L"Local Service");
    if (PhFindStringInStringRefZ(StationName, T_WINSTA_NETWORK_SERVICE, TRUE) != SIZE_MAX)
        PhInitFormatS(&format[0], L"Network Service");

    return format[0].u.Char != UNICODE_NULL ? PhFormat(format, RTL_NUMBER_OF(format), 0) : NULL;
}

VOID EtHandlePropertiesWindowUninitializing(
    _In_ PVOID Parameter
    )
{
    PPH_PLUGIN_HANDLE_PROPERTIES_WINDOW_CONTEXT context = Parameter;

    if (context->OwnerPlugin == PluginInstance)
    {
        if (context->HandleItem->Handle && context->ProcessId == NtCurrentProcessId())
        {
            PhRemoveItemList(EtObjectManagerOwnHandles, PhFindItemList(EtObjectManagerOwnHandles, context->HandleItem->Handle));
            PhDereferenceObject(EtObjectManagerOwnHandles);

>>>>>>> bc32285f
            PhRemoveItemSimpleHashtable(EtObjectManagerPropWindows, context->ParentWindow);
            PhDereferenceObject(EtObjectManagerPropWindows);

            NtClose(context->HandleItem->Handle);
        }

        PhSaveWindowPlacementToSetting(SETTING_NAME_OBJMGR_PROPERTIES_WINDOW_POSITION, NULL, context->ParentWindow);

        PhDereferenceObject(context->HandleItem);
    }
}

static HPROPSHEETPAGE EtpCommonCreatePage(
    _In_ PPH_PLUGIN_HANDLE_PROPERTIES_CONTEXT Context,
    _In_ PWSTR Template,
    _In_ DLGPROC DlgProc
    )
{
    HPROPSHEETPAGE propSheetPageHandle;
    PROPSHEETPAGE propSheetPage;
    PCOMMON_PAGE_CONTEXT pageContext;

    pageContext = PhCreateAlloc(sizeof(COMMON_PAGE_CONTEXT));
    memset(pageContext, 0, sizeof(COMMON_PAGE_CONTEXT));
    pageContext->HandleItem = Context->HandleItem;
    pageContext->ProcessId = Context->ProcessId;

    memset(&propSheetPage, 0, sizeof(PROPSHEETPAGE));
    propSheetPage.dwSize = sizeof(PROPSHEETPAGE);
    propSheetPage.dwFlags = PSP_USECALLBACK;
    propSheetPage.hInstance = PluginInstance->DllBase;
    propSheetPage.pszTemplate = Template;
    propSheetPage.pfnDlgProc = DlgProc;
    propSheetPage.lParam = (LPARAM)pageContext;
    propSheetPage.pfnCallback = EtpCommonPropPageProc;

    propSheetPageHandle = CreatePropertySheetPage(&propSheetPage);
    PhDereferenceObject(pageContext); // already got a ref from above call

    return propSheetPageHandle;
}

INT CALLBACK EtpCommonPropPageProc(
    _In_ HWND hwnd,
    _In_ UINT uMsg,
    _In_ LPPROPSHEETPAGE ppsp
    )
{
    PCOMMON_PAGE_CONTEXT pageContext;

    pageContext = (PCOMMON_PAGE_CONTEXT)ppsp->lParam;

    if (uMsg == PSPCB_ADDREF)
        PhReferenceObject(pageContext);
    else if (uMsg == PSPCB_RELEASE)
        PhDereferenceObject(pageContext);

    return 1;
}

static BOOLEAN NTAPI EnumGenericModulesCallback(
    _In_ PPH_MODULE_INFO Module,
    _In_ PVOID Context
    )
{
    if (Module->Type == PH_MODULE_TYPE_MODULE || Module->Type == PH_MODULE_TYPE_WOW64_MODULE)
    {
        PhLoadModuleSymbolProvider(
            Context,
            Module->FileName,
            (ULONG64)Module->BaseAddress,
            Module->Size
            );
    }

    return TRUE;
}

INT_PTR CALLBACK EtpTpWorkerFactoryPageDlgProc(
    _In_ HWND hwndDlg,
    _In_ UINT uMsg,
    _In_ WPARAM wParam,
    _In_ LPARAM lParam
    )
{
    switch (uMsg)
    {
    case WM_INITDIALOG:
        {
            LPPROPSHEETPAGE propSheetPage = (LPPROPSHEETPAGE)lParam;
            PCOMMON_PAGE_CONTEXT context = (PCOMMON_PAGE_CONTEXT)propSheetPage->lParam;
            HANDLE workerFactoryHandle;

            if (NT_SUCCESS(EtDuplicateHandleFromProcessEx(&workerFactoryHandle, WORKER_FACTORY_QUERY_INFORMATION, context->ProcessId, context->HandleItem->Handle)))
            {
                WORKER_FACTORY_BASIC_INFORMATION basicInfo;

                if (NT_SUCCESS(NtQueryInformationWorkerFactory(
                    workerFactoryHandle,
                    WorkerFactoryBasicInformation,
                    &basicInfo,
                    sizeof(WORKER_FACTORY_BASIC_INFORMATION),
                    NULL
                    )))
                {
                    PPH_SYMBOL_PROVIDER symbolProvider;
                    PPH_STRING symbol = NULL;
                    WCHAR value[PH_PTR_STR_LEN_1];

                    if (symbolProvider = PhCreateSymbolProvider(NULL))
                    {
                        PhLoadSymbolProviderOptions(symbolProvider);

                        PhEnumGenericModules(
                            basicInfo.ProcessId,
                            NULL,
                            0,
                            EnumGenericModulesCallback,
                            symbolProvider
                            );

                        symbol = PhGetSymbolFromAddress(
                            symbolProvider,
                            (ULONG64)basicInfo.StartRoutine,
                            NULL,
                            NULL,
                            NULL,
                            NULL
                            );

                        PhDereferenceObject(symbolProvider);
                    }

                    if (symbol)
                    {
                        PhSetDialogItemText(
                            hwndDlg,
                            IDC_WORKERTHREADSTART,
                            PhaFormatString(L"Worker Thread Start: %s", symbol->Buffer)->Buffer
                            );
                        PhDereferenceObject(symbol);
                    }
                    else
                    {
                        PhPrintPointer(value, basicInfo.StartRoutine);
                        PhSetDialogItemText(
                            hwndDlg,
                            IDC_WORKERTHREADSTART,
                            PhaFormatString(L"Worker Thread Start: %s", value)->Buffer
                            );
                    }

                    PhPrintPointer(value, basicInfo.StartParameter);
                    PhSetDialogItemText(
                        hwndDlg,
                        IDC_WORKERTHREADCONTEXT,
                        PhaFormatString(L"Worker Thread Context: %s", value)->Buffer
                        );
                }

                NtClose(workerFactoryHandle);
            }

            PhInitializeWindowTheme(hwndDlg, !!PhGetIntegerSetting(L"EnableThemeSupport"));
        }
        break;
    }

    return FALSE;
}

PPH_STRING EtGetAccessString(
    _In_ PPH_STRING TypeName,
<<<<<<< HEAD
    _In_ ACCESS_MASK access
    )
{
    return EtGetAccessStringZ(PhGetStringOrEmpty(TypeName), access);
=======
    _In_ ACCESS_MASK Access
    )
{
    return EtGetAccessStringZ(PhGetStringOrEmpty(TypeName), Access);
>>>>>>> bc32285f
}

PPH_STRING EtGetAccessString2(
    _In_ PPH_STRINGREF TypeName,
<<<<<<< HEAD
    _In_ ACCESS_MASK access
    )
{
    return EtGetAccessStringZ(PhGetStringRefZ(TypeName), access);
=======
    _In_ ACCESS_MASK Access
    )
{
    return EtGetAccessStringZ(PhGetStringRefZ(TypeName), Access);
>>>>>>> bc32285f
}

PPH_STRING EtGetAccessStringZ(
    _In_ PCWSTR TypeName,
<<<<<<< HEAD
    _In_ ACCESS_MASK access
    )
{
    PPH_STRING AccessString = NULL;
=======
    _In_ ACCESS_MASK Access
    )
{
    PPH_STRING accessString = NULL;
>>>>>>> bc32285f
    PPH_ACCESS_ENTRY accessEntries;
    ULONG numberOfAccessEntries;

    if (PhGetAccessEntries(
        TypeName,
        &accessEntries,
        &numberOfAccessEntries
        ))
    {
        PPH_STRING accessString;

        accessString = PH_AUTO(PhGetAccessString(
<<<<<<< HEAD
            access,
=======
            Access,
>>>>>>> bc32285f
            accessEntries,
            numberOfAccessEntries
            ));

        if (accessString->Length != 0)
        {
<<<<<<< HEAD
            AccessString = PhFormatString(
                L"0x%x (%s)",
                access,
=======
            accessString = PhFormatString(
                L"0x%x (%s)",
                Access,
>>>>>>> bc32285f
                accessString->Buffer
                );
        }
        else
        {
<<<<<<< HEAD
            AccessString = PhFormatString(L"0x%x", access);
=======
            accessString = PhFormatString(L"0x%x", Access);
>>>>>>> bc32285f
        }

        PhFree(accessEntries);
    }
    else
    {
<<<<<<< HEAD
        AccessString = PhFormatString(L"0x%x", access);
    }

    return AccessString;
=======
        accessString = PhFormatString(L"0x%x", Access);
    }

    return accessString;
>>>>>>> bc32285f
}

typedef struct _SEARCH_HANDLE_CONTEXT
{
    PPH_STRING SearchObjectName;
    PSYSTEM_HANDLE_TABLE_ENTRY_INFO_EX HandleInfo;
    HANDLE ProcessHandle;
    PPH_LIST SearchResults;
    PPH_QUEUED_LOCK SearchResultsLock;
} SEARCH_HANDLE_CONTEXT, * PSEARCH_HANDLE_CONTEXT;

static NTSTATUS NTAPI EtpSearchHandleFunction(
    _In_ PVOID Parameter
    )
{
    PSEARCH_HANDLE_CONTEXT handleContext = Parameter;
<<<<<<< HEAD
    PPH_STRING ObjectName;

    if (NT_SUCCESS(PhGetHandleInformation(handleContext->ProcessHandle, (HANDLE)handleContext->HandleInfo->HandleValue,
        handleContext->HandleInfo->ObjectTypeIndex, NULL, NULL, &ObjectName, NULL)))
    {
        if (PhStartsWithString(ObjectName, handleContext->SearchObjectName, TRUE))
=======
    PPH_STRING objectName;

    if (NT_SUCCESS(PhGetHandleInformation(
        handleContext->ProcessHandle,
        (HANDLE)handleContext->HandleInfo->HandleValue,
        handleContext->HandleInfo->ObjectTypeIndex,
        NULL,
        NULL,
        &objectName,
        NULL
        )))
    {
        if (PhStartsWithString(objectName, handleContext->SearchObjectName, TRUE))
>>>>>>> bc32285f
        {
            PhAcquireQueuedLockExclusive(handleContext->SearchResultsLock);
            PhAddItemList(handleContext->SearchResults, handleContext->HandleInfo);
            PhReleaseQueuedLockExclusive(handleContext->SearchResultsLock);
        }
<<<<<<< HEAD
        PhDereferenceObject(ObjectName);
=======
        PhDereferenceObject(objectName);
>>>>>>> bc32285f
    }

    PhFree(handleContext);

    return STATUS_SUCCESS;
}

INT EtpEnumObjectHandles(
<<<<<<< HEAD
    _In_ PCOMMON_PAGE_CONTEXT context
    )
{
    static PH_INITONCE initOnce = PH_INITONCE_INIT;
    static ULONG FileTypeIndex;

    if (PhBeginInitOnce(&initOnce))
    {
        FileTypeIndex = PhGetObjectTypeNumberZ(L"File");
        PhEndInitOnce(&initOnce);
    }

    COLORREF ColorNormal = !!PhGetIntegerSetting(L"EnableThemeSupport") ? RGB(43, 43, 43) : GetSysColor(COLOR_WINDOW);
    COLORREF ColorOwnObject = PhGetIntegerSetting(L"ColorOwnProcesses");
    COLORREF ColorInherit = PhGetIntegerSetting(L"ColorInheritHandles");
    COLORREF ColorProtected = PhGetIntegerSetting(L"ColorProtectedHandles");
    COLORREF ColorProtectedInherit = PhGetIntegerSetting(L"ColorPartiallySuspended");

    INT OwnHandlesIndex = 0;
    PSYSTEM_HANDLE_INFORMATION_EX handles;
    ULONG_PTR i;
    ULONG SearchTypeIndex;
    ULONG FindBySameTypeIndex = ULONG_MAX;

    BOOLEAN isDevice = PhEqualString2(context->HandleItem->TypeName, L"Device", TRUE);
    BOOLEAN isAlpcPort = PhEqualString2(context->HandleItem->TypeName, L"ALPC Port", TRUE);
    BOOLEAN isRegKey = PhEqualString2(context->HandleItem->TypeName, L"Key", TRUE);
    BOOLEAN isWinSta = PhEqualString2(context->HandleItem->TypeName, L"WindowStation", TRUE);
    BOOLEAN isTypeObject = PhEqualString2(context->HandleItem->TypeName, L"Type", TRUE);

    SearchTypeIndex = context->HandleItem->TypeIndex;
=======
    _In_ PCOMMON_PAGE_CONTEXT Context
    )
{
    static PH_INITONCE initOnce = PH_INITONCE_INIT;
    static ULONG fileTypeIndex;

    if (PhBeginInitOnce(&initOnce))
    {
        fileTypeIndex = PhGetObjectTypeNumberZ(L"File");
        PhEndInitOnce(&initOnce);
    }

    COLORREF colorNormal = !!PhGetIntegerSetting(L"EnableThemeSupport") ? PhGetIntegerSetting(L"ThemeWindowBackgroundColor") : GetSysColor(COLOR_WINDOW);
    COLORREF colorOwnObject = PhGetIntegerSetting(L"ColorOwnProcesses");
    COLORREF colorInherit = PhGetIntegerSetting(L"ColorInheritHandles");
    COLORREF colorProtected = PhGetIntegerSetting(L"ColorProtectedHandles");
    COLORREF colorProtectedInherit = PhGetIntegerSetting(L"ColorPartiallySuspended");

    INT ownHandlesIndex = 0;
    PSYSTEM_HANDLE_INFORMATION_EX handles;
    ULONG_PTR i;
    ULONG searchTypeIndex;
    ULONG findBySameTypeIndex = ULONG_MAX;

    BOOLEAN isDevice = PhEqualString2(Context->HandleItem->TypeName, L"Device", TRUE);
    BOOLEAN isAlpcPort = PhEqualString2(Context->HandleItem->TypeName, L"ALPC Port", TRUE);
    BOOLEAN isRegKey = PhEqualString2(Context->HandleItem->TypeName, L"Key", TRUE);
    BOOLEAN isWinSta = PhEqualString2(Context->HandleItem->TypeName, L"WindowStation", TRUE);
    BOOLEAN isTypeObject = PhEqualString2(Context->HandleItem->TypeName, L"Type", TRUE);

    searchTypeIndex = Context->HandleItem->TypeIndex;
>>>>>>> bc32285f

    if (isTypeObject)
    {
        PH_STRINGREF firstPart;
        PH_STRINGREF typeName;
        ULONG typeIndex;

<<<<<<< HEAD
        if (PhSplitStringRefAtLastChar(&context->HandleItem->ObjectName->sr, L'\\', &firstPart, &typeName))
            if ((typeIndex = PhGetObjectTypeNumber(&typeName)) != ULONG_MAX)
                FindBySameTypeIndex = typeIndex;
=======
        if (PhSplitStringRefAtLastChar(&Context->HandleItem->ObjectName->sr, L'\\', &firstPart, &typeName))
            if ((typeIndex = PhGetObjectTypeNumber(&typeName)) != ULONG_MAX)
                findBySameTypeIndex = typeIndex;
>>>>>>> bc32285f
    }

    if (NT_SUCCESS(PhEnumHandlesEx(&handles)))
    {
<<<<<<< HEAD
        PPH_LIST SearchResults = PhCreateList(128);
        PH_WORK_QUEUE workQueue;
        PH_QUEUED_LOCK SearchResultsLock = { 0 };
=======
        PPH_LIST searchResults = PhCreateList(128);
        PH_WORK_QUEUE workQueue;
        PH_QUEUED_LOCK searchResultsLock = { 0 };
>>>>>>> bc32285f

        PPH_HASHTABLE processHandleHashtable = PhCreateSimpleHashtable(8);
        PVOID* processHandlePtr;
        HANDLE processHandle;
        PPH_KEY_VALUE_PAIR procEntry;
        ULONG j = 0;

<<<<<<< HEAD
        PPH_STRING ObjectName;
        BOOLEAN ObjectNameMath;
=======
        PPH_STRING objectName;
        BOOLEAN objectNameMatched;
>>>>>>> bc32285f
        BOOLEAN useWorkQueue = isDevice && KsiLevel() < KphLevelMed;

        if (useWorkQueue)
            PhInitializeWorkQueue(&workQueue, 1, 20, 1000);

        for (i = 0; i < handles->NumberOfHandles; i++)
        {
            PSYSTEM_HANDLE_TABLE_ENTRY_INFO_EX handleInfo = &handles->Handles[i];

            // Skip other types
<<<<<<< HEAD
            if (handleInfo->ObjectTypeIndex == SearchTypeIndex ||
                (isDevice && handleInfo->ObjectTypeIndex == FileTypeIndex) ||
                (isTypeObject && handleInfo->ObjectTypeIndex == FindBySameTypeIndex))
            {
                // Skip object name checking if we enumerate handles by type
                if (!(ObjectNameMath = isTypeObject))
=======
            if (handleInfo->ObjectTypeIndex == searchTypeIndex ||
                (isDevice && handleInfo->ObjectTypeIndex == fileTypeIndex) ||
                (isTypeObject && handleInfo->ObjectTypeIndex == findBySameTypeIndex))
            {
                // Skip object name checking if we enumerate handles by type
                if (!(objectNameMatched = isTypeObject))
>>>>>>> bc32285f
                {
                    // Lookup for matches in object name to find more handles for ALPC Port, Device/File, Key, WindowStation
                    if (isAlpcPort || isDevice || isRegKey || isWinSta)
                    {
                        // Open a handle to the process if we don't already have one.
                        processHandlePtr = PhFindItemSimpleHashtable(
                            processHandleHashtable,
                            (PVOID)handleInfo->UniqueProcessId
                            );

                        if (processHandlePtr)
                        {
                            processHandle = (HANDLE)*processHandlePtr;
                        }
                        else
                        {
                            if (NT_SUCCESS(PhOpenProcess(
                                &processHandle,
                                (KsiLevel() >= KphLevelMed ? PROCESS_QUERY_LIMITED_INFORMATION : PROCESS_DUP_HANDLE),
                                (HANDLE)handleInfo->UniqueProcessId
                                )))
                            {
                                PhAddItemSimpleHashtable(
                                    processHandleHashtable,
                                    (PVOID)handleInfo->UniqueProcessId,
                                    processHandle
                                    );
                            }
                            else
                            {
                                continue;
                            }
                        }

                        if (isAlpcPort)
                        {
<<<<<<< HEAD
                            if (NT_SUCCESS(PhGetHandleInformation(processHandle, (HANDLE)handleInfo->HandleValue,
                                handleInfo->ObjectTypeIndex, NULL, NULL, NULL, &ObjectName)))
                            {
                                ObjectNameMath = PhEndsWithString(ObjectName, context->HandleItem->ObjectName, TRUE);   // HACK
                                PhDereferenceObject(ObjectName);
=======
                            if (NT_SUCCESS(PhGetHandleInformation(
                                processHandle,
                                (HANDLE)handleInfo->HandleValue,
                                handleInfo->ObjectTypeIndex,
                                NULL,
                                NULL,
                                NULL,
                                &objectName
                                )))
                            {
                                objectNameMatched = PhEndsWithString(objectName, Context->HandleItem->ObjectName, TRUE);   // HACK
                                PhDereferenceObject(objectName);
>>>>>>> bc32285f
                            }
                        }
                        else
                        {
                            // If we're dealing with a file handle we must take special precautions so we don't hang.
                            if (useWorkQueue)
                            {
                                PSEARCH_HANDLE_CONTEXT searchContext = PhAllocate(sizeof(SEARCH_HANDLE_CONTEXT));
<<<<<<< HEAD
                                searchContext->SearchObjectName = context->HandleItem->ObjectName;
                                searchContext->ProcessHandle = processHandle;
                                searchContext->HandleInfo = handleInfo;
                                searchContext->SearchResults = SearchResults;
                                searchContext->SearchResultsLock = &SearchResultsLock;
=======
                                searchContext->SearchObjectName = Context->HandleItem->ObjectName;
                                searchContext->ProcessHandle = processHandle;
                                searchContext->HandleInfo = handleInfo;
                                searchContext->SearchResults = searchResults;
                                searchContext->SearchResultsLock = &searchResultsLock;
>>>>>>> bc32285f

                                PhQueueItemWorkQueue(&workQueue, EtpSearchHandleFunction, searchContext);
                                continue;
                            }

<<<<<<< HEAD
                            if (NT_SUCCESS(PhGetHandleInformation(processHandle, (HANDLE)handleInfo->HandleValue,
                                handleInfo->ObjectTypeIndex, NULL, NULL, &ObjectName, NULL)))
                            {
                                ObjectNameMath = PhStartsWithString(ObjectName, context->HandleItem->ObjectName, TRUE);
                                PhDereferenceObject(ObjectName);
                            }
                        }
                    }
                }

                if (handleInfo->Object == context->HandleItem->Object || ObjectNameMath)
                {
                    PhAcquireQueuedLockExclusive(&SearchResultsLock);
                    PhAddItemList(SearchResults, handleInfo);
                    PhReleaseQueuedLockExclusive(&SearchResultsLock);
=======
                            if (NT_SUCCESS(PhGetHandleInformation(
                                processHandle,
                                (HANDLE)handleInfo->HandleValue,
                                handleInfo->ObjectTypeIndex,
                                NULL,
                                NULL,
                                &objectName,
                                NULL
                                )))
                            {
                                objectNameMatched = PhStartsWithString(objectName, Context->HandleItem->ObjectName, TRUE);
                                PhDereferenceObject(objectName);
                            }
                        }
                    }
                }

                if (handleInfo->Object == Context->HandleItem->Object || objectNameMatched)
                {
                    PhAcquireQueuedLockExclusive(&searchResultsLock);
                    PhAddItemList(searchResults, handleInfo);
                    PhReleaseQueuedLockExclusive(&searchResultsLock);
>>>>>>> bc32285f
                }
            }
        }

        if (useWorkQueue)
        {
            PhWaitForWorkQueue(&workQueue);
            PhDeleteWorkQueue(&workQueue);
        }

        while (PhEnumHashtable(processHandleHashtable, &procEntry, &j))
            NtClose((HANDLE)procEntry->Value);

        PhDereferenceObject(processHandleHashtable);

        INT lvItemIndex;
        WCHAR value[PH_INT64_STR_LEN_1];
        PHANDLE_ENTRY entry;
        PPH_STRING columnString;
        CLIENT_ID ClientId = { 0 };

<<<<<<< HEAD
        for (i = 0; i < SearchResults->Count; i++)
        {
            PSYSTEM_HANDLE_TABLE_ENTRY_INFO_EX handleInfo = SearchResults->Items[i];
=======
        for (i = 0; i < searchResults->Count; i++)
        {
            PSYSTEM_HANDLE_TABLE_ENTRY_INFO_EX handleInfo = searchResults->Items[i];
>>>>>>> bc32285f

            // Skip Object Manager own handles
            if ((HANDLE)handleInfo->UniqueProcessId == NtCurrentProcessId() &&
                PhFindItemList(EtObjectManagerOwnHandles, (PVOID)handleInfo->HandleValue) != ULONG_MAX)
            {
                continue;
            }

            entry = PhAllocateZero(sizeof(HANDLE_ENTRY));
            entry->ProcessId = (HANDLE)handleInfo->UniqueProcessId;
            entry->HandleItem = PhCreateHandleItem(handleInfo);
<<<<<<< HEAD
            entry->Color = ColorNormal;
            entry->OwnHandle = handleInfo->Object == context->HandleItem->Object;
=======
            entry->Color = colorNormal;
            entry->OwnHandle = handleInfo->Object == Context->HandleItem->Object;
>>>>>>> bc32285f

            ClientId.UniqueProcess = entry->ProcessId;
            columnString = PH_AUTO(PhGetClientIdName(&ClientId));
            lvItemIndex = PhAddListViewItem(
<<<<<<< HEAD
                context->ListViewHandle,
                entry->OwnHandle ? OwnHandlesIndex++ : MAXINT,     // object own handles first
=======
                Context->ListViewHandle,
                entry->OwnHandle ? ownHandlesIndex++ : MAXINT,     // object own handles first
>>>>>>> bc32285f
                PhGetString(columnString), entry
                );

            PhPrintPointer(value, (PVOID)handleInfo->HandleValue);
<<<<<<< HEAD
            PhSetListViewSubItem(context->ListViewHandle, lvItemIndex, ETHNLVC_HANDLE, value);

            columnString = PH_AUTO(EtGetAccessString(context->HandleItem->TypeName, handleInfo->GrantedAccess));
            PhSetListViewSubItem(context->ListViewHandle, lvItemIndex, ETHNLVC_ACCESS, PhGetString(columnString));
=======
            PhSetListViewSubItem(Context->ListViewHandle, lvItemIndex, ETHNLVC_HANDLE, value);

            columnString = PH_AUTO(EtGetAccessString(Context->HandleItem->TypeName, handleInfo->GrantedAccess));
            PhSetListViewSubItem(Context->ListViewHandle, lvItemIndex, ETHNLVC_ACCESS, PhGetString(columnString));
>>>>>>> bc32285f

            switch (handleInfo->HandleAttributes & (OBJ_PROTECT_CLOSE | OBJ_INHERIT))
            {
                case OBJ_PROTECT_CLOSE:
<<<<<<< HEAD
                    PhSetListViewSubItem(context->ListViewHandle, lvItemIndex, ETHNLVC_ATTRIBUTES, L"Protected");
                    entry->Color = ColorProtected;
                    break;
                case OBJ_INHERIT:
                    PhSetListViewSubItem(context->ListViewHandle, lvItemIndex, ETHNLVC_ATTRIBUTES, L"Inherit");
                    entry->Color = ColorInherit;
                    break;
                case OBJ_PROTECT_CLOSE | OBJ_INHERIT:
                    PhSetListViewSubItem(context->ListViewHandle, lvItemIndex, ETHNLVC_ATTRIBUTES, L"Protected, Inherit");
                    entry->Color = ColorProtectedInherit;
=======
                    PhSetListViewSubItem(Context->ListViewHandle, lvItemIndex, ETHNLVC_ATTRIBUTES, L"Protected");
                    entry->Color = colorProtected;
                    break;
                case OBJ_INHERIT:
                    PhSetListViewSubItem(Context->ListViewHandle, lvItemIndex, ETHNLVC_ATTRIBUTES, L"Inherit");
                    entry->Color = colorInherit;
                    break;
                case OBJ_PROTECT_CLOSE | OBJ_INHERIT:
                    PhSetListViewSubItem(Context->ListViewHandle, lvItemIndex, ETHNLVC_ATTRIBUTES, L"Protected, Inherit");
                    entry->Color = colorProtectedInherit;
>>>>>>> bc32285f
                    break;
            }

            // Highlight own object handles
            if (entry->OwnHandle)
<<<<<<< HEAD
                entry->Color = ColorOwnObject;
        }

        PhDereferenceObject(SearchResults);
        PhFree(handles);
    }

    return OwnHandlesIndex;
=======
                entry->Color = colorOwnObject;
        }

        PhDereferenceObject(searchResults);
        PhFree(handles);
    }

    return ownHandlesIndex;
>>>>>>> bc32285f
}

VOID EtpShowHandleProperties(
    _In_ HWND hwndDlg,
<<<<<<< HEAD
    _In_ PHANDLE_ENTRY entry
=======
    _In_ PHANDLE_ENTRY Entry
>>>>>>> bc32285f
    )
{
    HANDLE processHandle;

    if (NT_SUCCESS(PhOpenProcess(
        &processHandle,
        (KsiLevel() >= KphLevelMed ? PROCESS_QUERY_LIMITED_INFORMATION : PROCESS_DUP_HANDLE),
<<<<<<< HEAD
        entry->ProcessId
=======
        Entry->ProcessId
>>>>>>> bc32285f
        )))
    {
        PhGetHandleInformation(
            processHandle,
<<<<<<< HEAD
            entry->HandleItem->Handle,
            entry->HandleItem->TypeIndex,
            NULL,
            &entry->HandleItem->TypeName,
            &entry->HandleItem->ObjectName,
            &entry->HandleItem->BestObjectName
=======
            Entry->HandleItem->Handle,
            Entry->HandleItem->TypeIndex,
            NULL,
            &Entry->HandleItem->TypeName,
            &Entry->HandleItem->ObjectName,
            &Entry->HandleItem->BestObjectName
>>>>>>> bc32285f
            );

        NtClose(processHandle);
    }

<<<<<<< HEAD
    if (!entry->HandleItem->TypeName)
        entry->HandleItem->TypeName = PhGetObjectTypeIndexName(entry->HandleItem->TypeIndex);

    PhShowHandlePropertiesEx(hwndDlg, entry->ProcessId, entry->HandleItem, (PPH_PLUGIN)((ULONG_PTR)PluginInstance | OBJECT_CHILD_HANDLEPROP_WINDOW), NULL);
}

VOID EtpCloseObjectHandles(
    PCOMMON_PAGE_CONTEXT context,
    PHANDLE_ENTRY* listviewItems,
    ULONG numberOfItems
=======
    if (!Entry->HandleItem->TypeName)
        Entry->HandleItem->TypeName = PhGetObjectTypeIndexName(Entry->HandleItem->TypeIndex);

    PhShowHandlePropertiesEx(hwndDlg, Entry->ProcessId, Entry->HandleItem, (PPH_PLUGIN)((ULONG_PTR)PluginInstance | OBJECT_CHILD_HANDLEPROP_WINDOW), NULL);
}

VOID EtpCloseObjectHandles(
    _In_ PCOMMON_PAGE_CONTEXT Context,
    _In_ PHANDLE_ENTRY* ListviewItems,
    _In_ ULONG NumberOfItems
>>>>>>> bc32285f
    )
{
    HANDLE oldHandle;
    NTSTATUS status;

<<<<<<< HEAD
    for (ULONG i = 0; i < numberOfItems; i++)
    {
        if (PhUiCloseHandles(context->WindowHandle, listviewItems[i]->ProcessId, &listviewItems[i]->HandleItem, 1, TRUE))
=======
    for (ULONG i = 0; i < NumberOfItems; i++)
    {
        if (PhUiCloseHandles(Context->WindowHandle, ListviewItems[i]->ProcessId, &ListviewItems[i]->HandleItem, 1, TRUE))
>>>>>>> bc32285f
        {
            if ((status = EtDuplicateHandleFromProcessEx(
                &oldHandle,
                0,
<<<<<<< HEAD
                listviewItems[i]->ProcessId,
                listviewItems[i]->HandleItem->Handle)) == STATUS_INVALID_HANDLE)
            {
                PhRemoveListViewItem(context->ListViewHandle, PhFindListViewItemByParam(context->ListViewHandle, INT_ERROR, listviewItems[i]));
                PhClearReference(&listviewItems[i]->HandleItem);
                PhFree(listviewItems[i]);
=======
                ListviewItems[i]->ProcessId,
                ListviewItems[i]->HandleItem->Handle)) == STATUS_INVALID_HANDLE)
            {
                PhRemoveListViewItem(Context->ListViewHandle, PhFindListViewItemByParam(Context->ListViewHandle, INT_ERROR, ListviewItems[i]));
                PhClearReference(&ListviewItems[i]->HandleItem);
                PhFree(ListviewItems[i]);
>>>>>>> bc32285f
            }
            else if (NT_SUCCESS(status))
            {
                NtClose(oldHandle);
<<<<<<< HEAD
            }  
=======
            }
>>>>>>> bc32285f
        }
        else
        {
            break;
<<<<<<< HEAD
        }  
=======
        }
>>>>>>> bc32285f
    }
}

static COLORREF NTAPI EtpColorItemColorFunction(
    _In_ INT Index,
    _In_ PVOID Param,
    _In_opt_ PVOID Context
    )
{
    PHANDLE_ENTRY entry = Param;

    return entry->Color;
}


INT_PTR CALLBACK EtpObjHandlesPageDlgProc(
    _In_ HWND hwndDlg,
    _In_ UINT uMsg,
    _In_ WPARAM wParam,
    _In_ LPARAM lParam
    )
{
    PCOMMON_PAGE_CONTEXT context = NULL;

    if (uMsg == WM_INITDIALOG)
    {
        LPPROPSHEETPAGE propSheetPage = (LPPROPSHEETPAGE)lParam;
        context = (PCOMMON_PAGE_CONTEXT)propSheetPage->lParam;

        PhSetWindowContext(hwndDlg, PH_WINDOW_CONTEXT_DEFAULT, context);
    }
    else
    {
        context = PhGetWindowContext(hwndDlg, PH_WINDOW_CONTEXT_DEFAULT);
    }

    if (!context)
        return TRUE;

    switch (uMsg)
    {
    case WM_INITDIALOG:
        {
<<<<<<< HEAD
=======
            INT ownHandlesCount;
            INT totalHandlesCount;
            WCHAR string[PH_INT64_STR_LEN_1];

>>>>>>> bc32285f
            context->WindowHandle = hwndDlg;
            context->ListViewHandle = GetDlgItem(hwndDlg, IDC_LIST);

            PhSetListViewStyle(context->ListViewHandle, TRUE, TRUE);
            PhSetControlTheme(context->ListViewHandle, L"explorer");
            PhAddListViewColumn(context->ListViewHandle, ETHNLVC_PROCESS, ETHNLVC_PROCESS, ETHNLVC_PROCESS, LVCFMT_LEFT, 118, L"Process");
            PhAddListViewColumn(context->ListViewHandle, ETHNLVC_HANDLE, ETHNLVC_HANDLE, ETHNLVC_HANDLE, LVCFMT_LEFT, 50, L"Handle");
            PhAddListViewColumn(context->ListViewHandle, ETHNLVC_ACCESS, ETHNLVC_ACCESS, ETHNLVC_ACCESS, LVCFMT_LEFT, 120, L"Access");
            PhAddListViewColumn(context->ListViewHandle, ETHNLVC_ATTRIBUTES, ETHNLVC_ATTRIBUTES, ETHNLVC_ATTRIBUTES, LVCFMT_LEFT, 60, L"Attributes");
            PhSetExtendedListView(context->ListViewHandle);
            ExtendedListView_SetSort(context->ListViewHandle, 0, NoSortOrder);
            ExtendedListView_SetItemColorFunction(context->ListViewHandle, EtpColorItemColorFunction);

            ExtendedListView_SetRedraw(context->ListViewHandle, FALSE);

<<<<<<< HEAD
            PhSetCursor(PhLoadCursor(NULL, IDC_WAIT));

            INT OwnHandlesCount = EtpEnumObjectHandles(context);
            INT TotalHandlesCount = ListView_GetItemCount(context->ListViewHandle);
=======
            PhInitializeLayoutManager(&context->LayoutManager, hwndDlg);
            PhAddLayoutItem(&context->LayoutManager, context->ListViewHandle, NULL, PH_ANCHOR_ALL);

            PhSetCursor(PhLoadCursor(NULL, IDC_WAIT));

            ownHandlesCount = EtpEnumObjectHandles(context);
            totalHandlesCount = ListView_GetItemCount(context->ListViewHandle);
>>>>>>> bc32285f

            PhSetCursor(PhLoadCursor(NULL, IDC_ARROW));

            PhInitializeWindowTheme(hwndDlg, !!PhGetIntegerSetting(L"EnableThemeSupport"));

            ExtendedListView_SetRedraw(context->ListViewHandle, TRUE);

<<<<<<< HEAD
            WCHAR string[PH_INT64_STR_LEN_1];
            PhPrintUInt32(string, TotalHandlesCount);
            PhSetWindowText(GetDlgItem(hwndDlg, IDC_OBJ_HANDLESTOTAL), string);
            PhPrintUInt32(string, OwnHandlesCount);
            PhSetWindowText(GetDlgItem(hwndDlg, IDC_OBJ_HANDLESBYOBJECT), string);
            PhPrintUInt32(string, TotalHandlesCount - OwnHandlesCount);
=======
            PhPrintUInt32(string, totalHandlesCount);
            PhSetWindowText(GetDlgItem(hwndDlg, IDC_OBJ_HANDLESTOTAL), string);
            PhPrintUInt32(string, ownHandlesCount);
            PhSetWindowText(GetDlgItem(hwndDlg, IDC_OBJ_HANDLESBYOBJECT), string);
            PhPrintUInt32(string, totalHandlesCount - ownHandlesCount);
>>>>>>> bc32285f
            PhSetWindowText(GetDlgItem(hwndDlg, IDC_OBJ_HANDLESBYNAME), string);

            if (PhEqualString2(context->HandleItem->TypeName, L"Type", TRUE))
                PhSetWindowText(GetDlgItem(hwndDlg, IDC_OBJ_HANDLESBYNAME_L), L"By type:");
        }
        break;
<<<<<<< HEAD
=======
    case WM_SIZE:
        {
            PhLayoutManagerLayout(&context->LayoutManager);
            ExtendedListView_SetColumnWidth(context->ListViewHandle, 0, ELVSCW_AUTOSIZE_REMAININGSPACE);
        }
        break;
>>>>>>> bc32285f
    case WM_DESTROY:
        {
            INT index = INT_ERROR;

            while ((index = PhFindListViewItemByFlags(
                context->ListViewHandle,
                index,
                LVNI_ALL
                )) != INT_ERROR)
            {
                PHANDLE_ENTRY entry;
                if (PhGetListViewItemParam(context->ListViewHandle, index, &entry))
                {
                    PhClearReference(&entry->HandleItem);
                    PhFree(entry);
                }
            }
        }
        break;
    case WM_NCDESTROY:
        {
<<<<<<< HEAD
=======
            PhDeleteLayoutManager(&context->LayoutManager);
>>>>>>> bc32285f
            PhRemoveWindowContext(hwndDlg, PH_WINDOW_CONTEXT_DEFAULT);
            PhFree(context);
        }
        break;
    case WM_KEYDOWN:
        {
            PHANDLE_ENTRY* listviewItems;
            ULONG numberOfItems;

            switch (LOWORD(wParam))
            {
            case VK_RETURN:
                if (GetFocus() == context->ListViewHandle)
                {
                    PhGetSelectedListViewItemParams(context->ListViewHandle, &listviewItems, &numberOfItems);
                    if (numberOfItems == 1)
                    {
                        if (GetKeyState(VK_CONTROL) < 0)
                        {
                            PPH_PROCESS_ITEM processItem;

                            if (processItem = PhReferenceProcessItem(listviewItems[0]->ProcessId))
                            {
                                SystemInformer_ShowProcessProperties(processItem);
                                PhDereferenceObject(processItem);
                                return TRUE;
                            }
                        }
                        else
                        {
                            EtpShowHandleProperties(hwndDlg, listviewItems[0]);
                            return TRUE;
                        }
                    }
                }
                break;
            case VK_DELETE:
                if (GetFocus() == context->ListViewHandle)
                {
                    PhGetSelectedListViewItemParams(context->ListViewHandle, &listviewItems, &numberOfItems);
                    if (numberOfItems != 0)
                    {
                        EtpCloseObjectHandles(context, listviewItems, numberOfItems);
                        return TRUE;
                    }
                }
                break;
            }
        }
        break;
    case WM_NOTIFY:
        {
            PhHandleListViewNotifyBehaviors(lParam, context->ListViewHandle, PH_LIST_VIEW_DEFAULT_1_BEHAVIORS);

            REFLECT_MESSAGE_DLG(hwndDlg, context->ListViewHandle, uMsg, wParam, lParam);

            LPNMHDR header = (LPNMHDR)lParam;

            if (header->code == NM_DBLCLK)
            {
                if (header->hwndFrom != context->ListViewHandle)
                    break;

                LPNMITEMACTIVATE info = (LPNMITEMACTIVATE)header;
                PHANDLE_ENTRY entry;

                if (entry = PhGetSelectedListViewItemParam(context->ListViewHandle))
                {
                    if (GetKeyState(VK_CONTROL) < 0)
                    {
                        PPH_PROCESS_ITEM processItem;

                        if (processItem = PhReferenceProcessItem(entry->ProcessId))
                        {
                            SystemInformer_ShowProcessProperties(processItem);
                            PhDereferenceObject(processItem);
                        }
                    }
                    else
                    {
                        EtpShowHandleProperties(hwndDlg, entry);
                    }
<<<<<<< HEAD
                }  
=======
                }
>>>>>>> bc32285f
            }
        }
        break;
    case WM_CONTEXTMENU:
        {
            PHANDLE_ENTRY* listviewItems;
            ULONG numberOfItems;

            PhGetSelectedListViewItemParams(context->ListViewHandle, &listviewItems, &numberOfItems);
            if (numberOfItems != 0)
            {
                POINT point;
                PPH_EMENU menu;
                PPH_EMENU_ITEM item;
                PPH_EMENU_ITEM propMenuItem;
                PPH_EMENU_ITEM protectedMenuItem;
                PPH_EMENU_ITEM inheritMenuItem;
                PPH_EMENU_ITEM gotoMenuItem;
                ULONG attributes = 0;

                point.x = GET_X_LPARAM(lParam);
                point.y = GET_Y_LPARAM(lParam);

                if (point.x == -1 && point.y == -1)
                    PhGetListViewContextMenuPoint(context->ListViewHandle, &point);

                menu = PhCreateEMenu();

                PhInsertEMenuItem(menu, PhCreateEMenuItem(0, IDC_CLOSEHANDLE, L"C&lose\bDel", NULL, NULL), ULONG_MAX);
                PhInsertEMenuItem(menu, protectedMenuItem = PhCreateEMenuItem(0, IDC_HANDLE_PROTECTED, L"&Protected", NULL, NULL), ULONG_MAX);
                PhInsertEMenuItem(menu, inheritMenuItem = PhCreateEMenuItem(0, IDC_HANDLE_INHERIT, L"&Inherit", NULL, NULL), ULONG_MAX);
                PhInsertEMenuItem(menu, PhCreateEMenuSeparator(), ULONG_MAX);
                PhInsertEMenuItem(menu, gotoMenuItem = PhCreateEMenuItem(0, IDC_GOTOPROCESS, L"&Go to process\bCtrl+Enter", NULL, NULL), ULONG_MAX);
                PhInsertEMenuItem(menu, PhCreateEMenuSeparator(), ULONG_MAX);
                PhInsertEMenuItem(menu, propMenuItem = PhCreateEMenuItem(0, IDC_PROPERTIES, L"Prope&rties\bEnter", NULL, NULL), ULONG_MAX);
                PhInsertEMenuItem(menu, PhCreateEMenuSeparator(), ULONG_MAX);
                PhInsertEMenuItem(menu, PhCreateEMenuItem(0, IDC_COPY, L"&Copy\bCtrl+C", NULL, NULL), ULONG_MAX);
                PhInsertCopyListViewEMenuItem(menu, IDC_COPY, context->ListViewHandle);
                PhSetFlagsEMenuItem(menu, IDC_PROPERTIES, PH_EMENU_DEFAULT, PH_EMENU_DEFAULT);
                if (numberOfItems > 1)
                {
                    PhSetDisabledEMenuItem(protectedMenuItem);
                    PhSetDisabledEMenuItem(inheritMenuItem);
                    PhSetDisabledEMenuItem(propMenuItem);
                    PhSetDisabledEMenuItem(gotoMenuItem);
                }
                else if (numberOfItems == 1)
                {
                    // Re-create the attributes.

                    if (listviewItems[0]->HandleItem->Attributes & OBJ_PROTECT_CLOSE)
                    {
                        attributes |= OBJ_PROTECT_CLOSE;
                        PhSetFlagsEMenuItem(menu, IDC_HANDLE_PROTECTED, PH_EMENU_CHECKED, PH_EMENU_CHECKED);
                    }
                    if (listviewItems[0]->HandleItem->Attributes & OBJ_INHERIT)
                    {
                        attributes |= OBJ_INHERIT;
                        PhSetFlagsEMenuItem(menu, IDC_HANDLE_INHERIT, PH_EMENU_CHECKED, PH_EMENU_CHECKED);
<<<<<<< HEAD
                    } 
=======
                    }
>>>>>>> bc32285f
                }

                item = PhShowEMenu(
                    menu,
                    hwndDlg,
                    PH_EMENU_SHOW_LEFTRIGHT,
                    PH_ALIGN_LEFT | PH_ALIGN_TOP,
                    point.x,
                    point.y
                    );

                if (item && item->Id != ULONG_MAX && !PhHandleCopyListViewEMenuItem(item))
                {
                    switch (item->Id)
                    {
                        case IDC_CLOSEHANDLE:
                            {
                                EtpCloseObjectHandles(context, listviewItems, numberOfItems);
                            }
                            break;
                        case IDC_HANDLE_PROTECTED:
                        case IDC_HANDLE_INHERIT:
                            {
                                // Toggle the appropriate bit.

                                if (item->Id == IDC_HANDLE_PROTECTED)
                                    attributes ^= OBJ_PROTECT_CLOSE;
                                else if (item->Id == IDC_HANDLE_INHERIT)
                                    attributes ^= OBJ_INHERIT;

                                if (PhUiSetAttributesHandle(hwndDlg, listviewItems[0]->ProcessId, listviewItems[0]->HandleItem, attributes))
                                {
                                    if (item->Id == IDC_HANDLE_PROTECTED)
                                        listviewItems[0]->HandleItem->Attributes ^= OBJ_PROTECT_CLOSE;
                                    else if (item->Id == IDC_HANDLE_INHERIT)
                                        listviewItems[0]->HandleItem->Attributes ^= OBJ_INHERIT;

                                    // Update list row

                                    LONG lvItemIndex = PhFindListViewItemByParam(context->ListViewHandle, INT_ERROR, listviewItems[0]);

                                    switch (listviewItems[0]->HandleItem->Attributes & (OBJ_PROTECT_CLOSE | OBJ_INHERIT))
                                    {
                                        case OBJ_PROTECT_CLOSE:
                                            PhSetListViewSubItem(context->ListViewHandle, lvItemIndex, ETHNLVC_ATTRIBUTES, L"Protected");
                                            listviewItems[0]->Color = PhGetIntegerSetting(L"ColorProtectedHandles");
                                            break;
                                        case OBJ_INHERIT:
                                            PhSetListViewSubItem(context->ListViewHandle, lvItemIndex, ETHNLVC_ATTRIBUTES, L"Inherit");
                                            listviewItems[0]->Color = PhGetIntegerSetting(L"ColorInheritHandles");
                                            break;
                                        case OBJ_PROTECT_CLOSE | OBJ_INHERIT:
                                            PhSetListViewSubItem(context->ListViewHandle, lvItemIndex, ETHNLVC_ATTRIBUTES, L"Protected, Inherit");
                                            listviewItems[0]->Color = PhGetIntegerSetting(L"ColorPartiallySuspended");
                                            break;
                                        default:
<<<<<<< HEAD
                                            PhSetListViewSubItem(context->ListViewHandle, lvItemIndex, ETHNLVC_ATTRIBUTES, NULL);
                                            listviewItems[0]->Color = !!PhGetIntegerSetting(L"EnableThemeSupport") ? RGB(43, 43, 43) : GetSysColor(COLOR_WINDOW);
=======
                                            PhSetListViewSubItem(context->ListViewHandle, lvItemIndex, ETHNLVC_ATTRIBUTES, L"");
                                            listviewItems[0]->Color = !!PhGetIntegerSetting(L"EnableThemeSupport") ? PhGetIntegerSetting(L"ThemeWindowBackgroundColor") : GetSysColor(COLOR_WINDOW);
>>>>>>> bc32285f
                                            break;
                                    }

                                    if (listviewItems[0]->OwnHandle)
                                        listviewItems[0]->Color = PhGetIntegerSetting(L"ColorOwnProcesses");

                                    ListView_SetItemState(context->ListViewHandle, -1, 0, LVIS_SELECTED);
                                }
                            }
                            break;
                        case IDC_PROPERTIES:
                            {
                                EtpShowHandleProperties(hwndDlg, listviewItems[0]);
                            }
                            break;
                        case IDC_GOTOPROCESS:
                            {
                                PPH_PROCESS_ITEM processItem;

                                if (processItem = PhReferenceProcessItem(listviewItems[0]->ProcessId))
                                {
                                    SystemInformer_ShowProcessProperties(processItem);
                                    PhDereferenceObject(processItem);
                                }
                            }
                            break;
                        case IDC_COPY:
                            {
                                PhCopyListView(context->ListViewHandle);
                            }
                            break;
                    }

                    PhDestroyEMenu(menu);
                }
            }
        }
        break;
<<<<<<< HEAD
    } 
=======
    }
>>>>>>> bc32285f

    return FALSE;
}

static BOOL CALLBACK EtpEnumDesktopsCallback(
    _In_ LPWSTR lpszDesktop,
    _In_ LPARAM lParam
    )
{
    PCOMMON_PAGE_CONTEXT context = (PCOMMON_PAGE_CONTEXT)lParam;
    HDESK hDesktop;
    UINT lvItemIndex;

    lvItemIndex = PhAddListViewItem(context->ListViewHandle, MAXINT, lpszDesktop, PhCreateString(lpszDesktop));

    if (hDesktop = OpenDesktop(lpszDesktop, 0, FALSE, DESKTOP_READOBJECTS))
    {
        DWORD nLengthNeeded = 0;
        ULONG vInfo = 0;
        PSID UserSid = NULL;
<<<<<<< HEAD
        
        GetUserObjectInformation(hDesktop, UOI_USER_SID, NULL, 0, &nLengthNeeded);
        if (nLengthNeeded)
            UserSid = PhAllocate(nLengthNeeded);
=======

        GetUserObjectInformation(hDesktop, UOI_USER_SID, NULL, 0, &nLengthNeeded);

        if (nLengthNeeded)
            UserSid = PhAllocate(nLengthNeeded);

>>>>>>> bc32285f
        if (UserSid && GetUserObjectInformation(hDesktop, UOI_USER_SID, UserSid, nLengthNeeded, &nLengthNeeded))
        {
            PPH_STRING sid = PH_AUTO(PhSidToStringSid(UserSid));
            PhSetListViewSubItem(context->ListViewHandle, lvItemIndex, ETDTLVC_SID, PhGetString(sid));
            PhFree(UserSid);
        }

        if (GetUserObjectInformation(hDesktop, UOI_HEAPSIZE, &vInfo, sizeof(vInfo), NULL))
        {
            PPH_STRING size = PH_AUTO(PhFormatString(L"%d MB", vInfo / 1024));
            PhSetListViewSubItem(context->ListViewHandle, lvItemIndex, ETDTLVC_HEAP, PhGetString(size));
        }

        if (GetUserObjectInformation(hDesktop, UOI_IO, &vInfo, sizeof(vInfo), NULL))
        {
            PhSetListViewSubItem(context->ListViewHandle, lvItemIndex, ETDTLVC_IO, !!vInfo ? L"True" : L"False");
        }

        CloseDesktop(hDesktop);
    }

    return TRUE;
}

typedef struct _OPEN_DESKTOP_CONTEXT
{
    PPH_STRING DesktopName;
    HWINSTA DesktopWinStation;
    HWINSTA CurrentWinStation;
} OPEN_DESKTOP_CONTEXT, * POPEN_DESKTOP_CONTEXT;

static NTSTATUS EtpOpenSecurityDesktopHandle(
    _Inout_ PHANDLE Handle,
    _In_ ACCESS_MASK DesiredAccess,
    _In_opt_ PVOID Context
    )
{
    POPEN_DESKTOP_CONTEXT context = Context;
    NTSTATUS status = STATUS_UNSUCCESSFUL;
    HDESK desktopHandle;

<<<<<<< HEAD
    if (context->DesktopWinStation) SetProcessWindowStation(context->DesktopWinStation);
=======
    assert(context);

    if (context->DesktopWinStation)
        SetProcessWindowStation(context->DesktopWinStation);

>>>>>>> bc32285f
    if (desktopHandle = OpenDesktop(
        PhGetString(context->DesktopName),
        0,
        FALSE,
        MAXIMUM_ALLOWED
        ))
    {
        *Handle = (HANDLE)desktopHandle;
        status = STATUS_SUCCESS;
    }
<<<<<<< HEAD
    if (context->DesktopWinStation) SetProcessWindowStation(context->CurrentWinStation);
=======

    if (context->DesktopWinStation)
        SetProcessWindowStation(context->CurrentWinStation);
>>>>>>> bc32285f

    return status;
}

static NTSTATUS EtpCloseSecurityDesktop(
    _In_ PVOID Context
    )
{
    POPEN_DESKTOP_CONTEXT context = Context;

    PhClearReference(&context->DesktopName);
    if (context->DesktopWinStation) CloseWindowStation(context->DesktopWinStation);
    PhFree(context);
    return STATUS_SUCCESS;
}

VOID EtpOpenDesktopSecurity(
    PCOMMON_PAGE_CONTEXT context,
    PPH_STRING deskName
    )
{
    POPEN_DESKTOP_CONTEXT OpenContext = PhAllocateZero(sizeof(OPEN_DESKTOP_CONTEXT));
    HWINSTA hWinStation;

    OpenContext->DesktopName = PhReferenceObject(deskName);
    OpenContext->CurrentWinStation = GetProcessWindowStation();
    if (NT_SUCCESS(EtDuplicateHandleFromProcessEx((PHANDLE)&hWinStation, WINSTA_ENUMDESKTOPS, context->ProcessId, context->HandleItem->Handle)))
    {
        if (NtCompareObjects((HANDLE)OpenContext->CurrentWinStation, (HANDLE)hWinStation) == STATUS_NOT_SAME_OBJECT)
            OpenContext->DesktopWinStation = hWinStation;
        else
            CloseWindowStation(hWinStation);
    }

    PhEditSecurity(
        !!PhGetIntegerSetting(L"ForceNoParent") ? NULL : context->WindowHandle,
        PhGetString(deskName),
        L"Desktop",
        EtpOpenSecurityDesktopHandle,
        EtpCloseSecurityDesktop,
        OpenContext
        );
}

INT_PTR CALLBACK EtpWinStaPageDlgProc(
    _In_ HWND hwndDlg,
    _In_ UINT uMsg,
    _In_ WPARAM wParam,
    _In_ LPARAM lParam
    )
{
    PCOMMON_PAGE_CONTEXT context = NULL;

    if (uMsg == WM_INITDIALOG)
    {
        LPPROPSHEETPAGE propSheetPage = (LPPROPSHEETPAGE)lParam;
        context = (PCOMMON_PAGE_CONTEXT)propSheetPage->lParam;

        PhSetWindowContext(hwndDlg, PH_WINDOW_CONTEXT_DEFAULT, context);
    }
    else
    {
        context = PhGetWindowContext(hwndDlg, PH_WINDOW_CONTEXT_DEFAULT);
    }

    if (!context)
        return TRUE;

    switch (uMsg)
    {
    case WM_INITDIALOG:
        {
            HWINSTA hWinStation;
            context->WindowHandle = hwndDlg;
            context->ListViewHandle = GetDlgItem(hwndDlg, IDC_LIST);

            PhSetListViewStyle(context->ListViewHandle, TRUE, TRUE);
            PhSetControlTheme(context->ListViewHandle, L"explorer");
            PhAddListViewColumn(context->ListViewHandle, ETDTLVC_NAME, ETDTLVC_NAME, ETDTLVC_NAME, LVCFMT_LEFT, 152, L"Name");
            PhAddListViewColumn(context->ListViewHandle, ETDTLVC_SID, ETDTLVC_SID, ETDTLVC_SID, LVCFMT_LEFT, 105, L"SID");
            PhAddListViewColumn(context->ListViewHandle, ETDTLVC_HEAP, ETDTLVC_HEAP, ETDTLVC_HEAP, LVCFMT_LEFT, 62, L"Heap Size");
            PhAddListViewColumn(context->ListViewHandle, ETDTLVC_IO, ETDTLVC_IO, ETDTLVC_IO, LVCFMT_LEFT, 45, L"Input");
            PhSetExtendedListView(context->ListViewHandle);
            ExtendedListView_SetSort(context->ListViewHandle, 0, NoSortOrder);

            ExtendedListView_SetRedraw(context->ListViewHandle, FALSE);

            if (NT_SUCCESS(EtDuplicateHandleFromProcessEx((PHANDLE)&hWinStation, WINSTA_ENUMDESKTOPS, context->ProcessId, context->HandleItem->Handle)))
            {
                HWINSTA currentStation = GetProcessWindowStation();
                NTSTATUS status = NtCompareObjects((HANDLE)currentStation, (HANDLE)hWinStation);
                if (status == STATUS_NOT_SAME_OBJECT)
                    SetProcessWindowStation(hWinStation);
                EnumDesktops(hWinStation, EtpEnumDesktopsCallback, (LPARAM)context);
                if (status == STATUS_NOT_SAME_OBJECT)
                    SetProcessWindowStation(currentStation);
                CloseWindowStation(hWinStation);
            }

            ExtendedListView_SetRedraw(context->ListViewHandle, TRUE);

            PhInitializeWindowTheme(hwndDlg, !!PhGetIntegerSetting(L"EnableThemeSupport"));
        }
        break;
    case WM_DESTROY:
        {
            INT index = INT_ERROR;

            while ((index = PhFindListViewItemByFlags(
                context->ListViewHandle,
                index,
                LVNI_ALL
                )) != INT_ERROR)
            {
                PPH_STRING deskName;
                if (PhGetListViewItemParam(context->ListViewHandle, index, &deskName))
                {
                    PhDereferenceObject(deskName);
                }
            }
        }
        break;
    case WM_NCDESTROY:
        {
            PhRemoveWindowContext(hwndDlg, PH_WINDOW_CONTEXT_DEFAULT);
            PhFree(context);
        }
        break;
    case WM_NOTIFY:
        {
            PhHandleListViewNotifyBehaviors(lParam, context->ListViewHandle, PH_LIST_VIEW_DEFAULT_1_BEHAVIORS);
            REFLECT_MESSAGE_DLG(hwndDlg, context->ListViewHandle, uMsg, wParam, lParam);

            LPNMHDR header = (LPNMHDR)lParam;

            if (header->code == NM_DBLCLK)
            {
                if (header->hwndFrom != context->ListViewHandle)
                    break;

                LPNMITEMACTIVATE info = (LPNMITEMACTIVATE)header;
                PPH_STRING deskName;

                if (deskName = PhGetSelectedListViewItemParam(context->ListViewHandle))
                {
                    EtpOpenDesktopSecurity(context, deskName);
                }
            }
        }
        break;
    case WM_CONTEXTMENU:
        {
            PVOID* listviewItems;
            ULONG numberOfItems;

            PhGetSelectedListViewItemParams(context->ListViewHandle, &listviewItems, &numberOfItems);
            if (numberOfItems != 0)
            {
                POINT point;
                PPH_EMENU menu;
                PPH_EMENU_ITEM item;
                PPH_EMENU_ITEM secMenuItem;
                HWND ListViewHandle = GetDlgItem(hwndDlg, IDC_LIST);

                point.x = GET_X_LPARAM(lParam);
                point.y = GET_Y_LPARAM(lParam);

                if (point.x == -1 && point.y == -1)
                    PhGetListViewContextMenuPoint(ListViewHandle, &point);

                menu = PhCreateEMenu();

                PhInsertEMenuItem(menu, secMenuItem = PhCreateEMenuItem(0, IDC_SECURITY, L"&Security\bEnter", NULL, NULL), ULONG_MAX);
                PhInsertEMenuItem(menu, PhCreateEMenuSeparator(), ULONG_MAX);
                PhInsertEMenuItem(menu, PhCreateEMenuItem(0, IDC_COPY, L"&Copy\bCtrl+C", NULL, NULL), ULONG_MAX);
                PhInsertCopyListViewEMenuItem(menu, IDC_COPY, ListViewHandle);
                PhSetFlagsEMenuItem(menu, IDC_SECURITY, PH_EMENU_DEFAULT, PH_EMENU_DEFAULT);
                if (numberOfItems > 1)
                    PhSetDisabledEMenuItem(secMenuItem);

                item = PhShowEMenu(
                    menu,
                    hwndDlg,
                    PH_EMENU_SHOW_LEFTRIGHT,
                    PH_ALIGN_LEFT | PH_ALIGN_TOP,
                    point.x,
                    point.y
                    );

                if (item && item->Id != ULONG_MAX && !PhHandleCopyListViewEMenuItem(item))
                {
                    switch (item->Id)
                    {
                    case IDC_COPY:
                        PhCopyListView(ListViewHandle);
                        break;
                    case IDC_SECURITY:
                        EtpOpenDesktopSecurity(context, listviewItems[0]);
                        break;
                    }
                }

                PhDestroyEMenu(menu);
            }
        }
        break;
    case WM_KEYDOWN:
        {
            PPH_STRING* listviewItems;
            ULONG numberOfItems;

            switch (LOWORD(wParam))
            {
            case VK_RETURN:
                if (GetFocus() == context->ListViewHandle)
                {
                    PhGetSelectedListViewItemParams(context->ListViewHandle, &listviewItems, &numberOfItems);
                    if (numberOfItems == 1)
                    {
                        EtpOpenDesktopSecurity(context, listviewItems[0]);
                        return TRUE;
                    }
                }
                break;
            }
            break;
        }
    }

    return FALSE;
}<|MERGE_RESOLUTION|>--- conflicted
+++ resolved
@@ -74,29 +74,17 @@
 
 PPH_STRING EtGetAccessString(
     _In_ PPH_STRING TypeName,
-<<<<<<< HEAD
-    _In_ ACCESS_MASK access
-=======
     _In_ ACCESS_MASK Access
->>>>>>> bc32285f
     );
 
 PPH_STRING EtGetAccessString2(
     _In_ PPH_STRINGREF TypeName,
-<<<<<<< HEAD
-    _In_ ACCESS_MASK access
-=======
     _In_ ACCESS_MASK Access
->>>>>>> bc32285f
     );
 
 PPH_STRING EtGetAccessStringZ(
     _In_ PCWSTR TypeName,
-<<<<<<< HEAD
-    _In_ ACCESS_MASK access
-=======
     _In_ ACCESS_MASK Access
->>>>>>> bc32285f
     );
 
 INT_PTR CALLBACK EtpWinStaPageDlgProc(
@@ -133,16 +121,11 @@
             {
                 if (objectProperties->NumberOfPages > 1)
                 {
-<<<<<<< HEAD
-                    memmove(&objectProperties->Pages[2], &objectProperties->Pages[1],
-                        (objectProperties->NumberOfPages - 1) * sizeof(HPROPSHEETPAGE));
-=======
                     memmove(
                         &objectProperties->Pages[2],
                         &objectProperties->Pages[1],
                         (objectProperties->NumberOfPages - 1) * sizeof(HPROPSHEETPAGE)
                         );
->>>>>>> bc32285f
                 }
 
                 objectProperties->Pages[1] = page;
@@ -164,16 +147,11 @@
             {
                 if (objectProperties->NumberOfPages > 1)
                 {
-<<<<<<< HEAD
-                    memmove(&objectProperties->Pages[2], &objectProperties->Pages[1],
-                        (objectProperties->NumberOfPages - 1) * sizeof(HPROPSHEETPAGE));
-=======
                     memmove(
                         &objectProperties->Pages[2],
                         &objectProperties->Pages[1],
                         (objectProperties->NumberOfPages - 1) * sizeof(HPROPSHEETPAGE)
                         );
->>>>>>> bc32285f
                 }
 
                 objectProperties->Pages[1] = page;
@@ -296,11 +274,7 @@
         // Show real handles count
         ULONG64 real_count;
         PPH_STRING count = PH_AUTO(PhGetListViewItemText(context->ListViewHandle, PH_PLUGIN_HANDLE_GENERAL_INDEX_HANDLES, 1));
-<<<<<<< HEAD
-       
-=======
-
->>>>>>> bc32285f
+
         if (!PhIsNullOrEmptyString(count) && PhStringToUInt64(&count->sr, 0, &real_count) && real_count > 0) {
             ULONG own_count = 0;
             PPH_KEY_VALUE_PAIR entry;
@@ -370,11 +344,7 @@
         {
             PhRemoveListViewItem(context->ListViewHandle, context->ListViewRowCache[PH_PLUGIN_HANDLE_GENERAL_INDEX_ALPCCLIENT]);
             PhRemoveListViewItem(context->ListViewHandle, context->ListViewRowCache[PH_PLUGIN_HANDLE_GENERAL_INDEX_ALPCSERVER]);
-<<<<<<< HEAD
-            
-=======
-
->>>>>>> bc32285f
+
             if (!context->HandleItem->Object)
             {
                 PhSetListViewSubItem(context->ListViewHandle, context->ListViewRowCache[PH_PLUGIN_HANDLE_GENERAL_INDEX_FLAGS], 1, NULL);
@@ -384,13 +354,8 @@
         }
     }
     else if (((ULONG_PTR)context->OwnerPlugin == ((ULONG_PTR)PluginInstance | OBJECT_CHILD_HANDLEPROP_WINDOW)) &&
-<<<<<<< HEAD
-        !PhIsNullOrEmptyString(context->HandleItem->ObjectName) &&
-        !PhEqualString(context->HandleItem->ObjectName, context->HandleItem->BestObjectName, TRUE))
-=======
              !PhIsNullOrEmptyString(context->HandleItem->ObjectName) &&
              !PhEqualString(context->HandleItem->ObjectName, context->HandleItem->BestObjectName, TRUE))
->>>>>>> bc32285f
     {
         // I don't know why new row always appending in the back. This stupid full rebuild of section only one workaround
         PPH_STRING accessString = PH_AUTO(PhGetListViewItemText(context->ListViewHandle, context->ListViewRowCache[PH_PLUGIN_HANDLE_GENERAL_INDEX_ACCESSMASK], 1));
@@ -398,11 +363,7 @@
         PhRemoveListViewItem(context->ListViewHandle, context->ListViewRowCache[PH_PLUGIN_HANDLE_GENERAL_INDEX_OBJECT]);
         PhRemoveListViewItem(context->ListViewHandle, context->ListViewRowCache[PH_PLUGIN_HANDLE_GENERAL_INDEX_TYPE]);
         PhRemoveListViewItem(context->ListViewHandle, context->ListViewRowCache[PH_PLUGIN_HANDLE_GENERAL_INDEX_NAME]);
-<<<<<<< HEAD
-        
-=======
-
->>>>>>> bc32285f
+
         context->ListViewRowCache[PH_PLUGIN_HANDLE_GENERAL_INDEX_NAME] = PhAddListViewGroupItem(context->ListViewHandle,
             PH_PLUGIN_HANDLE_GENERAL_CATEGORY_BASICINFO, 0, L"Name", NULL);
         INT origNameIndex = PhAddListViewGroupItem(context->ListViewHandle,
@@ -552,9 +513,8 @@
 
             if (driverName = PhGetPnPDeviceName(context->HandleItem->ObjectName))
             {
-<<<<<<< HEAD
-                ULONG_PTR column_pos = PhFindLastCharInString(driverName, 0, L':');
-                PPH_STRING devicePdoName = PH_AUTO(PhSubstring(driverName, 0, column_pos - 5));
+                ULONG_PTR columnPos = PhFindLastCharInString(driverName, 0, L':');
+                PPH_STRING devicePdoName = PH_AUTO(PhSubstring(driverName, 0, columnPos - 5));
                 PhSetListViewSubItem(context->ListViewHandle, EtListViewRowCache[OBJECT_GENERAL_INDEX_DEVICEPNPNAME], 1, PhGetString(devicePdoName));
                 PhDereferenceObject(driverName);
             }
@@ -563,8 +523,8 @@
         {
             HWINSTA hWinStation;
             USEROBJECTFLAGS userFlags;
-            PPH_STRING StationType;
-            PH_STRINGREF StationName;
+            PPH_STRING stationType;
+            PH_STRINGREF stationName;
             PH_STRINGREF pathPart;
 
             PhAddListViewGroup(context->ListViewHandle, OBJECT_GENERAL_CATEGORY_WINDOWSTATION, L"Window Station information");
@@ -576,10 +536,10 @@
 
             if (!PhIsNullOrEmptyString(context->HandleItem->ObjectName))
             {
-                if (!PhSplitStringRefAtLastChar(&context->HandleItem->ObjectName->sr, L'\\', &pathPart, &StationName))
-                    StationName = context->HandleItem->ObjectName->sr;
-                StationType = PH_AUTO(EtGetWindowStationType(&StationName));
-                PhSetListViewSubItem(context->ListViewHandle, EtListViewRowCache[OBJECT_GENERAL_INDEX_WINSTATYPE], 1, PhGetString(StationType));
+                if (!PhSplitStringRefAtLastChar(&context->HandleItem->ObjectName->sr, L'\\', &pathPart, &stationName))
+                    stationName = context->HandleItem->ObjectName->sr;
+                stationType = PH_AUTO(EtGetWindowStationType(&stationName));
+                PhSetListViewSubItem(context->ListViewHandle, EtListViewRowCache[OBJECT_GENERAL_INDEX_WINSTATYPE], 1, PhGetString(stationType));
             }
 
             if (NT_SUCCESS(EtDuplicateHandleFromProcessEx((PHANDLE)&hWinStation, WINSTA_READATTRIBUTES, context->ProcessId, context->HandleItem->Handle)))
@@ -598,53 +558,6 @@
                 CloseWindowStation(hWinStation);
             }
         }
-=======
-                ULONG_PTR columnPos = PhFindLastCharInString(driverName, 0, L':');
-                PPH_STRING devicePdoName = PH_AUTO(PhSubstring(driverName, 0, columnPos - 5));
-                PhSetListViewSubItem(context->ListViewHandle, EtListViewRowCache[OBJECT_GENERAL_INDEX_DEVICEPNPNAME], 1, PhGetString(devicePdoName));
-                PhDereferenceObject(driverName);
-            }
-        }
-        else if (PhEqualString2(context->HandleItem->TypeName, L"WindowStation", TRUE))
-        {
-            HWINSTA hWinStation;
-            USEROBJECTFLAGS userFlags;
-            PPH_STRING stationType;
-            PH_STRINGREF stationName;
-            PH_STRINGREF pathPart;
-
-            PhAddListViewGroup(context->ListViewHandle, OBJECT_GENERAL_CATEGORY_WINDOWSTATION, L"Window Station information");
-
-            EtListViewRowCache[OBJECT_GENERAL_INDEX_WINSTATYPE] = PhAddListViewGroupItem(context->ListViewHandle,
-                OBJECT_GENERAL_CATEGORY_WINDOWSTATION, OBJECT_GENERAL_INDEX_WINSTATYPE, L"Type", NULL);
-            EtListViewRowCache[OBJECT_GENERAL_INDEX_WINSTAVISIBLE] = PhAddListViewGroupItem(context->ListViewHandle,
-                OBJECT_GENERAL_CATEGORY_WINDOWSTATION, OBJECT_GENERAL_INDEX_WINSTAVISIBLE, L"Visible", NULL);
-
-            if (!PhIsNullOrEmptyString(context->HandleItem->ObjectName))
-            {
-                if (!PhSplitStringRefAtLastChar(&context->HandleItem->ObjectName->sr, L'\\', &pathPart, &stationName))
-                    stationName = context->HandleItem->ObjectName->sr;
-                stationType = PH_AUTO(EtGetWindowStationType(&stationName));
-                PhSetListViewSubItem(context->ListViewHandle, EtListViewRowCache[OBJECT_GENERAL_INDEX_WINSTATYPE], 1, PhGetString(stationType));
-            }
-
-            if (NT_SUCCESS(EtDuplicateHandleFromProcessEx((PHANDLE)&hWinStation, WINSTA_READATTRIBUTES, context->ProcessId, context->HandleItem->Handle)))
-            {
-                if (GetUserObjectInformation(
-                    hWinStation,
-                    UOI_FLAGS,
-                    &userFlags,
-                    sizeof(USEROBJECTFLAGS),
-                    NULL
-                    ))
-                {
-                    PhSetListViewSubItem(context->ListViewHandle, EtListViewRowCache[OBJECT_GENERAL_INDEX_WINSTAVISIBLE], 1,
-                        userFlags.dwFlags & WSF_VISIBLE ? L"True" : L"False");
-                }
-                CloseWindowStation(hWinStation);
-            }
-        }
->>>>>>> bc32285f
         else if (PhEqualString2(context->HandleItem->TypeName, L"Desktop", TRUE))
         {
             HDESK hDesktop;
@@ -657,7 +570,6 @@
                 OBJECT_GENERAL_CATEGORY_DESKTOP, OBJECT_GENERAL_INDEX_DESKTOPSID, L"User SID", NULL);
             EtListViewRowCache[OBJECT_GENERAL_INDEX_DESKTOPHEAP] = PhAddListViewGroupItem(context->ListViewHandle,
                 OBJECT_GENERAL_CATEGORY_DESKTOP, OBJECT_GENERAL_INDEX_DESKTOPHEAP, L"Heap size", NULL);
-<<<<<<< HEAD
 
             if (NT_SUCCESS(EtDuplicateHandleFromProcessEx((PHANDLE)&hDesktop, DESKTOP_READOBJECTS, context->ProcessId, context->HandleItem->Handle)))
             {
@@ -680,30 +592,6 @@
                     PhFree(UserSid);
                 }
 
-=======
-
-            if (NT_SUCCESS(EtDuplicateHandleFromProcessEx((PHANDLE)&hDesktop, DESKTOP_READOBJECTS, context->ProcessId, context->HandleItem->Handle)))
-            {
-                DWORD nLengthNeeded = 0;
-                ULONG vInfo = 0;
-                PSID UserSid = NULL;
-
-                if (GetUserObjectInformation(hDesktop, UOI_IO, &vInfo, sizeof(vInfo), NULL))
-                {
-                    PhSetListViewSubItem(context->ListViewHandle, EtListViewRowCache[OBJECT_GENERAL_INDEX_DESKTOPIO], 1, !!vInfo ? L"True" : L"False");
-                }
-
-                GetUserObjectInformation(hDesktop, UOI_USER_SID, NULL, 0, &nLengthNeeded);
-                if (nLengthNeeded)
-                    UserSid = PhAllocate(nLengthNeeded);
-                if (UserSid && GetUserObjectInformation(hDesktop, UOI_USER_SID, UserSid, nLengthNeeded, &nLengthNeeded))
-                {
-                    PPH_STRING sid = PH_AUTO(PhSidToStringSid(UserSid));
-                    PhSetListViewSubItem(context->ListViewHandle, EtListViewRowCache[OBJECT_GENERAL_INDEX_DESKTOPSID], 1, PhGetString(sid));
-                    PhFree(UserSid);
-                }
-
->>>>>>> bc32285f
                 if (GetUserObjectInformation(hDesktop, UOI_HEAPSIZE, &vInfo, sizeof(vInfo), NULL))
                 {
                     PPH_STRING size = PH_AUTO(PhFormatSize(vInfo * 1024, ULONG_MAX));
@@ -868,7 +756,6 @@
 {
     if (PhEqualStringRef2(StationName, T_WINSTA_INTERACTIVE, TRUE))
         return PhCreateString(L"Interactive Window Station");
-<<<<<<< HEAD
 
     PH_FORMAT format[3];
 
@@ -901,40 +788,6 @@
             PhRemoveItemList(EtObjectManagerOwnHandles, PhFindItemList(EtObjectManagerOwnHandles, context->HandleItem->Handle));
             PhDereferenceObject(EtObjectManagerOwnHandles);
 
-=======
-
-    PH_FORMAT format[3];
-
-    PhInitFormatC(&format[0], UNICODE_NULL);
-    PhInitFormatC(&format[1], L' ');
-    PhInitFormatS(&format[2], L"logon session");
-
-    if (PhFindStringInStringRefZ(StationName, T_WINSTA_SYSTEM, TRUE) != SIZE_MAX)
-        PhInitFormatS(&format[0], L"System");
-    if (PhFindStringInStringRefZ(StationName, T_WINSTA_ANONYMOUS, TRUE) != SIZE_MAX)
-        PhInitFormatS(&format[0], L"Anonymous");
-    if (PhFindStringInStringRefZ(StationName, T_WINSTA_LOCALSERVICE, TRUE) != SIZE_MAX)
-        PhInitFormatS(&format[0], L"Local Service");
-    if (PhFindStringInStringRefZ(StationName, T_WINSTA_NETWORK_SERVICE, TRUE) != SIZE_MAX)
-        PhInitFormatS(&format[0], L"Network Service");
-
-    return format[0].u.Char != UNICODE_NULL ? PhFormat(format, RTL_NUMBER_OF(format), 0) : NULL;
-}
-
-VOID EtHandlePropertiesWindowUninitializing(
-    _In_ PVOID Parameter
-    )
-{
-    PPH_PLUGIN_HANDLE_PROPERTIES_WINDOW_CONTEXT context = Parameter;
-
-    if (context->OwnerPlugin == PluginInstance)
-    {
-        if (context->HandleItem->Handle && context->ProcessId == NtCurrentProcessId())
-        {
-            PhRemoveItemList(EtObjectManagerOwnHandles, PhFindItemList(EtObjectManagerOwnHandles, context->HandleItem->Handle));
-            PhDereferenceObject(EtObjectManagerOwnHandles);
-
->>>>>>> bc32285f
             PhRemoveItemSimpleHashtable(EtObjectManagerPropWindows, context->ParentWindow);
             PhDereferenceObject(EtObjectManagerPropWindows);
 
@@ -1108,47 +961,26 @@
 
 PPH_STRING EtGetAccessString(
     _In_ PPH_STRING TypeName,
-<<<<<<< HEAD
-    _In_ ACCESS_MASK access
-    )
-{
-    return EtGetAccessStringZ(PhGetStringOrEmpty(TypeName), access);
-=======
     _In_ ACCESS_MASK Access
     )
 {
     return EtGetAccessStringZ(PhGetStringOrEmpty(TypeName), Access);
->>>>>>> bc32285f
 }
 
 PPH_STRING EtGetAccessString2(
     _In_ PPH_STRINGREF TypeName,
-<<<<<<< HEAD
-    _In_ ACCESS_MASK access
-    )
-{
-    return EtGetAccessStringZ(PhGetStringRefZ(TypeName), access);
-=======
     _In_ ACCESS_MASK Access
     )
 {
     return EtGetAccessStringZ(PhGetStringRefZ(TypeName), Access);
->>>>>>> bc32285f
 }
 
 PPH_STRING EtGetAccessStringZ(
     _In_ PCWSTR TypeName,
-<<<<<<< HEAD
-    _In_ ACCESS_MASK access
-    )
-{
-    PPH_STRING AccessString = NULL;
-=======
     _In_ ACCESS_MASK Access
     )
 {
     PPH_STRING accessString = NULL;
->>>>>>> bc32285f
     PPH_ACCESS_ENTRY accessEntries;
     ULONG numberOfAccessEntries;
 
@@ -1161,53 +993,32 @@
         PPH_STRING accessString;
 
         accessString = PH_AUTO(PhGetAccessString(
-<<<<<<< HEAD
-            access,
-=======
             Access,
->>>>>>> bc32285f
             accessEntries,
             numberOfAccessEntries
             ));
 
         if (accessString->Length != 0)
         {
-<<<<<<< HEAD
-            AccessString = PhFormatString(
-                L"0x%x (%s)",
-                access,
-=======
             accessString = PhFormatString(
                 L"0x%x (%s)",
                 Access,
->>>>>>> bc32285f
                 accessString->Buffer
                 );
         }
         else
         {
-<<<<<<< HEAD
-            AccessString = PhFormatString(L"0x%x", access);
-=======
             accessString = PhFormatString(L"0x%x", Access);
->>>>>>> bc32285f
         }
 
         PhFree(accessEntries);
     }
     else
     {
-<<<<<<< HEAD
-        AccessString = PhFormatString(L"0x%x", access);
-    }
-
-    return AccessString;
-=======
         accessString = PhFormatString(L"0x%x", Access);
     }
 
     return accessString;
->>>>>>> bc32285f
 }
 
 typedef struct _SEARCH_HANDLE_CONTEXT
@@ -1224,14 +1035,6 @@
     )
 {
     PSEARCH_HANDLE_CONTEXT handleContext = Parameter;
-<<<<<<< HEAD
-    PPH_STRING ObjectName;
-
-    if (NT_SUCCESS(PhGetHandleInformation(handleContext->ProcessHandle, (HANDLE)handleContext->HandleInfo->HandleValue,
-        handleContext->HandleInfo->ObjectTypeIndex, NULL, NULL, &ObjectName, NULL)))
-    {
-        if (PhStartsWithString(ObjectName, handleContext->SearchObjectName, TRUE))
-=======
     PPH_STRING objectName;
 
     if (NT_SUCCESS(PhGetHandleInformation(
@@ -1245,17 +1048,12 @@
         )))
     {
         if (PhStartsWithString(objectName, handleContext->SearchObjectName, TRUE))
->>>>>>> bc32285f
         {
             PhAcquireQueuedLockExclusive(handleContext->SearchResultsLock);
             PhAddItemList(handleContext->SearchResults, handleContext->HandleInfo);
             PhReleaseQueuedLockExclusive(handleContext->SearchResultsLock);
         }
-<<<<<<< HEAD
-        PhDereferenceObject(ObjectName);
-=======
         PhDereferenceObject(objectName);
->>>>>>> bc32285f
     }
 
     PhFree(handleContext);
@@ -1264,39 +1062,6 @@
 }
 
 INT EtpEnumObjectHandles(
-<<<<<<< HEAD
-    _In_ PCOMMON_PAGE_CONTEXT context
-    )
-{
-    static PH_INITONCE initOnce = PH_INITONCE_INIT;
-    static ULONG FileTypeIndex;
-
-    if (PhBeginInitOnce(&initOnce))
-    {
-        FileTypeIndex = PhGetObjectTypeNumberZ(L"File");
-        PhEndInitOnce(&initOnce);
-    }
-
-    COLORREF ColorNormal = !!PhGetIntegerSetting(L"EnableThemeSupport") ? RGB(43, 43, 43) : GetSysColor(COLOR_WINDOW);
-    COLORREF ColorOwnObject = PhGetIntegerSetting(L"ColorOwnProcesses");
-    COLORREF ColorInherit = PhGetIntegerSetting(L"ColorInheritHandles");
-    COLORREF ColorProtected = PhGetIntegerSetting(L"ColorProtectedHandles");
-    COLORREF ColorProtectedInherit = PhGetIntegerSetting(L"ColorPartiallySuspended");
-
-    INT OwnHandlesIndex = 0;
-    PSYSTEM_HANDLE_INFORMATION_EX handles;
-    ULONG_PTR i;
-    ULONG SearchTypeIndex;
-    ULONG FindBySameTypeIndex = ULONG_MAX;
-
-    BOOLEAN isDevice = PhEqualString2(context->HandleItem->TypeName, L"Device", TRUE);
-    BOOLEAN isAlpcPort = PhEqualString2(context->HandleItem->TypeName, L"ALPC Port", TRUE);
-    BOOLEAN isRegKey = PhEqualString2(context->HandleItem->TypeName, L"Key", TRUE);
-    BOOLEAN isWinSta = PhEqualString2(context->HandleItem->TypeName, L"WindowStation", TRUE);
-    BOOLEAN isTypeObject = PhEqualString2(context->HandleItem->TypeName, L"Type", TRUE);
-
-    SearchTypeIndex = context->HandleItem->TypeIndex;
-=======
     _In_ PCOMMON_PAGE_CONTEXT Context
     )
 {
@@ -1328,7 +1093,6 @@
     BOOLEAN isTypeObject = PhEqualString2(Context->HandleItem->TypeName, L"Type", TRUE);
 
     searchTypeIndex = Context->HandleItem->TypeIndex;
->>>>>>> bc32285f
 
     if (isTypeObject)
     {
@@ -1336,28 +1100,16 @@
         PH_STRINGREF typeName;
         ULONG typeIndex;
 
-<<<<<<< HEAD
-        if (PhSplitStringRefAtLastChar(&context->HandleItem->ObjectName->sr, L'\\', &firstPart, &typeName))
-            if ((typeIndex = PhGetObjectTypeNumber(&typeName)) != ULONG_MAX)
-                FindBySameTypeIndex = typeIndex;
-=======
         if (PhSplitStringRefAtLastChar(&Context->HandleItem->ObjectName->sr, L'\\', &firstPart, &typeName))
             if ((typeIndex = PhGetObjectTypeNumber(&typeName)) != ULONG_MAX)
                 findBySameTypeIndex = typeIndex;
->>>>>>> bc32285f
     }
 
     if (NT_SUCCESS(PhEnumHandlesEx(&handles)))
     {
-<<<<<<< HEAD
-        PPH_LIST SearchResults = PhCreateList(128);
-        PH_WORK_QUEUE workQueue;
-        PH_QUEUED_LOCK SearchResultsLock = { 0 };
-=======
         PPH_LIST searchResults = PhCreateList(128);
         PH_WORK_QUEUE workQueue;
         PH_QUEUED_LOCK searchResultsLock = { 0 };
->>>>>>> bc32285f
 
         PPH_HASHTABLE processHandleHashtable = PhCreateSimpleHashtable(8);
         PVOID* processHandlePtr;
@@ -1365,13 +1117,8 @@
         PPH_KEY_VALUE_PAIR procEntry;
         ULONG j = 0;
 
-<<<<<<< HEAD
-        PPH_STRING ObjectName;
-        BOOLEAN ObjectNameMath;
-=======
         PPH_STRING objectName;
         BOOLEAN objectNameMatched;
->>>>>>> bc32285f
         BOOLEAN useWorkQueue = isDevice && KsiLevel() < KphLevelMed;
 
         if (useWorkQueue)
@@ -1382,21 +1129,12 @@
             PSYSTEM_HANDLE_TABLE_ENTRY_INFO_EX handleInfo = &handles->Handles[i];
 
             // Skip other types
-<<<<<<< HEAD
-            if (handleInfo->ObjectTypeIndex == SearchTypeIndex ||
-                (isDevice && handleInfo->ObjectTypeIndex == FileTypeIndex) ||
-                (isTypeObject && handleInfo->ObjectTypeIndex == FindBySameTypeIndex))
-            {
-                // Skip object name checking if we enumerate handles by type
-                if (!(ObjectNameMath = isTypeObject))
-=======
             if (handleInfo->ObjectTypeIndex == searchTypeIndex ||
                 (isDevice && handleInfo->ObjectTypeIndex == fileTypeIndex) ||
                 (isTypeObject && handleInfo->ObjectTypeIndex == findBySameTypeIndex))
             {
                 // Skip object name checking if we enumerate handles by type
                 if (!(objectNameMatched = isTypeObject))
->>>>>>> bc32285f
                 {
                     // Lookup for matches in object name to find more handles for ALPC Port, Device/File, Key, WindowStation
                     if (isAlpcPort || isDevice || isRegKey || isWinSta)
@@ -1433,13 +1171,6 @@
 
                         if (isAlpcPort)
                         {
-<<<<<<< HEAD
-                            if (NT_SUCCESS(PhGetHandleInformation(processHandle, (HANDLE)handleInfo->HandleValue,
-                                handleInfo->ObjectTypeIndex, NULL, NULL, NULL, &ObjectName)))
-                            {
-                                ObjectNameMath = PhEndsWithString(ObjectName, context->HandleItem->ObjectName, TRUE);   // HACK
-                                PhDereferenceObject(ObjectName);
-=======
                             if (NT_SUCCESS(PhGetHandleInformation(
                                 processHandle,
                                 (HANDLE)handleInfo->HandleValue,
@@ -1452,7 +1183,6 @@
                             {
                                 objectNameMatched = PhEndsWithString(objectName, Context->HandleItem->ObjectName, TRUE);   // HACK
                                 PhDereferenceObject(objectName);
->>>>>>> bc32285f
                             }
                         }
                         else
@@ -1461,41 +1191,16 @@
                             if (useWorkQueue)
                             {
                                 PSEARCH_HANDLE_CONTEXT searchContext = PhAllocate(sizeof(SEARCH_HANDLE_CONTEXT));
-<<<<<<< HEAD
-                                searchContext->SearchObjectName = context->HandleItem->ObjectName;
-                                searchContext->ProcessHandle = processHandle;
-                                searchContext->HandleInfo = handleInfo;
-                                searchContext->SearchResults = SearchResults;
-                                searchContext->SearchResultsLock = &SearchResultsLock;
-=======
                                 searchContext->SearchObjectName = Context->HandleItem->ObjectName;
                                 searchContext->ProcessHandle = processHandle;
                                 searchContext->HandleInfo = handleInfo;
                                 searchContext->SearchResults = searchResults;
                                 searchContext->SearchResultsLock = &searchResultsLock;
->>>>>>> bc32285f
 
                                 PhQueueItemWorkQueue(&workQueue, EtpSearchHandleFunction, searchContext);
                                 continue;
                             }
 
-<<<<<<< HEAD
-                            if (NT_SUCCESS(PhGetHandleInformation(processHandle, (HANDLE)handleInfo->HandleValue,
-                                handleInfo->ObjectTypeIndex, NULL, NULL, &ObjectName, NULL)))
-                            {
-                                ObjectNameMath = PhStartsWithString(ObjectName, context->HandleItem->ObjectName, TRUE);
-                                PhDereferenceObject(ObjectName);
-                            }
-                        }
-                    }
-                }
-
-                if (handleInfo->Object == context->HandleItem->Object || ObjectNameMath)
-                {
-                    PhAcquireQueuedLockExclusive(&SearchResultsLock);
-                    PhAddItemList(SearchResults, handleInfo);
-                    PhReleaseQueuedLockExclusive(&SearchResultsLock);
-=======
                             if (NT_SUCCESS(PhGetHandleInformation(
                                 processHandle,
                                 (HANDLE)handleInfo->HandleValue,
@@ -1518,7 +1223,6 @@
                     PhAcquireQueuedLockExclusive(&searchResultsLock);
                     PhAddItemList(searchResults, handleInfo);
                     PhReleaseQueuedLockExclusive(&searchResultsLock);
->>>>>>> bc32285f
                 }
             }
         }
@@ -1540,15 +1244,9 @@
         PPH_STRING columnString;
         CLIENT_ID ClientId = { 0 };
 
-<<<<<<< HEAD
-        for (i = 0; i < SearchResults->Count; i++)
-        {
-            PSYSTEM_HANDLE_TABLE_ENTRY_INFO_EX handleInfo = SearchResults->Items[i];
-=======
         for (i = 0; i < searchResults->Count; i++)
         {
             PSYSTEM_HANDLE_TABLE_ENTRY_INFO_EX handleInfo = searchResults->Items[i];
->>>>>>> bc32285f
 
             // Skip Object Manager own handles
             if ((HANDLE)handleInfo->UniqueProcessId == NtCurrentProcessId() &&
@@ -1560,55 +1258,26 @@
             entry = PhAllocateZero(sizeof(HANDLE_ENTRY));
             entry->ProcessId = (HANDLE)handleInfo->UniqueProcessId;
             entry->HandleItem = PhCreateHandleItem(handleInfo);
-<<<<<<< HEAD
-            entry->Color = ColorNormal;
-            entry->OwnHandle = handleInfo->Object == context->HandleItem->Object;
-=======
             entry->Color = colorNormal;
             entry->OwnHandle = handleInfo->Object == Context->HandleItem->Object;
->>>>>>> bc32285f
 
             ClientId.UniqueProcess = entry->ProcessId;
             columnString = PH_AUTO(PhGetClientIdName(&ClientId));
             lvItemIndex = PhAddListViewItem(
-<<<<<<< HEAD
-                context->ListViewHandle,
-                entry->OwnHandle ? OwnHandlesIndex++ : MAXINT,     // object own handles first
-=======
                 Context->ListViewHandle,
                 entry->OwnHandle ? ownHandlesIndex++ : MAXINT,     // object own handles first
->>>>>>> bc32285f
                 PhGetString(columnString), entry
                 );
 
             PhPrintPointer(value, (PVOID)handleInfo->HandleValue);
-<<<<<<< HEAD
-            PhSetListViewSubItem(context->ListViewHandle, lvItemIndex, ETHNLVC_HANDLE, value);
-
-            columnString = PH_AUTO(EtGetAccessString(context->HandleItem->TypeName, handleInfo->GrantedAccess));
-            PhSetListViewSubItem(context->ListViewHandle, lvItemIndex, ETHNLVC_ACCESS, PhGetString(columnString));
-=======
             PhSetListViewSubItem(Context->ListViewHandle, lvItemIndex, ETHNLVC_HANDLE, value);
 
             columnString = PH_AUTO(EtGetAccessString(Context->HandleItem->TypeName, handleInfo->GrantedAccess));
             PhSetListViewSubItem(Context->ListViewHandle, lvItemIndex, ETHNLVC_ACCESS, PhGetString(columnString));
->>>>>>> bc32285f
 
             switch (handleInfo->HandleAttributes & (OBJ_PROTECT_CLOSE | OBJ_INHERIT))
             {
                 case OBJ_PROTECT_CLOSE:
-<<<<<<< HEAD
-                    PhSetListViewSubItem(context->ListViewHandle, lvItemIndex, ETHNLVC_ATTRIBUTES, L"Protected");
-                    entry->Color = ColorProtected;
-                    break;
-                case OBJ_INHERIT:
-                    PhSetListViewSubItem(context->ListViewHandle, lvItemIndex, ETHNLVC_ATTRIBUTES, L"Inherit");
-                    entry->Color = ColorInherit;
-                    break;
-                case OBJ_PROTECT_CLOSE | OBJ_INHERIT:
-                    PhSetListViewSubItem(context->ListViewHandle, lvItemIndex, ETHNLVC_ATTRIBUTES, L"Protected, Inherit");
-                    entry->Color = ColorProtectedInherit;
-=======
                     PhSetListViewSubItem(Context->ListViewHandle, lvItemIndex, ETHNLVC_ATTRIBUTES, L"Protected");
                     entry->Color = colorProtected;
                     break;
@@ -1619,22 +1288,11 @@
                 case OBJ_PROTECT_CLOSE | OBJ_INHERIT:
                     PhSetListViewSubItem(Context->ListViewHandle, lvItemIndex, ETHNLVC_ATTRIBUTES, L"Protected, Inherit");
                     entry->Color = colorProtectedInherit;
->>>>>>> bc32285f
                     break;
             }
 
             // Highlight own object handles
             if (entry->OwnHandle)
-<<<<<<< HEAD
-                entry->Color = ColorOwnObject;
-        }
-
-        PhDereferenceObject(SearchResults);
-        PhFree(handles);
-    }
-
-    return OwnHandlesIndex;
-=======
                 entry->Color = colorOwnObject;
         }
 
@@ -1643,16 +1301,11 @@
     }
 
     return ownHandlesIndex;
->>>>>>> bc32285f
 }
 
 VOID EtpShowHandleProperties(
     _In_ HWND hwndDlg,
-<<<<<<< HEAD
-    _In_ PHANDLE_ENTRY entry
-=======
     _In_ PHANDLE_ENTRY Entry
->>>>>>> bc32285f
     )
 {
     HANDLE processHandle;
@@ -1660,47 +1313,22 @@
     if (NT_SUCCESS(PhOpenProcess(
         &processHandle,
         (KsiLevel() >= KphLevelMed ? PROCESS_QUERY_LIMITED_INFORMATION : PROCESS_DUP_HANDLE),
-<<<<<<< HEAD
-        entry->ProcessId
-=======
         Entry->ProcessId
->>>>>>> bc32285f
         )))
     {
         PhGetHandleInformation(
             processHandle,
-<<<<<<< HEAD
-            entry->HandleItem->Handle,
-            entry->HandleItem->TypeIndex,
-            NULL,
-            &entry->HandleItem->TypeName,
-            &entry->HandleItem->ObjectName,
-            &entry->HandleItem->BestObjectName
-=======
             Entry->HandleItem->Handle,
             Entry->HandleItem->TypeIndex,
             NULL,
             &Entry->HandleItem->TypeName,
             &Entry->HandleItem->ObjectName,
             &Entry->HandleItem->BestObjectName
->>>>>>> bc32285f
             );
 
         NtClose(processHandle);
     }
 
-<<<<<<< HEAD
-    if (!entry->HandleItem->TypeName)
-        entry->HandleItem->TypeName = PhGetObjectTypeIndexName(entry->HandleItem->TypeIndex);
-
-    PhShowHandlePropertiesEx(hwndDlg, entry->ProcessId, entry->HandleItem, (PPH_PLUGIN)((ULONG_PTR)PluginInstance | OBJECT_CHILD_HANDLEPROP_WINDOW), NULL);
-}
-
-VOID EtpCloseObjectHandles(
-    PCOMMON_PAGE_CONTEXT context,
-    PHANDLE_ENTRY* listviewItems,
-    ULONG numberOfItems
-=======
     if (!Entry->HandleItem->TypeName)
         Entry->HandleItem->TypeName = PhGetObjectTypeIndexName(Entry->HandleItem->TypeIndex);
 
@@ -1711,58 +1339,34 @@
     _In_ PCOMMON_PAGE_CONTEXT Context,
     _In_ PHANDLE_ENTRY* ListviewItems,
     _In_ ULONG NumberOfItems
->>>>>>> bc32285f
     )
 {
     HANDLE oldHandle;
     NTSTATUS status;
 
-<<<<<<< HEAD
-    for (ULONG i = 0; i < numberOfItems; i++)
-    {
-        if (PhUiCloseHandles(context->WindowHandle, listviewItems[i]->ProcessId, &listviewItems[i]->HandleItem, 1, TRUE))
-=======
     for (ULONG i = 0; i < NumberOfItems; i++)
     {
         if (PhUiCloseHandles(Context->WindowHandle, ListviewItems[i]->ProcessId, &ListviewItems[i]->HandleItem, 1, TRUE))
->>>>>>> bc32285f
         {
             if ((status = EtDuplicateHandleFromProcessEx(
                 &oldHandle,
                 0,
-<<<<<<< HEAD
-                listviewItems[i]->ProcessId,
-                listviewItems[i]->HandleItem->Handle)) == STATUS_INVALID_HANDLE)
-            {
-                PhRemoveListViewItem(context->ListViewHandle, PhFindListViewItemByParam(context->ListViewHandle, INT_ERROR, listviewItems[i]));
-                PhClearReference(&listviewItems[i]->HandleItem);
-                PhFree(listviewItems[i]);
-=======
                 ListviewItems[i]->ProcessId,
                 ListviewItems[i]->HandleItem->Handle)) == STATUS_INVALID_HANDLE)
             {
                 PhRemoveListViewItem(Context->ListViewHandle, PhFindListViewItemByParam(Context->ListViewHandle, INT_ERROR, ListviewItems[i]));
                 PhClearReference(&ListviewItems[i]->HandleItem);
                 PhFree(ListviewItems[i]);
->>>>>>> bc32285f
             }
             else if (NT_SUCCESS(status))
             {
                 NtClose(oldHandle);
-<<<<<<< HEAD
-            }  
-=======
-            }
->>>>>>> bc32285f
+            }
         }
         else
         {
             break;
-<<<<<<< HEAD
-        }  
-=======
-        }
->>>>>>> bc32285f
+        }
     }
 }
 
@@ -1806,13 +1410,10 @@
     {
     case WM_INITDIALOG:
         {
-<<<<<<< HEAD
-=======
             INT ownHandlesCount;
             INT totalHandlesCount;
             WCHAR string[PH_INT64_STR_LEN_1];
 
->>>>>>> bc32285f
             context->WindowHandle = hwndDlg;
             context->ListViewHandle = GetDlgItem(hwndDlg, IDC_LIST);
 
@@ -1828,12 +1429,6 @@
 
             ExtendedListView_SetRedraw(context->ListViewHandle, FALSE);
 
-<<<<<<< HEAD
-            PhSetCursor(PhLoadCursor(NULL, IDC_WAIT));
-
-            INT OwnHandlesCount = EtpEnumObjectHandles(context);
-            INT TotalHandlesCount = ListView_GetItemCount(context->ListViewHandle);
-=======
             PhInitializeLayoutManager(&context->LayoutManager, hwndDlg);
             PhAddLayoutItem(&context->LayoutManager, context->ListViewHandle, NULL, PH_ANCHOR_ALL);
 
@@ -1841,7 +1436,6 @@
 
             ownHandlesCount = EtpEnumObjectHandles(context);
             totalHandlesCount = ListView_GetItemCount(context->ListViewHandle);
->>>>>>> bc32285f
 
             PhSetCursor(PhLoadCursor(NULL, IDC_ARROW));
 
@@ -1849,35 +1443,23 @@
 
             ExtendedListView_SetRedraw(context->ListViewHandle, TRUE);
 
-<<<<<<< HEAD
-            WCHAR string[PH_INT64_STR_LEN_1];
-            PhPrintUInt32(string, TotalHandlesCount);
-            PhSetWindowText(GetDlgItem(hwndDlg, IDC_OBJ_HANDLESTOTAL), string);
-            PhPrintUInt32(string, OwnHandlesCount);
-            PhSetWindowText(GetDlgItem(hwndDlg, IDC_OBJ_HANDLESBYOBJECT), string);
-            PhPrintUInt32(string, TotalHandlesCount - OwnHandlesCount);
-=======
             PhPrintUInt32(string, totalHandlesCount);
             PhSetWindowText(GetDlgItem(hwndDlg, IDC_OBJ_HANDLESTOTAL), string);
             PhPrintUInt32(string, ownHandlesCount);
             PhSetWindowText(GetDlgItem(hwndDlg, IDC_OBJ_HANDLESBYOBJECT), string);
             PhPrintUInt32(string, totalHandlesCount - ownHandlesCount);
->>>>>>> bc32285f
             PhSetWindowText(GetDlgItem(hwndDlg, IDC_OBJ_HANDLESBYNAME), string);
 
             if (PhEqualString2(context->HandleItem->TypeName, L"Type", TRUE))
                 PhSetWindowText(GetDlgItem(hwndDlg, IDC_OBJ_HANDLESBYNAME_L), L"By type:");
         }
         break;
-<<<<<<< HEAD
-=======
     case WM_SIZE:
         {
             PhLayoutManagerLayout(&context->LayoutManager);
             ExtendedListView_SetColumnWidth(context->ListViewHandle, 0, ELVSCW_AUTOSIZE_REMAININGSPACE);
         }
         break;
->>>>>>> bc32285f
     case WM_DESTROY:
         {
             INT index = INT_ERROR;
@@ -1899,10 +1481,7 @@
         break;
     case WM_NCDESTROY:
         {
-<<<<<<< HEAD
-=======
             PhDeleteLayoutManager(&context->LayoutManager);
->>>>>>> bc32285f
             PhRemoveWindowContext(hwndDlg, PH_WINDOW_CONTEXT_DEFAULT);
             PhFree(context);
         }
@@ -1985,11 +1564,7 @@
                     {
                         EtpShowHandleProperties(hwndDlg, entry);
                     }
-<<<<<<< HEAD
-                }  
-=======
-                }
->>>>>>> bc32285f
+                }
             }
         }
         break;
@@ -2049,11 +1624,7 @@
                     {
                         attributes |= OBJ_INHERIT;
                         PhSetFlagsEMenuItem(menu, IDC_HANDLE_INHERIT, PH_EMENU_CHECKED, PH_EMENU_CHECKED);
-<<<<<<< HEAD
-                    } 
-=======
                     }
->>>>>>> bc32285f
                 }
 
                 item = PhShowEMenu(
@@ -2110,13 +1681,8 @@
                                             listviewItems[0]->Color = PhGetIntegerSetting(L"ColorPartiallySuspended");
                                             break;
                                         default:
-<<<<<<< HEAD
-                                            PhSetListViewSubItem(context->ListViewHandle, lvItemIndex, ETHNLVC_ATTRIBUTES, NULL);
-                                            listviewItems[0]->Color = !!PhGetIntegerSetting(L"EnableThemeSupport") ? RGB(43, 43, 43) : GetSysColor(COLOR_WINDOW);
-=======
                                             PhSetListViewSubItem(context->ListViewHandle, lvItemIndex, ETHNLVC_ATTRIBUTES, L"");
                                             listviewItems[0]->Color = !!PhGetIntegerSetting(L"EnableThemeSupport") ? PhGetIntegerSetting(L"ThemeWindowBackgroundColor") : GetSysColor(COLOR_WINDOW);
->>>>>>> bc32285f
                                             break;
                                     }
 
@@ -2155,11 +1721,7 @@
             }
         }
         break;
-<<<<<<< HEAD
-    } 
-=======
-    }
->>>>>>> bc32285f
+    }
 
     return FALSE;
 }
@@ -2180,19 +1742,12 @@
         DWORD nLengthNeeded = 0;
         ULONG vInfo = 0;
         PSID UserSid = NULL;
-<<<<<<< HEAD
-        
+
         GetUserObjectInformation(hDesktop, UOI_USER_SID, NULL, 0, &nLengthNeeded);
+
         if (nLengthNeeded)
             UserSid = PhAllocate(nLengthNeeded);
-=======
-
-        GetUserObjectInformation(hDesktop, UOI_USER_SID, NULL, 0, &nLengthNeeded);
-
-        if (nLengthNeeded)
-            UserSid = PhAllocate(nLengthNeeded);
-
->>>>>>> bc32285f
+
         if (UserSid && GetUserObjectInformation(hDesktop, UOI_USER_SID, UserSid, nLengthNeeded, &nLengthNeeded))
         {
             PPH_STRING sid = PH_AUTO(PhSidToStringSid(UserSid));
@@ -2234,15 +1789,11 @@
     NTSTATUS status = STATUS_UNSUCCESSFUL;
     HDESK desktopHandle;
 
-<<<<<<< HEAD
-    if (context->DesktopWinStation) SetProcessWindowStation(context->DesktopWinStation);
-=======
     assert(context);
 
     if (context->DesktopWinStation)
         SetProcessWindowStation(context->DesktopWinStation);
 
->>>>>>> bc32285f
     if (desktopHandle = OpenDesktop(
         PhGetString(context->DesktopName),
         0,
@@ -2253,13 +1804,9 @@
         *Handle = (HANDLE)desktopHandle;
         status = STATUS_SUCCESS;
     }
-<<<<<<< HEAD
-    if (context->DesktopWinStation) SetProcessWindowStation(context->CurrentWinStation);
-=======
 
     if (context->DesktopWinStation)
         SetProcessWindowStation(context->CurrentWinStation);
->>>>>>> bc32285f
 
     return status;
 }
