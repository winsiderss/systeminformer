--- conflicted
+++ resolved
@@ -298,20 +298,15 @@
     {
     case WM_NCDESTROY:
         {
-            PhSetWindowProcedure(hWnd, oldWndProc);
-            PhRemoveWindowContext(hWnd, 'OBJH');
-            PhFree(context);
-        }
-<<<<<<< HEAD
+            PropSheet_SetCurSel(context->ParentWindow, NULL, 1);
+            context->PageSwitched = TRUE;
+        }
     }
     else if (uMsg == WM_NCDESTROY)
     {
         PhSetWindowProcedure(hWnd, oldWndProc);
         PhRemoveWindowContext(hWnd, OBJECT_HANDLES_CONTEXT_TAG);
         PhFree(context);
-=======
-        break;
->>>>>>> 0baf7bd5
     }
 
     //if (uMsg == WM_NOTIFY && ((LPNMHDR)lParam)->code == PSN_QUERYINITIALFOCUS)  // HACK
@@ -367,7 +362,6 @@
         PhSetWindowIcon(context->ParentWindow, EtObjectManagerPropIcon, NULL, 0);
 
         // Open Handles page if needed
-<<<<<<< HEAD
         if (EtObjectManagerShowHandlesPage)
         {
             HWND generalPage = context->WindowHandle;
@@ -377,35 +371,12 @@
             PhSetWindowContext(generalPage, OBJECT_HANDLES_CONTEXT_TAG, pageContext);
             PhSetWindowProcedure(generalPage, EtpGeneralPageWindowSubclassProc);
 
-            EtObjectManagerShowHandlesPage = FALSE;
-        }
-=======
-        //if (EtObjectManagerShowHandlesPage)
-        //{
-        //    HWND generalPage = GetParent(context->ListViewHandle);  // HACK
-        //    PET_GENERAL_PAGE_CONTEXT pageContext = PhAllocateZero(sizeof(ET_GENERAL_PAGE_CONTEXT));
-        //    pageContext->OldWndProc = PhGetWindowProcedure(generalPage);
-        //    pageContext->ParentWindow = context->ParentWindow;
-        //    PhSetWindowContext(generalPage, 'OBJH', pageContext);
-        //    PhSetWindowProcedure(generalPage, EtpGeneralPageWindowSubclassProc);
-        //
-        //    EtObjectManagerShowHandlesPage = FALSE;
-        //}
->>>>>>> 0baf7bd5
-
         // Show real handles count
         if (context->ProcessId == NtCurrentProcessId() &&
             EtFindIListViewItemByIndexParam(context->ListViewClass, PH_HANDLE_GENERAL_INDEX_HANDLES, &index))
         {
             ULONG64 real_count = ULONG64_MAX;
-<<<<<<< HEAD
             PPH_STRING count = PH_AUTO(PhGetIListViewItemText(context->ListViewClass, index, 1));
-=======
-            PPH_STRING count;
-
-            count = PH_AUTO(PhGetListViewItemText(context->ListViewHandle, PH_PLUGIN_HANDLE_GENERAL_INDEX_HANDLES, 1));
-
->>>>>>> 0baf7bd5
             if (!PhIsNullOrEmptyString(count) && PhStringToUInt64(&count->sr, 0, &real_count) && real_count > 0)
             {
                 PhPrintUInt32(string, OBJECT_CORRECT_HANDLES_COUNT(real_count));
@@ -445,24 +416,24 @@
             NULL
             );
 
-<<<<<<< HEAD
-        // Show object attributes
-        PPH_STRING Attributes;
-        PH_STRING_BUILDER stringBuilder;
-
-        PhInitializeStringBuilder(&stringBuilder, 10);
-        if (context->HandleItem->Attributes & OBJ_PERMANENT)
-            PhAppendStringBuilder2(&stringBuilder, L"Permanent, ");
-        if (context->HandleItem->Attributes & OBJ_EXCLUSIVE)
-            PhAppendStringBuilder2(&stringBuilder, L"Exclusive, ");
-        if (context->HandleItem->Attributes & OBJ_KERNEL_HANDLE)
-            PhAppendStringBuilder2(&stringBuilder, L"Kernel object, ");
-        if (context->HandleItem->Attributes & PH_OBJ_KERNEL_ACCESS_ONLY)
-            PhAppendStringBuilder2(&stringBuilder, L"Kernel only access, ");
-
-        // Remove the trailing ", ".
-        if (PhEndsWithString2(stringBuilder.String, L", ", FALSE))
-            PhRemoveEndStringBuilder(&stringBuilder, 2);
+        {
+            // Show object attributes
+            PPH_STRING Attributes;
+            PH_STRING_BUILDER stringBuilder;
+
+            PhInitializeStringBuilder(&stringBuilder, 10);
+            if (context->HandleItem->Attributes & OBJ_PERMANENT)
+                PhAppendStringBuilder2(&stringBuilder, L"Permanent, ");
+            if (context->HandleItem->Attributes & OBJ_EXCLUSIVE)
+                PhAppendStringBuilder2(&stringBuilder, L"Exclusive, ");
+            if (context->HandleItem->Attributes & OBJ_KERNEL_HANDLE)
+                PhAppendStringBuilder2(&stringBuilder, L"Kernel object, ");
+            if (context->HandleItem->Attributes & PH_OBJ_KERNEL_ACCESS_ONLY)
+                PhAppendStringBuilder2(&stringBuilder, L"Kernel only access, ");
+
+            // Remove the trailing ", ".
+            if (PhEndsWithString2(stringBuilder.String, L", ", FALSE))
+                PhRemoveEndStringBuilder(&stringBuilder, 2);
 
         Attributes = PH_AUTO(PhFinalStringBuilderString(&stringBuilder));
         PhSetIListViewSubItem(context->ListViewClass, index, 1, PhGetString(Attributes));
@@ -525,29 +496,6 @@
             PhSetIListViewSubItem(context->ListViewClass, index, 1, context->HandleItem->ObjectString);
             index = PhAddIListViewGroupItem(context->ListViewClass, PH_HANDLE_GENERAL_CATEGORY_BASICINFO, 4, L"Granted access", NULL);
             PhSetIListViewSubItem(context->ListViewClass, index, 1, PhGetString(accessString));
-=======
-        {
-            // Show object attributes
-            PPH_STRING Attributes;
-            PH_STRING_BUILDER stringBuilder;
-
-            PhInitializeStringBuilder(&stringBuilder, 10);
-            if (context->HandleItem->Attributes & OBJ_PERMANENT)
-                PhAppendStringBuilder2(&stringBuilder, L"Permanent, ");
-            if (context->HandleItem->Attributes & OBJ_EXCLUSIVE)
-                PhAppendStringBuilder2(&stringBuilder, L"Exclusive, ");
-            if (context->HandleItem->Attributes & OBJ_KERNEL_HANDLE)
-                PhAppendStringBuilder2(&stringBuilder, L"Kernel object, ");
-            if (context->HandleItem->Attributes & PH_OBJ_KERNEL_ACCESS_ONLY)
-                PhAppendStringBuilder2(&stringBuilder, L"Kernel only access, ");
-
-            // Remove the trailing ", ".
-            if (PhEndsWithString2(stringBuilder.String, L", ", FALSE))
-                PhRemoveEndStringBuilder(&stringBuilder, 2);
-
-            Attributes = PH_AUTO(PhFinalStringBuilderString(&stringBuilder));
-            PhSetListViewSubItem(context->ListViewHandle, OBJECT_GENERAL_INDEX_ATTRIBUTES, 1, PhGetString(Attributes));
->>>>>>> 0baf7bd5
         }
     }
 
@@ -603,16 +551,8 @@
                     NULL
                     )))
                 {
-<<<<<<< HEAD
                     PPH_STRING size = PH_AUTO(PhFormatSize(basicInfo.DriverSize, ULONG_MAX));
                     PhSetIListViewSubItem(context->ListViewClass, EtListViewRowCache[OBJECT_GENERAL_INDEX_DRIVERSIZE], 1, PhGetString(size));
-=======
-                    PhSetListViewSubItem(
-                        context->ListViewHandle,
-                        OBJECT_GENERAL_INDEX_DRIVERSIZE, 1,
-                        PhGetString(PH_AUTO_T(PH_STRING, PhFormatSize(basicInfo.DriverSize, ULONG_MAX)))
-                        );
->>>>>>> 0baf7bd5
 
                     PhPrintPointer(string, basicInfo.DriverStart);
                     PhSetIListViewSubItem(context->ListViewClass, EtListViewRowCache[OBJECT_GENERAL_INDEX_DRIVERSTART], 1, string);
@@ -799,12 +739,7 @@
                 if (GetUserObjectInformation(hDesktop, UOI_USER_SID, UserSid, SECURITY_MAX_SID_SIZE, &length))
                 {
                     PPH_STRING sid = PH_AUTO(PhSidToStringSid(UserSid));
-<<<<<<< HEAD
                     PhSetIListViewSubItem(context->ListViewClass, EtListViewRowCache[OBJECT_GENERAL_INDEX_DESKTOPSID], 1, PhGetString(sid));
-                    PhFree(UserSid);
-=======
-                    PhSetListViewSubItem(context->ListViewHandle, OBJECT_GENERAL_INDEX_DESKTOPSID, 1, PhGetString(sid));
->>>>>>> 0baf7bd5
                 }
 
                 if (GetUserObjectInformation(hDesktop, UOI_HEAPSIZE, &vInfo, sizeof(vInfo), NULL))
@@ -826,7 +761,6 @@
             PPH_STRING accessString;
             PH_STRING_BUILDER stringBuilder;
 
-<<<<<<< HEAD
             IListView_RemoveGroup(context->ListViewClass, PH_HANDLE_GENERAL_CATEGORY_QUOTA);
 
             PhAddIListViewGroup(context->ListViewClass, OBJECT_GENERAL_CATEGORY_TYPE, L"Type information");
@@ -847,17 +781,6 @@
                 OBJECT_GENERAL_CATEGORY_TYPE, OBJECT_GENERAL_INDEX_TYPEPAGECHARGE, L"Default Paged Charge", NULL);
             EtListViewRowCache[OBJECT_GENERAL_INDEX_TYPENPAGECHARGE] = PhAddIListViewGroupItem(context->ListViewClass,
                 OBJECT_GENERAL_CATEGORY_TYPE, OBJECT_GENERAL_INDEX_TYPENPAGECHARGE, L"Default NP Charge", NULL);
-=======
-            PhAddListViewGroup(context->ListViewHandle, OBJECT_GENERAL_CATEGORY_TYPE, L"Type information");
-            PhAddListViewGroupItem(context->ListViewHandle,OBJECT_GENERAL_CATEGORY_TYPE, OBJECT_GENERAL_INDEX_TYPEINDEX, L"Index", NULL);
-            PhAddListViewGroupItem(context->ListViewHandle, OBJECT_GENERAL_CATEGORY_TYPE, OBJECT_GENERAL_INDEX_TYPEOBJECTS, L"Objects", NULL);
-            PhAddListViewGroupItem(context->ListViewHandle, OBJECT_GENERAL_CATEGORY_TYPE, OBJECT_GENERAL_INDEX_TYPEHANDLES, L"Handles", NULL);
-            PhAddListViewGroupItem(context->ListViewHandle, OBJECT_GENERAL_CATEGORY_TYPE, OBJECT_GENERAL_INDEX_TYPEPEAKOBJECTS, L"Peak Objects", NULL);
-            PhAddListViewGroupItem(context->ListViewHandle, OBJECT_GENERAL_CATEGORY_TYPE, OBJECT_GENERAL_INDEX_TYPEPEAKHANDLES, L"Peak Handles", NULL);
-            PhAddListViewGroupItem(context->ListViewHandle, OBJECT_GENERAL_CATEGORY_TYPE, OBJECT_GENERAL_INDEX_TYPEPOOLTYPE, L"Pool Type", NULL);
-            PhAddListViewGroupItem(context->ListViewHandle, OBJECT_GENERAL_CATEGORY_TYPE, OBJECT_GENERAL_INDEX_TYPEPAGECHARGE, L"Default Paged Charge", NULL);
-            PhAddListViewGroupItem(context->ListViewHandle, OBJECT_GENERAL_CATEGORY_TYPE, OBJECT_GENERAL_INDEX_TYPENPAGECHARGE, L"Default NP Charge", NULL);
->>>>>>> 0baf7bd5
 
             if (!PhIsNullOrEmptyString(context->HandleItem->ObjectName) &&
                 PhSplitStringRefAtLastChar(&context->HandleItem->ObjectName->sr, L'\\', &firstPart, &typeName))
@@ -885,24 +808,6 @@
                             PhSetIListViewSubItem(context->ListViewClass, EtListViewRowCache[OBJECT_GENERAL_INDEX_TYPEPEAKHANDLES], 1, string);
                             PhPrintUInt32(string, objectType->DefaultPagedPoolCharge);
 
-<<<<<<< HEAD
-                            PWSTR PoolType = NULL;
-                            switch (objectType->PoolType) {
-                            case NonPagedPool:
-                                PoolType = L"Non Paged";
-                                break;
-                            case PagedPool:
-                                PoolType = L"Paged";
-                                break;
-                            case NonPagedPoolNx:
-                                PoolType = L"Non Paged NX";
-                                break;
-                            case PagedPoolSessionNx:
-                                PoolType = L"Paged Session NX";
-                                break;
-                            }
-                            PhSetIListViewSubItem(context->ListViewClass, EtListViewRowCache[OBJECT_GENERAL_INDEX_TYPEPOOLTYPE], 1, PoolType);
-=======
                             PWSTR poolTypeString = L"";
                             switch (objectType->PoolType)
                             {
@@ -911,12 +816,7 @@
                                 case NonPagedPoolNx: poolTypeString = L"Non Paged NX"; break;
                                 case PagedPoolSessionNx: poolTypeString = L"Paged Session NX"; break;
                             }
-
-                            PhSetListViewSubItem(context->ListViewHandle, OBJECT_GENERAL_INDEX_TYPEPOOLTYPE, 1, poolTypeString);
-                            PhSetListViewSubItem(context->ListViewHandle, OBJECT_GENERAL_INDEX_TYPEPAGECHARGE, 1, string);
-                            PhPrintUInt32(string, objectType->DefaultNonPagedPoolCharge);
-                            PhSetListViewSubItem(context->ListViewHandle, OBJECT_GENERAL_INDEX_TYPENPAGECHARGE, 1, string);
->>>>>>> 0baf7bd5
+                            PhSetIListViewSubItem(context->ListViewClass, EtListViewRowCache[OBJECT_GENERAL_INDEX_TYPEPOOLTYPE], 1, PoolType);
 
                             PhSetIListViewSubItem(context->ListViewClass, EtListViewRowCache[OBJECT_GENERAL_INDEX_TYPEPAGECHARGE], 1, string);
                             PhPrintUInt32(string, objectType->DefaultNonPagedPoolCharge);
@@ -1572,7 +1472,6 @@
             PhWaitForWorkQueue(&workQueue);
         }
 
-<<<<<<< HEAD
         {
             ULONG j = 0;
             while (PhEnumHashtable(processHandleHashtable, &procEntry, &j))
@@ -1581,14 +1480,10 @@
 
                 if (!NT_SUCCESS(status))
                 {
-                    PhShowStatus(nullptr, L"Unidentified third party object.", status, 0);
-                }
-            }
-        }
-=======
-        while (PhEnumHashtable(processHandleHashtable, &procEntry, &j))
-            NtClose(procEntry->Value);
->>>>>>> 0baf7bd5
+                    PhShowStatus(NULL, L"Unidentified third party object.", status, 0);
+                }
+            }
+        }
 
         PhDereferenceObject(processHandleHashtable);
 
@@ -2313,21 +2208,11 @@
         UCHAR buffer[SECURITY_MAX_SID_SIZE];
         PSID UserSid = (PSID)buffer;
         ULONG vInfo = 0;
-<<<<<<< HEAD
-        PSID UserSid = NULL;
-
-        GetUserObjectInformation(hDesktop, UOI_USER_SID, NULL, 0, &nLengthNeeded);
-        if (nLengthNeeded)
-            UserSid = PhAllocate(nLengthNeeded);
-        if (UserSid && GetUserObjectInformation(hDesktop, UOI_USER_SID, UserSid, nLengthNeeded, &nLengthNeeded))
-=======
 
         if (GetUserObjectInformation(hDesktop, UOI_USER_SID, UserSid, SECURITY_MAX_SID_SIZE, &length))
->>>>>>> 0baf7bd5
         {
             PPH_STRING sid = PH_AUTO(PhSidToStringSid(UserSid));
             PhSetIListViewSubItem(context->ListViewClass, lvItemIndex, ETDTLVC_SID, PhGetString(sid));
-            PhFree(UserSid);
         }
 
         if (GetUserObjectInformation(hDesktop, UOI_HEAPSIZE, &vInfo, sizeof(vInfo), NULL))
@@ -2573,12 +2458,7 @@
             PPH_STRING* listviewItems;
             ULONG numberOfItems;
 
-<<<<<<< HEAD
             PhGetSelectedIListViewItemParams(context->ListViewClass, &listviewItems, &numberOfItems);
-=======
-            PhGetSelectedListViewItemParams(context->ListViewHandle, &listviewItems, &numberOfItems);
-
->>>>>>> 0baf7bd5
             if (numberOfItems != 0)
             {
                 POINT point;
