--- conflicted
+++ resolved
@@ -30,8 +30,6 @@
 KPHM_DEFINE_HANDLER(KphpCommsSetInformationObject);
 KPHM_DEFINE_HANDLER(KphpCommsOpenDriver);
 KPHM_DEFINE_HANDLER(KphpCommsQueryInformationDriver);
-KPHM_DEFINE_HANDLER(KphpCommsOpenDevice);
-KPHM_DEFINE_HANDLER(KphpCommsOpenObjectByTypeIndex);
 KPHM_DEFINE_HANDLER(KphpCommsQueryInformationProcess);
 KPHM_DEFINE_HANDLER(KphpCommsSetInformationProcess);
 KPHM_DEFINE_HANDLER(KphpCommsSetInformationThread);
@@ -123,12 +121,8 @@
 { KphMsgQueryVirtualMemory,            KphpCommsQueryVirtualMemory,            KphpCommsQueryVirtualMemoryRequires },
 { KphMsgQueryHashInformationFile,      KphpCommsQueryHashInformationFile,      KphpCommsRequireMaximum },
 { KphMsgOpenDevice,                    KphpCommsOpenDevice,                    KphpCommsRequireMaximum },
-<<<<<<< HEAD
-{ KphMsgOpenObjectByTypeIndex,         KphpCommsOpenObjectByTypeIndex,         KphpCommsRequireMaximum }
-=======
 { KphMsgOpenDeviceDriver,              KphpCommsOpenDeviceDriver,              KphpCommsRequireMaximum },
 { KphMsgOpenDeviceBaseDevice,          KphpCommsOpenDeviceBaseDevice,          KphpCommsRequireMaximum },
->>>>>>> b82ba21f
 };
 const ULONG KphCommsMessageHandlerCount = ARRAYSIZE(KphCommsMessageHandlers);
 C_ASSERT(ARRAYSIZE(KphCommsMessageHandlers) == MaxKphMsgClient);
@@ -713,61 +707,6 @@
                                             msg->DriverInformationLength,
                                             msg->ReturnLength,
                                             UserMode);
-
-    return STATUS_SUCCESS;
-}
-
-_Function_class_(KPHM_HANDLER)
-_IRQL_requires_max_(PASSIVE_LEVEL)
-_Must_inspect_result_
-NTSTATUS KSIAPI KphpCommsOpenDevice(
-    _In_ PKPH_CLIENT Client,
-    _Inout_ PKPH_MESSAGE Message
-)
-{
-    PKPHM_OPEN_DEVICE msg;
-
-    KPH_PAGED_CODE_PASSIVE();
-    NT_ASSERT(ExGetPreviousMode() == UserMode);
-    NT_ASSERT(Message->Header.MessageId == KphMsgOpenDevice);
-
-    UNREFERENCED_PARAMETER(Client);
-
-    msg = &Message->User.OpenDevice;
-
-    msg->Status = KphOpenDevice(msg->DeviceHandle,
-        msg->DriverHandle,
-        msg->DesiredAccess,
-        msg->ObjectName,
-        msg->OpenLowest,
-        UserMode);
-
-    return STATUS_SUCCESS;
-}
-
-_Function_class_(KPHM_HANDLER)
-_IRQL_requires_max_(PASSIVE_LEVEL)
-_Must_inspect_result_
-NTSTATUS KSIAPI KphpCommsOpenObjectByTypeIndex(
-    _In_ PKPH_CLIENT Client,
-    _Inout_ PKPH_MESSAGE Message
-)
-{
-    PKPHM_OPEN_OBJECT msg;
-
-    KPH_PAGED_CODE_PASSIVE();
-    NT_ASSERT(ExGetPreviousMode() == UserMode);
-    NT_ASSERT(Message->Header.MessageId == KphMsgOpenObjectByTypeIndex);
-
-    UNREFERENCED_PARAMETER(Client);
-
-    msg = &Message->User.OpenObject;
-
-    msg->Status = KphOpenObjectByTypeIndex(msg->ObjectHandle,
-        msg->DesiredAccess,
-        msg->ObjectAttributes,
-        msg->TypeIndex,
-        UserMode);
 
     return STATUS_SUCCESS;
 }
