--- conflicted
+++ resolved
@@ -559,7 +559,6 @@
 extern PCI_VALIDATE_FILE_OBJECT KphDynCiValidateFileObject;
 extern PCI_FREE_POLICY_INFO KphDynCiFreePolicyInfo;
 extern PLXP_THREAD_GET_CURRENT KphDynLxpThreadGetCurrent;
-extern POBJECT_TYPE* KphDynObTypeIndexTable;
 
 _IRQL_requires_max_(PASSIVE_LEVEL)
 VOID KphDynamicImport(
@@ -787,16 +786,6 @@
     _In_ KPROCESSOR_MODE AccessMode
     );
 
-_IRQL_requires_max_(PASSIVE_LEVEL)
-_Must_inspect_result_
-NTSTATUS KphOpenObjectByTypeIndex(
-    _Out_ PHANDLE ObjectHandle,
-    _In_ ACCESS_MASK DesiredAccess,
-    _In_ POBJECT_ATTRIBUTES ObjectAttributes,
-    _In_ ULONG TypeIndex,
-    _In_ KPROCESSOR_MODE AccessMode
-);
-
 // process
 
 _IRQL_requires_max_(PASSIVE_LEVEL)
@@ -877,21 +866,12 @@
     _In_ KPROCESSOR_MODE AccessMode
     );
 
-<<<<<<< HEAD
-=======
 // device
 
->>>>>>> b82ba21f
 _IRQL_requires_max_(PASSIVE_LEVEL)
 _Must_inspect_result_
 NTSTATUS KphOpenDevice(
     _Out_ PHANDLE DeviceHandle,
-<<<<<<< HEAD
-    _Out_opt_ PHANDLE DriverHandle,
-    _In_ ACCESS_MASK DesiredAccess,
-    _In_ PUNICODE_STRING ObjectName,
-    _In_ BOOLEAN OpenLowest,
-=======
     _In_ ACCESS_MASK DesiredAccess,
     _In_ POBJECT_ATTRIBUTES ObjectAttributes,
     _In_ KPROCESSOR_MODE AccessMode
@@ -911,7 +891,6 @@
     _In_ HANDLE DeviceHandle,
     _In_ ACCESS_MASK DesiredAccess,
     _Out_ PHANDLE BaseDeviceHandle,
->>>>>>> b82ba21f
     _In_ KPROCESSOR_MODE AccessMode
     );
 
