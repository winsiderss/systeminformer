/*
 * Win32k NT User definitions.
 *
 * This file is part of System Informer.
 */

#ifndef _NTUSER_H
#define _NTUSER_H

typedef enum _WINDOWINFOCLASS
{
    WindowProcess = 0, // q: ULONG (Process ID)
    WindowRealProcess = 1, // q: ULONG (Process ID)
    WindowThread = 2, // q: ULONG (Thread ID)
    WindowActiveWindow = 3, // q: HWND
    WindowFocusWindow = 4, // q: HWND
    WindowIsHung = 5, // q: BOOLEAN
    WindowClientBase = 6, // q: PVOID
    WindowIsForegroundThread = 7, // q: BOOLEAN
    WindowDefaultImeWindow = 8, // q: HWND
    WindowDefaultInputContext = 9, // q: HIMC
} WINDOWINFOCLASS, *PWINDOWINFOCLASS;

NTSYSCALLAPI
ULONG_PTR
NTAPI
NtUserQueryWindow(
    _In_ HWND WindowHandle,
    _In_ WINDOWINFOCLASS WindowInfo
    );

typedef enum _CONSOLECONTROL
{
    ConsoleSetVDMCursorBounds = 0,
    ConsoleNotifyConsoleApplication = 1, // CONSOLE_PROCESS_INFO
    ConsoleFullscreenSwitch = 2,
    ConsoleSetCaretInfo = 3, // CONSOLE_CARET_INFO
    ConsoleSetReserveKeys = 4,
<<<<<<< HEAD
    ConsoleSetForeground = 5,
    ConsoleSetWindowOwner = 6, // CONSOLESETWINDOWOWNER
    ConsoleEndTask = 7,
} CONSOLEINFOCLASS, *PCONSOLEINFOCLASS;
=======
    ConsoleSetForeground = 5, // CONSOLESETFOREGROUND
    ConsoleSetWindowOwner = 6, // CONSOLEWINDOWOWNER
    ConsoleEndTask = 7, // CONSOLEENDTASK
} CONSOLECONTROL;
>>>>>>> 4e5e99e2

typedef struct _CONSOLE_PROCESS_INFO
{
    ULONG ProcessID;
    ULONG Flags;
} CONSOLE_PROCESS_INFO, *PCONSOLE_PROCESS_INFO;

typedef struct _CONSOLE_CARET_INFO
{
    HWND WindowHandle;
    RECT Rect;
} CONSOLE_CARET_INFO, *PCONSOLE_CARET_INFO;

typedef struct _CONSOLESETFOREGROUND
{
    HANDLE ProcessHandle;
    BOOL Foreground;
} CONSOLESETFOREGROUND, *PCONSOLESETFOREGROUND;

typedef struct _CONSOLEWINDOWOWNER
{
    HWND WindowHandle;
    ULONG ProcessId;
    ULONG ThreadId;
} CONSOLEWINDOWOWNER, *PCONSOLEWINDOWOWNER;

typedef struct _CONSOLEENDTASK
{
    HANDLE ProcessId;
    HWND WindowHandle;
    ULONG ConsoleEventCode;
    ULONG ConsoleFlags;
} CONSOLEENDTASK, *PCONSOLEENDTASK;

/**
 * Performs special kernel operations for console host applications.
 * 
 * This includes reparenting the console window, allowing the console to pass foreground rights
 * on to launched console subsystem applications and terminating attached processes.
 *
 * @param Command One of the CONSOLECONTROL values indicating which console control function should be executed.
 * @param ConsoleInformation A pointer to one of the  structures specifying additional data for the requested console control function.
 * @param ConsoleInformationLength The size of the structure pointed to by the ConsoleInformation parameter.
 * @return Successful or errant status.
 */
NTSYSCALLAPI
NTSTATUS
NTAPI
NtUserConsoleControl(
    _In_ CONSOLECONTROL Command,
    _In_reads_bytes_(ConsoleInformationLength) PVOID ConsoleInformation,
    _In_ ULONG ConsoleInformationLength
    );

#endif<|MERGE_RESOLUTION|>--- conflicted
+++ resolved
@@ -36,17 +36,10 @@
     ConsoleFullscreenSwitch = 2,
     ConsoleSetCaretInfo = 3, // CONSOLE_CARET_INFO
     ConsoleSetReserveKeys = 4,
-<<<<<<< HEAD
-    ConsoleSetForeground = 5,
-    ConsoleSetWindowOwner = 6, // CONSOLESETWINDOWOWNER
-    ConsoleEndTask = 7,
-} CONSOLEINFOCLASS, *PCONSOLEINFOCLASS;
-=======
     ConsoleSetForeground = 5, // CONSOLESETFOREGROUND
     ConsoleSetWindowOwner = 6, // CONSOLEWINDOWOWNER
     ConsoleEndTask = 7, // CONSOLEENDTASK
 } CONSOLECONTROL;
->>>>>>> 4e5e99e2
 
 typedef struct _CONSOLE_PROCESS_INFO
 {
