--- conflicted
+++ resolved
@@ -240,19 +240,9 @@
 
         if (defaultWindowProc != PhpThemeWindowSubclassProc)
         {
-            WCHAR windowClassName[MAX_PATH];
             PhSetWindowContext(WindowHandle, LONG_MAX, defaultWindowProc);
             SetWindowLongPtr(WindowHandle, GWLP_WNDPROC, (LONG_PTR)PhpThemeWindowSubclassProc);
 
-<<<<<<< HEAD
-            if (!GetClassName(WindowHandle, windowClassName, RTL_NUMBER_OF(windowClassName)))
-                windowClassName[0] = UNICODE_NULL;
-            if ((PhEqualStringZ(windowClassName, L"PhTreeNew", FALSE) || PhEqualStringZ(windowClassName, WC_LISTVIEW, FALSE)) &&
-                WindowsVersion >= WINDOWS_10_RS5)
-            {
-                AllowDarkModeForWindow_I(WindowHandle, TRUE);   // HACK for dynamically generated plugin tabs
-            }  
-=======
             if (WindowsVersion >= WINDOWS_10_RS5)
             {
                 WCHAR windowClassName[MAX_PATH];
@@ -261,7 +251,6 @@
                 if (PhEqualStringZ(windowClassName, L"PhTreeNew", FALSE) || PhEqualStringZ(windowClassName, WC_LISTVIEW, FALSE))
                     AllowDarkModeForWindow_I(WindowHandle, TRUE);   // HACK for dynamically generated plugin tabs
             }
->>>>>>> 11f2c6fd
         }
 
         PhEnumChildWindows(
@@ -1750,11 +1739,7 @@
                                 buttonText->Buffer,
                                 (UINT)buttonText->Length / sizeof(WCHAR),
                                 &bufferRect,
-<<<<<<< HEAD
-                                DT_LEFT | DT_SINGLELINE | DT_VCENTER | DT_HIDEPREFIX
-=======
                                 DT_LEFT | DT_SINGLELINE | DT_VCENTER | (!isKeyboardFocused ? DT_HIDEPREFIX : 0)
->>>>>>> 11f2c6fd
                                 );
                         }
                         else
@@ -1764,11 +1749,7 @@
                                 buttonText->Buffer,
                                 (UINT)buttonText->Length / sizeof(WCHAR),
                                 &bufferRect,
-<<<<<<< HEAD
-                                DT_LEFT | DT_TOP | DT_CALCRECT | DT_HIDEPREFIX
-=======
                                 DT_LEFT | DT_TOP | DT_CALCRECT | (!isKeyboardFocused ? DT_HIDEPREFIX : 0)
->>>>>>> 11f2c6fd
                                 );
 
                             bufferRect.top = (DrawInfo->rc.bottom - DrawInfo->rc.top) / 2 - (bufferRect.bottom - bufferRect.top) / 2 - 1;
@@ -1779,30 +1760,18 @@
                                 buttonText->Buffer,
                                 (UINT)buttonText->Length / sizeof(WCHAR),
                                 &bufferRect,
-<<<<<<< HEAD
-                                DT_LEFT | DT_TOP | DT_HIDEPREFIX
-                                );
-                        }
-
-                        if (isFocused && (DrawInfo->uItemState & CDIS_SHOWKEYBOARDCUES) == CDIS_SHOWKEYBOARDCUES)
-=======
                                 DT_LEFT | DT_TOP | (!isKeyboardFocused ? DT_HIDEPREFIX : 0)
                                 );
                         }
 
                         if (isKeyboardFocused)
->>>>>>> 11f2c6fd
                         {
                             DrawText(
                                 DrawInfo->hdc,
                                 buttonText->Buffer,
                                 (UINT)buttonText->Length / sizeof(WCHAR),
                                 &bufferRect,
-<<<<<<< HEAD
-                                DT_LEFT | DT_TOP | DT_CALCRECT | DT_HIDEPREFIX
-=======
                                 DT_LEFT | DT_TOP | DT_CALCRECT
->>>>>>> 11f2c6fd
                                 );
                             PhInflateRect(&bufferRect, 1, 0);
                             bufferRect.top += 1, bufferRect.bottom += 2;
@@ -2324,17 +2293,11 @@
         {
             HDC hdc = (HDC)wParam;
 
-<<<<<<< HEAD
-            //SetBkMode(hdc, TRANSPARENT);
-            // Fix typing in multiline edit (Dart Vanya)
-            SetBkColor(hdc, PhThemeWindowBackground2Color);
-=======
              //Fix typing in multiline edit (Dart Vanya)
             if (PhGetWindowStyle((HWND)lParam) & ES_MULTILINE)
                 SetBkColor(hdc, PhThemeWindowBackground2Color);
             else
                 SetBkMode(hdc, TRANSPARENT);
->>>>>>> 11f2c6fd
             SetTextColor(hdc, PhThemeWindowTextColor);
             SetDCBrushColor(hdc, PhThemeWindowBackground2Color);
             return (INT_PTR)PhGetStockBrush(DC_BRUSH);
@@ -2347,14 +2310,10 @@
         {
             HDC hdc = (HDC)wParam;
 
-<<<<<<< HEAD
-            SetBkColor(hdc, PhThemeWindowBackgroundColor);
-=======
             if (uMsg == WM_CTLCOLORBTN)     // for correct drawing of system KEYBOARDCUES
                 SetBkColor(hdc, PhThemeWindowBackground2Color);
             else
                 SetBkMode(hdc, TRANSPARENT);
->>>>>>> 11f2c6fd
             SetTextColor(hdc, PhThemeWindowTextColor);
             return (INT_PTR)PhThemeWindowBackgroundBrush;
         }
@@ -2454,8 +2413,6 @@
             PhRemoveWindowContext(WindowHandle, LONG_MAX);
         }
         break;
-    case WM_ENABLE:
-        goto DefaultWndProc;
     case WM_ERASEBKGND:
         {
             HDC hdc = (HDC)wParam;
@@ -2472,23 +2429,7 @@
     case WM_PAINT:
         {
             PAINTSTRUCT ps;
-<<<<<<< HEAD
-            HDC hdc;
-            RECT clientRect;
-
-            if (!BeginPaint(WindowHandle, &ps))
-                break;
-
-            // Fix artefacts when window moving back from off-screen (Dart Vanya)
-            hdc = GetDC(WindowHandle);
-            GetClientRect(WindowHandle, &clientRect);
-
-            ThemeWindowRenderGroupBoxControl(WindowHandle, hdc, &clientRect, oldWndProc);
-
-            ReleaseDC(WindowHandle, hdc);
-=======
             BeginPaint(WindowHandle, &ps);
->>>>>>> 11f2c6fd
             EndPaint(WindowHandle, &ps);
         }
         return 0;
