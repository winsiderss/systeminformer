--- conflicted
+++ resolved
@@ -2091,14 +2091,10 @@
 
             SetBkMode(DrawInfo->nmcd.hdc, TRANSPARENT);
             //SelectFont(DrawInfo->nmcd.hdc, GetWindowFont(DrawInfo->nmcd.hdr.hwndFrom));
-<<<<<<< HEAD
-            if (fontHandle) SelectFont(DrawInfo->nmcd.hdc, fontHandle);
-=======
             if (fontHandle)
             {
                 oldFontHandle = SelectFont(DrawInfo->nmcd.hdc, fontHandle);
             }
->>>>>>> 02c680b9
 
             memset(&groupInfo, 0, sizeof(LVGROUP));
             groupInfo.cbSize = sizeof(LVGROUP);
