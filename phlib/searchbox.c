/*
 * Copyright (c) 2022 Winsider Seminars & Solutions, Inc.  All rights reserved.
 *
 * This file is part of System Informer.
 *
 * Authors:
 *
 *     dmex    2012-2023
 *     jxy-s   2023-2024
 *
 */

#include <ph.h>
#include <searchbox.h>
#include <guisup.h>
#include <settings.h>
#include <vssym32.h>
#include <emenu.h>
#include <thirdparty.h>

typedef struct _PH_SEARCHCONTROL_BUTTON
{
    union
    {
        ULONG Flags;
        struct
        {
            ULONG Hot : 1;
            ULONG Pushed : 1;
            ULONG Active : 1;
            ULONG Error : 1;
            ULONG Spare : 29;
        };
    };

    ULONG Index;
    ULONG ImageIndex;
    ULONG ActiveImageIndex;
    HWND TooltipHandle;
} PH_SEARCHCONTROL_BUTTON, *PPH_SEARCHCONTROL_BUTTON;

#define PH_SC_BUTTON_COUNT 3

typedef struct _PH_SEARCHCONTROL_CONTEXT
{
    union
    {
        ULONG Flags;
        struct
        {
            ULONG Hot : 1;
            ULONG HotTrack : 1;
            ULONG UseSearchPointer : 1;
            ULONG Spare : 29;
        };
    };

    HWND ParentWindowHandle;
    HWND PreviousFocusWindowHandle;
    LONG WindowDpi;

    PCWSTR RegexSetting;
    PCWSTR CaseSetting;

    PVOID ImageBaseAddress;
    PCWSTR SearchButtonResource;
    PCWSTR SearchButtonActiveResource;
    PCWSTR RegexButtonResource;
    PCWSTR CaseButtonResource;
    PCWSTR SearchButtonResourceDark;
    PCWSTR SearchButtonActiveResourceDark;
    PCWSTR RegexButtonResourceDark;
    PCWSTR CaseButtonResourceDark;

    PH_SEARCHCONTROL_BUTTON SearchButton;
    PH_SEARCHCONTROL_BUTTON RegexButton;
    PH_SEARCHCONTROL_BUTTON CaseButton;

    LONG ButtonWidth;
    LONG BorderSize;
    LONG ImageWidth;
    LONG ImageHeight;
    WNDPROC DefaultWindowProc;
    HFONT WindowFont;
    HIMAGELIST ImageListHandle;
    PPH_STRING CueBannerText;

    HDC BufferedDc;
    HBITMAP BufferedOldBitmap;
    HBITMAP BufferedBitmap;
    RECT BufferedContextRect;

    HBRUSH FrameBrush;
    HBRUSH WindowBrush;

    ULONG SearchDelayMs;

    PPH_SEARCHCONTROL_CALLBACK Callback;
    PVOID CallbackContext;

    PH_STRINGREF SearchboxText;
    SIZE_T SearchboxTextBufferLength;
    WCHAR SearchboxTextBuffer[0x100];

    ULONG64 SearchPointer;
    LONG SearchboxRegexError;
    PCRE2_SIZE SearchboxRegexErrorOffset;
    pcre2_code* SearchboxRegexCode;
    pcre2_match_data* SearchboxRegexMatchData;
} PH_SEARCHCONTROL_CONTEXT, *PPH_SEARCHCONTROL_CONTEXT;

VOID PhpSearchControlCreateBufferedContext(
    _In_ PPH_SEARCHCONTROL_CONTEXT Context,
    _In_ HDC Hdc,
    _In_ PRECT BufferRect
    )
{
    Context->BufferedDc = CreateCompatibleDC(Hdc);

    if (!Context->BufferedDc)
        return;

    Context->BufferedContextRect = *BufferRect;
    Context->BufferedBitmap = CreateCompatibleBitmap(
        Hdc,
        Context->BufferedContextRect.right,
        Context->BufferedContextRect.bottom
        );

    Context->BufferedOldBitmap = SelectBitmap(Context->BufferedDc, Context->BufferedBitmap);
}

VOID PhpSearchControlDestroyBufferedContext(
    _In_ PPH_SEARCHCONTROL_CONTEXT Context
    )
{
    if (Context->BufferedDc && Context->BufferedOldBitmap)
    {
        SelectBitmap(Context->BufferedDc, Context->BufferedOldBitmap);
    }

    if (Context->BufferedBitmap)
    {
        DeleteBitmap(Context->BufferedBitmap);
        Context->BufferedBitmap = NULL;
    }

    if (Context->BufferedDc)
    {
        DeleteDC(Context->BufferedDc);
        Context->BufferedDc = NULL;
    }
}

VOID PhpSearchControlInitializeFont(
    _In_ PPH_SEARCHCONTROL_CONTEXT Context,
    _In_ HWND WindowHandle
    )
{
    if (Context->WindowFont)
    {
        DeleteFont(Context->WindowFont);
        Context->WindowFont = NULL;
    }

    Context->WindowFont = PhCreateCommonFont(10, FW_MEDIUM, WindowHandle, Context->WindowDpi);
}

VOID PhpSearchControlInitializeTheme(
    _In_ PPH_SEARCHCONTROL_CONTEXT Context,
    _In_ HWND WindowHandle
    )
{
    LONG borderSize;

    borderSize = PhGetSystemMetrics(SM_CXBORDER, Context->WindowDpi);

    Context->CaseButton.Index = 0;
    Context->RegexButton.Index = 1;
    Context->SearchButton.Index = 2;

    Context->ButtonWidth = PhGetDpi(20, Context->WindowDpi);
    Context->BorderSize = borderSize;
    Context->FrameBrush = GetSysColorBrush(COLOR_WINDOWFRAME);
    Context->WindowBrush = GetSysColorBrush(COLOR_WINDOW);

    if (PhIsThemeActive())
    {
        HTHEME themeHandle;

        if (themeHandle = PhOpenThemeData(WindowHandle, VSCLASS_EDIT, Context->WindowDpi))
        {
            if (PhGetThemeInt(themeHandle, 0, 0, TMT_BORDERSIZE, &borderSize))
            {
                Context->BorderSize = borderSize;
            }

            PhCloseThemeData(themeHandle);
        }
    }
}

VOID PhpSearchControlInitializeImages(
    _In_ PPH_SEARCHCONTROL_CONTEXT Context,
    _In_ HWND WindowHandle
    )
{
    HBITMAP bitmap;

    Context->ImageWidth = PhGetSystemMetrics(SM_CXSMICON, Context->WindowDpi) + PhGetDpi(4, Context->WindowDpi);
    Context->ImageHeight = PhGetSystemMetrics(SM_CYSMICON, Context->WindowDpi) + PhGetDpi(4, Context->WindowDpi);

    if (Context->ImageListHandle)
    {
        PhImageListSetIconSize(
            Context->ImageListHandle,
            Context->ImageWidth,
            Context->ImageHeight
            );
    }
    else
    {
        Context->ImageListHandle = PhImageListCreate(
            Context->ImageWidth,
            Context->ImageHeight,
            ILC_MASK | ILC_COLOR32,
            2, 0
            );
    }

    PhImageListSetImageCount(Context->ImageListHandle, 4);

    // Search Button
    Context->SearchButton.ImageIndex = ULONG_MAX;
    Context->SearchButton.ActiveImageIndex = ULONG_MAX;

<<<<<<< HEAD
    bitmap = PhLoadImageFormatFromResource(PhInstanceHandle, PhEnableThemeSupport ? Context->SearchButtonResource : Context->SearchButtonResourceDark,
        L"PNG", PH_IMAGE_FORMAT_TYPE_PNG, Context->ImageWidth, Context->ImageHeight);
=======
    bitmap = PhLoadImageFormatFromResource(Context->ImageBaseAddress, Context->SearchButtonResource, L"PNG", PH_IMAGE_FORMAT_TYPE_PNG, Context->ImageWidth, Context->ImageHeight);
>>>>>>> 02c680b9
    if (bitmap)
    {
        Context->SearchButton.ImageIndex = 0;
        PhImageListReplace(Context->ImageListHandle, 0, bitmap, NULL);
        DeleteBitmap(bitmap);
    }

<<<<<<< HEAD
    bitmap = PhLoadImageFormatFromResource(PhInstanceHandle, PhEnableThemeSupport ? Context->SearchButtonActiveResource : Context->SearchButtonActiveResourceDark,
        L"PNG", PH_IMAGE_FORMAT_TYPE_PNG, Context->ImageWidth, Context->ImageHeight);
=======
    bitmap = PhLoadImageFormatFromResource(Context->ImageBaseAddress, Context->SearchButtonActiveResource, L"PNG", PH_IMAGE_FORMAT_TYPE_PNG, Context->ImageWidth, Context->ImageHeight);
>>>>>>> 02c680b9
    if (bitmap)
    {
        Context->SearchButton.ActiveImageIndex = 1;
        PhImageListReplace(Context->ImageListHandle, 1, bitmap, NULL);
        DeleteBitmap(bitmap);
    }

    // Regex Button
    Context->RegexButton.ImageIndex = ULONG_MAX;
    Context->RegexButton.ActiveImageIndex = ULONG_MAX;

<<<<<<< HEAD
    bitmap = PhLoadImageFormatFromResource(PhInstanceHandle, PhEnableThemeSupport ? Context->RegexButtonResource : Context->RegexButtonResourceDark,
        L"PNG", PH_IMAGE_FORMAT_TYPE_PNG, Context->ImageWidth, Context->ImageHeight);
=======
    bitmap = PhLoadImageFormatFromResource(Context->ImageBaseAddress, Context->RegexButtonResource, L"PNG", PH_IMAGE_FORMAT_TYPE_PNG, Context->ImageWidth, Context->ImageHeight);
>>>>>>> 02c680b9
    if (bitmap)
    {
        Context->RegexButton.ImageIndex = 2;
        PhImageListReplace(Context->ImageListHandle, 2, bitmap, NULL);
        DeleteBitmap(bitmap);
    }

    // Case-Sensitivity Button
    Context->CaseButton.ImageIndex = ULONG_MAX;
    Context->CaseButton.ActiveImageIndex = ULONG_MAX;

<<<<<<< HEAD
    bitmap = PhLoadImageFormatFromResource(PhInstanceHandle, PhEnableThemeSupport ? Context->CaseButtonResource : Context->CaseButtonResourceDark,
        L"PNG", PH_IMAGE_FORMAT_TYPE_PNG, Context->ImageWidth, Context->ImageHeight);
=======
    bitmap = PhLoadImageFormatFromResource(Context->ImageBaseAddress, Context->CaseButtonResource, L"PNG", PH_IMAGE_FORMAT_TYPE_PNG, Context->ImageWidth, Context->ImageHeight);
>>>>>>> 02c680b9
    if (bitmap)
    {
        Context->CaseButton.ImageIndex = 3;
        PhImageListReplace(Context->ImageListHandle, 3, bitmap, NULL);
        DeleteBitmap(bitmap);
    }
}

VOID PhpSearchControlButtonRect(
    _In_ PPH_SEARCHCONTROL_CONTEXT Context,
    _In_ PPH_SEARCHCONTROL_BUTTON Button,
    _In_ PRECT WindowRect,
    _Out_ PRECT ButtonRect
    )
{
    memcpy(ButtonRect, WindowRect, sizeof(RECT));

    ButtonRect->left = ((ButtonRect->right - Context->ButtonWidth) - Context->BorderSize - 1);
    ButtonRect->top += Context->BorderSize;
    ButtonRect->right -= Context->BorderSize;
    ButtonRect->bottom -= Context->BorderSize;

    // Shift the button rect to the left based on the button index.
    ButtonRect->left -= ((Context->ButtonWidth + Context->BorderSize - 1) * (PH_SC_BUTTON_COUNT - 1 - Button->Index));
    ButtonRect->right -= ((Context->ButtonWidth + Context->BorderSize - 1) * (PH_SC_BUTTON_COUNT - 1 - Button->Index));
}

VOID PhpSearchControlCreateTooltip(
    _In_ PPH_SEARCHCONTROL_CONTEXT Context,
    _In_ PPH_SEARCHCONTROL_BUTTON Button,
    _In_ HWND ParentWindow,
    _In_ PRECT TooltipRect,
    _In_ PWSTR TooltipText
    )
{
    TOOLINFO toolInfo;

    if (Button->TooltipHandle)
        return;

    Button->TooltipHandle = PhCreateWindowEx(
        TOOLTIPS_CLASS,
        NULL,
        WS_POPUP | TTS_ALWAYSTIP | TTS_NOPREFIX | TTS_NOANIMATE | TTS_NOFADE,
        WS_EX_TOPMOST | WS_EX_TRANSPARENT,
        CW_USEDEFAULT,
        CW_USEDEFAULT,
        CW_USEDEFAULT,
        CW_USEDEFAULT,
        NULL,
        NULL,
        NULL,
        NULL
        );

    SetWindowPos(
        Button->TooltipHandle,
        HWND_TOPMOST,
        0, 0, 0, 0,
        SWP_NOMOVE | SWP_NOSIZE | SWP_NOACTIVATE
        );

    MapWindowRect(HWND_DESKTOP, ParentWindow, TooltipRect);
    PhInflateRect(TooltipRect, -1, -1);

    memset(&toolInfo, 0, sizeof(TOOLINFO));
    toolInfo.cbSize = sizeof(TOOLINFO);
    toolInfo.uFlags = TTF_TRANSPARENT | TTF_SUBCLASS;
    toolInfo.hwnd = ParentWindow;
    toolInfo.lpszText = TooltipText;
    toolInfo.rect = *TooltipRect;
    SendMessage(Button->TooltipHandle, TTM_ADDTOOL, 0, (LPARAM)&toolInfo);
    SendMessage(Button->TooltipHandle, TTM_SETDELAYTIME, TTDT_INITIAL, 0);
    SendMessage(Button->TooltipHandle, TTM_SETDELAYTIME, TTDT_AUTOPOP, MAXSHORT);
    SendMessage(Button->TooltipHandle, TTM_SETMAXTIPWIDTH, 0, MAXSHORT);
    SendMessage(Button->TooltipHandle, TTM_POPUP, 0, 0);
}

VOID PhpSearchControlThemeChanged(
    _In_ PPH_SEARCHCONTROL_CONTEXT Context,
    _In_ HWND WindowHandle
    )
{
    PhpSearchControlInitializeFont(Context, WindowHandle);
    PhpSearchControlInitializeTheme(Context, WindowHandle);
    PhpSearchControlInitializeImages(Context, WindowHandle);

    // Reset the client area margins.
    CallWindowProc(Context->DefaultWindowProc, WindowHandle, EM_SETMARGINS, EC_LEFTMARGIN, MAKELPARAM(0, 0));

    // Refresh the non-client area.
    SetWindowPos(WindowHandle, NULL, 0, 0, 0, 0, SWP_NOACTIVATE | SWP_NOMOVE | SWP_NOSIZE | SWP_FRAMECHANGED);

    // Force the edit control to update its non-client area.
    RedrawWindow(WindowHandle, NULL, NULL, RDW_FRAME | RDW_INVALIDATE);
}

VOID PhpSearchDrawWindow(
    _In_ PPH_SEARCHCONTROL_CONTEXT Context,
    _In_ HWND WindowHandle,
    _In_ HDC Hdc,
    _In_ PRECT WindowRect
    )
{
    if (PhEnableThemeSupport)
    {
        SetDCBrushColor(Hdc, PhThemeWindowBackground2Color);
        SelectBrush(Hdc, PhGetStockBrush(DC_BRUSH));
        PatBlt(Hdc, WindowRect->left, WindowRect->top, 1, WindowRect->bottom - WindowRect->top, PATCOPY);
        PatBlt(Hdc, WindowRect->right - 1, WindowRect->top, 1, WindowRect->bottom - WindowRect->top, PATCOPY);
        PatBlt(Hdc, WindowRect->left, WindowRect->top, WindowRect->right - WindowRect->left, 1, PATCOPY);
        PatBlt(Hdc, WindowRect->left, WindowRect->bottom - 1, WindowRect->right - WindowRect->left, 1, PATCOPY);

        SetDCBrushColor(Hdc, RGB(60, 60, 60));
        SelectBrush(Hdc, PhGetStockBrush(DC_BRUSH));
        PatBlt(Hdc, WindowRect->left + 1, WindowRect->top + 1, 1, WindowRect->bottom - WindowRect->top - 2, PATCOPY);
        PatBlt(Hdc, WindowRect->right - 2, WindowRect->top + 1, 1, WindowRect->bottom - WindowRect->top - 2, PATCOPY);
        PatBlt(Hdc, WindowRect->left + 1, WindowRect->top + 1, WindowRect->right - WindowRect->left - 2, 1, PATCOPY);
        PatBlt(Hdc, WindowRect->left + 1, WindowRect->bottom - 2, WindowRect->right - WindowRect->left - 2, 1, PATCOPY);
    }
}

VOID PhpSearchDrawButton(
    _In_ PPH_SEARCHCONTROL_CONTEXT Context,
    _In_ PPH_SEARCHCONTROL_BUTTON Button,
    _In_ HWND WindowHandle,
    _In_ HDC Hdc,
    _In_ PRECT WindowRect
    )
{
    RECT buttonRect;

    PhpSearchControlButtonRect(Context, Button, WindowRect, &buttonRect);

    if (Button->Pushed)
    {
        if (PhEnableThemeSupport)
        {
            SetDCBrushColor(Hdc, RGB(99, 99, 99));
            FillRect(Hdc, &buttonRect, PhGetStockBrush(DC_BRUSH));
        }
        else
        {
            SetDCBrushColor(Hdc, RGB(153, 209, 255));
            FillRect(Hdc, &buttonRect, PhGetStockBrush(DC_BRUSH));
        }
    }
    else if (Button->Hot)
    {
        if (Button->Active && Button->ActiveImageIndex == ULONG_MAX)
        {
            if (PhEnableThemeSupport)
            {
                SetDCBrushColor(Hdc, RGB(54, 54, 54));
                FillRect(Hdc, &buttonRect, PhGetStockBrush(DC_BRUSH));
            }
            else
            {
                SetDCBrushColor(Hdc, RGB(133, 199, 255));
                FillRect(Hdc, &buttonRect, PhGetStockBrush(DC_BRUSH));
            }
        }
        else
        {
            if (PhEnableThemeSupport)
            {
                SetDCBrushColor(Hdc, RGB(78, 78, 78));
                FillRect(Hdc, &buttonRect, PhGetStockBrush(DC_BRUSH));
            }
            else
            {
                SetDCBrushColor(Hdc, RGB(205, 232, 255));
                FillRect(Hdc, &buttonRect, PhGetStockBrush(DC_BRUSH));
            }
        }
    }
    else if (Button->Error)
    {
        if (PhEnableThemeSupport)
        {
            SetDCBrushColor(Hdc, RGB(100, 28, 30));
            FillRect(Hdc, &buttonRect, PhGetStockBrush(DC_BRUSH));
        }
        else
        {
            SetDCBrushColor(Hdc, RGB(255, 155, 155));
            FillRect(Hdc, &buttonRect, PhGetStockBrush(DC_BRUSH));
        }
    }
    else if (Button->Active && Button->ActiveImageIndex == ULONG_MAX)
    {
        if (PhEnableThemeSupport)
        {
            SetDCBrushColor(Hdc, RGB(44, 44, 44));
            FillRect(Hdc, &buttonRect, PhGetStockBrush(DC_BRUSH));
        }
        else
        {
            SetDCBrushColor(Hdc, RGB(123, 189, 255));
            FillRect(Hdc, &buttonRect, PhGetStockBrush(DC_BRUSH));
        }
    }
    else
    {
        if (PhEnableThemeSupport)
        {
            SetDCBrushColor(Hdc, RGB(60, 60, 60));
            FillRect(Hdc, &buttonRect, PhGetStockBrush(DC_BRUSH));
        }
        else
        {
            FillRect(Hdc, &buttonRect, Context->WindowBrush);
        }
    }

    if (Button->Active && Button->ActiveImageIndex != ULONG_MAX)
    {
        PhImageListDrawIcon(
            Context->ImageListHandle,
            Button->ActiveImageIndex,
            Hdc,
            buttonRect.left + 1 /*offset*/ + ((buttonRect.right - buttonRect.left) - Context->ImageWidth) / 2,
            buttonRect.top + ((buttonRect.bottom - buttonRect.top) - Context->ImageHeight) / 2,
            ILD_TRANSPARENT,
            FALSE
            );
    }
    else
    {
        PhImageListDrawIcon(
            Context->ImageListHandle,
            Button->ImageIndex,
            Hdc,
            buttonRect.left + 1 /*offset*/ + ((buttonRect.right - buttonRect.left) - Context->ImageWidth) / 2,
            buttonRect.top +  ((buttonRect.bottom - buttonRect.top) - Context->ImageHeight) / 2,
            ILD_TRANSPARENT,
            FALSE
            );
    }
}

VOID PhpSearchUpdateRegex(
    _In_ HWND WindowHandle,
    _In_ PPH_SEARCHCONTROL_CONTEXT Context
    )
{
    ULONG flags;

    Context->RegexButton.Error = FALSE;
    Context->SearchboxRegexError = 0;
    Context->SearchboxRegexErrorOffset = 0;

    if (Context->SearchboxRegexCode)
    {
        pcre2_code_free(Context->SearchboxRegexCode);
        Context->SearchboxRegexCode = NULL;
    }

    if (Context->SearchboxRegexMatchData)
    {
        pcre2_match_data_free(Context->SearchboxRegexMatchData);
        Context->SearchboxRegexMatchData = NULL;
    }

    if (!Context->RegexButton.Active || Context->SearchboxText.Length == 0)
        return;

    if (Context->CaseButton.Active)
        flags = PCRE2_DOTALL;
    else
        flags = PCRE2_CASELESS | PCRE2_DOTALL;

    Context->SearchboxRegexCode = pcre2_compile(
        Context->SearchboxText.Buffer,
        Context->SearchboxText.Length / sizeof(WCHAR),
        flags,
        &Context->SearchboxRegexError,
        &Context->SearchboxRegexErrorOffset,
        NULL
        );
    if (!Context->SearchboxRegexCode)
    {
        Context->RegexButton.Error = TRUE;
        return;
    }

    Context->SearchboxRegexMatchData = pcre2_match_data_create_from_pattern(
        Context->SearchboxRegexCode,
        NULL
        );
}

BOOLEAN PhGetSearchTextBuffer(
    _In_ HWND WindowHandle,
    _In_ PPH_SEARCHCONTROL_CONTEXT Context,
    _Out_ PPH_STRINGREF Text
    )
{
    Context->SearchboxTextBufferLength = CallWindowProc(
        Context->DefaultWindowProc,
        WindowHandle,
        WM_GETTEXT,
        RTL_NUMBER_OF(Context->SearchboxTextBuffer),
        (LPARAM)Context->SearchboxTextBuffer
        );

    Text->Buffer = Context->SearchboxTextBuffer;
    Text->Length = Context->SearchboxTextBufferLength * sizeof(WCHAR);
    return TRUE;
}

BOOLEAN PhGetSearchTextCurrentBuffer(
    _In_ HWND WindowHandle,
    _In_ PPH_SEARCHCONTROL_CONTEXT Context,
    _Out_ PPH_STRINGREF Text
    )
{
    Text->Buffer = Context->SearchboxTextBuffer;
    Text->Length = Context->SearchboxTextBufferLength * sizeof(WCHAR);
    return TRUE;
}

BOOLEAN PhpSearchUpdateText(
    _In_ HWND WindowHandle,
    _In_ PPH_SEARCHCONTROL_CONTEXT Context,
    _In_ BOOLEAN Force
    )
{
    ULONG_PTR matchHandle;
    PH_STRINGREF newSearchboxText;

    //if (PhGetWindowTextLength(WindowHandle) == 0)
    //{
    //    return FALSE;
    //}

    PhGetSearchTextBuffer(WindowHandle, Context, &newSearchboxText);

    Context->SearchButton.Active = (newSearchboxText.Length > 0);

    if (!Force && PhEqualStringRef(&newSearchboxText, &Context->SearchboxText, FALSE))
        return FALSE;

    Context->SearchboxText.Buffer = newSearchboxText.Buffer;
    Context->SearchboxText.Length = newSearchboxText.Length;

    Context->UseSearchPointer = PhStringToUInt64(&newSearchboxText, 0, &Context->SearchPointer);

    PhpSearchUpdateRegex(WindowHandle, Context);

    if (!Context->Callback)
        return TRUE;

    matchHandle = (Context->SearchboxText.Length == 0 || (Context->RegexButton.Active && !Context->SearchboxRegexCode)) ? 0 : (ULONG_PTR)Context;

    Context->Callback(matchHandle, Context->CallbackContext);

    return TRUE;
}

void PhpSearchRestoreFocus(
    _In_ PPH_SEARCHCONTROL_CONTEXT Context
    )
{
    if (Context->PreviousFocusWindowHandle)
    {
        SetFocus(Context->PreviousFocusWindowHandle);
        Context->PreviousFocusWindowHandle = NULL;
    }
}

LRESULT CALLBACK PhpSearchWndSubclassProc(
    _In_ HWND WindowHandle,
    _In_ UINT WindowMessage,
    _In_ WPARAM wParam,
    _In_ LPARAM lParam
    )
{
    PPH_SEARCHCONTROL_CONTEXT context;
    WNDPROC oldWndProc;

    if (!(context = PhGetWindowContext(WindowHandle, SHRT_MAX)))
        return 0;

    oldWndProc = context->DefaultWindowProc;

    switch (WindowMessage)
    {
    case WM_NCDESTROY:
        {
            PhRemoveWindowContext(WindowHandle, SHRT_MAX);
            PhSetWindowProcedure(WindowHandle, oldWndProc);

            if (context->WindowFont)
            {
                DeleteFont(context->WindowFont);
                context->WindowFont = NULL;
            }

            if (context->ImageListHandle)
            {
                PhImageListDestroy(context->ImageListHandle);
                context->ImageListHandle = NULL;
            }

            if (context->CueBannerText)
            {
                PhDereferenceObject(context->CueBannerText);
                context->CueBannerText = NULL;
            }

            if (context->SearchboxRegexCode)
            {
                pcre2_code_free(context->SearchboxRegexCode);
            }

            if (context->SearchboxRegexMatchData)
            {
                pcre2_match_data_free(context->SearchboxRegexMatchData);
            }

            if (context->CaseButton.TooltipHandle)
            {
                DestroyWindow(context->CaseButton.TooltipHandle);
                context->CaseButton.TooltipHandle = NULL;
            }

            if (context->RegexButton.TooltipHandle)
            {
                DestroyWindow(context->RegexButton.TooltipHandle);
                context->RegexButton.TooltipHandle = NULL;
            }

            if (context->SearchButton.TooltipHandle)
            {
                DestroyWindow(context->SearchButton.TooltipHandle);
                context->SearchButton.TooltipHandle = NULL;
            }

            PhpSearchControlDestroyBufferedContext(context);

            PhFree(context);
        }
        break;
    case WM_ERASEBKGND:
        return TRUE;
    case WM_NCCALCSIZE:
        {
            LPNCCALCSIZE_PARAMS ncCalcSize = (NCCALCSIZE_PARAMS*)lParam;

            // Let Windows handle the non-client defaults.
            CallWindowProc(oldWndProc, WindowHandle, WindowMessage, wParam, lParam);

            // Deflate the client area to accommodate the custom button.
            ncCalcSize->rgrc[0].right -= (context->ButtonWidth * PH_SC_BUTTON_COUNT);
        }
        return 0;
    case WM_NCPAINT:
        {
            RECT windowRect;
            HDC hdc;
            ULONG flags;
            HRGN updateRegion;

            updateRegion = (HRGN)wParam;

            if (updateRegion == HRGN_FULL)
                updateRegion = NULL;

            flags = DCX_WINDOW | DCX_LOCKWINDOWUPDATE | DCX_USESTYLE;

            if (updateRegion)
                flags |= DCX_INTERSECTRGN | DCX_NODELETERGN;

            if (hdc = GetDCEx(WindowHandle, updateRegion, flags))
            {
                RECT windowRectStart;
                RECT bufferRect;

                // Get the screen coordinates of the window.
                GetWindowRect(WindowHandle, &windowRect);
                // Adjust the coordinates (start from 0,0).
                PhOffsetRect(&windowRect, -windowRect.left, -windowRect.top);
                windowRectStart = windowRect;

                // Exclude client area.
                ExcludeClipRect(
                    hdc,
                    windowRect.left + (context->BorderSize + 1),
                    windowRect.top + (context->BorderSize + 1),
                    windowRect.right - (context->ButtonWidth * PH_SC_BUTTON_COUNT) - (context->BorderSize + 1),
                    windowRect.bottom - (context->BorderSize + 1)
                    );

                bufferRect.left = 0;
                bufferRect.top = 0;
                bufferRect.right = windowRect.right - windowRect.left;
                bufferRect.bottom = windowRect.bottom - windowRect.top;

                if (context->BufferedDc && (
                    context->BufferedContextRect.right < bufferRect.right ||
                    context->BufferedContextRect.bottom < bufferRect.bottom))
                {
                    PhpSearchControlDestroyBufferedContext(context);
                }

                if (!context->BufferedDc)
                {
                    PhpSearchControlCreateBufferedContext(context, hdc, &bufferRect);
                }

                if (!context->BufferedDc)
                    break;

                if (GetFocus() == WindowHandle)
                {
                    FrameRect(context->BufferedDc, &windowRect, GetSysColorBrush(COLOR_HOTLIGHT));
                    PhInflateRect(&windowRect, -1, -1);
                    FrameRect(context->BufferedDc, &windowRect, context->WindowBrush);
                }
                else if (context->Hot)
                {
                    if (PhEnableThemeSupport)
                    {
                        SetDCBrushColor(context->BufferedDc, PhThemeWindowHighlight2Color);
                        FrameRect(context->BufferedDc, &windowRect, PhGetStockBrush(DC_BRUSH));
                    }
                    else
                    {
                        SetDCBrushColor(context->BufferedDc, RGB(43, 43, 43));
                        FrameRect(context->BufferedDc, &windowRect, PhGetStockBrush(DC_BRUSH));
                    }

                    PhInflateRect(&windowRect, -1, -1);
                    FrameRect(context->BufferedDc, &windowRect, context->WindowBrush);
                }
                else
                {
                    FrameRect(context->BufferedDc, &windowRect, context->FrameBrush);
                    PhInflateRect(&windowRect, -1, -1);
                    FrameRect(context->BufferedDc, &windowRect, context->WindowBrush);
                }

                PhpSearchDrawWindow(context, WindowHandle, context->BufferedDc, &windowRectStart);
                PhpSearchDrawButton(context, &context->SearchButton, WindowHandle, context->BufferedDc, &windowRectStart);
                PhpSearchDrawButton(context, &context->RegexButton, WindowHandle, context->BufferedDc, &windowRectStart);
                PhpSearchDrawButton(context, &context->CaseButton, WindowHandle, context->BufferedDc, &windowRectStart);

                BitBlt(
                    hdc,
                    bufferRect.left,
                    bufferRect.top,
                    bufferRect.right,
                    bufferRect.bottom,
                    context->BufferedDc,
                    0,
                    0,
                    SRCCOPY
                    );

                ReleaseDC(WindowHandle, hdc);
            }
        }
        return 0;
    case WM_NCHITTEST:
        {
            POINT windowPoint;
            RECT windowRect;
            RECT buttonRect;

            // Get the screen coordinates of the mouse.
            if (!GetCursorPos(&windowPoint))
                break;

            // Get the screen coordinates of the window.
            GetWindowRect(WindowHandle, &windowRect);

            // Get the position of the inserted buttons.
            PhpSearchControlButtonRect(context, &context->SearchButton, &windowRect, &buttonRect);
            if (PhPtInRect(&buttonRect, windowPoint))
                return HTBORDER;

            PhpSearchControlButtonRect(context, &context->RegexButton, &windowRect, &buttonRect);
            if (PhPtInRect(&buttonRect, windowPoint))
                return HTBORDER;

            PhpSearchControlButtonRect(context, &context->CaseButton, &windowRect, &buttonRect);
            if (PhPtInRect(&buttonRect, windowPoint))
                return HTBORDER;
        }
        break;
    case WM_NCLBUTTONDOWN:
        {
            POINT windowPoint;
            RECT windowRect;
            RECT buttonRect;

            // Get the screen coordinates of the mouse.
            if (!GetCursorPos(&windowPoint))
                break;

            // Get the screen coordinates of the window.
            GetWindowRect(WindowHandle, &windowRect);

            PhpSearchControlButtonRect(context, &context->SearchButton, &windowRect, &buttonRect);
            context->SearchButton.Pushed = PhPtInRect(&buttonRect, windowPoint);

            PhpSearchControlButtonRect(context, &context->RegexButton, &windowRect, &buttonRect);
            context->RegexButton.Pushed = PhPtInRect(&buttonRect, windowPoint);

            PhpSearchControlButtonRect(context, &context->CaseButton, &windowRect, &buttonRect);
            context->CaseButton.Pushed = PhPtInRect(&buttonRect, windowPoint);

            SetCapture(WindowHandle);
            RedrawWindow(WindowHandle, NULL, NULL, RDW_FRAME | RDW_INVALIDATE);
        }
        break;
    case WM_LBUTTONUP:
        {
            POINT windowPoint;
            RECT windowRect;
            RECT buttonRect;

            // Get the screen coordinates of the mouse.
            if (!GetCursorPos(&windowPoint))
                break;

            // Get the screen coordinates of the window.
            GetWindowRect(WindowHandle, &windowRect);

            PhpSearchControlButtonRect(context, &context->SearchButton, &windowRect, &buttonRect);
            if (PhPtInRect(&buttonRect, windowPoint))
            {
                SetFocus(WindowHandle);
                PhSetWindowText(WindowHandle, L"");
                PhpSearchUpdateText(WindowHandle, context, FALSE);
            }

            PhpSearchControlButtonRect(context, &context->RegexButton, &windowRect, &buttonRect);
            if (PhPtInRect(&buttonRect, windowPoint))
            {
                context->RegexButton.Active = !context->RegexButton.Active;
                PhSetIntegerSetting(context->RegexSetting, context->RegexButton.Active);
                PhpSearchUpdateText(WindowHandle, context, TRUE);
            }

            PhpSearchControlButtonRect(context, &context->CaseButton, &windowRect, &buttonRect);
            if (PhPtInRect(&buttonRect, windowPoint))
            {
                context->CaseButton.Active = !context->CaseButton.Active;
                PhSetIntegerSetting(context->CaseSetting, context->CaseButton.Active);
                PhpSearchUpdateText(WindowHandle, context, TRUE);
            }

            if (GetCapture() == WindowHandle)
            {
                context->SearchButton.Pushed = FALSE;
                context->RegexButton.Pushed = FALSE;
                context->CaseButton.Pushed = FALSE;
                ReleaseCapture();
            }

            RedrawWindow(WindowHandle, NULL, NULL, RDW_FRAME | RDW_INVALIDATE);
        }
        break;
    case WM_CONTEXTMENU:
        {
            POINT windowPoint;
            PPH_EMENU menu;
            PPH_EMENU item;
            ULONG selStart;
            ULONG selEnd;

            windowPoint.x = GET_X_LPARAM(lParam);
            windowPoint.y = GET_Y_LPARAM(lParam);

            CallWindowProc(oldWndProc, WindowHandle, EM_GETSEL, (WPARAM)&selStart, (LPARAM)&selEnd);

            menu = PhCreateEMenu();
            PhInsertEMenuItem(menu, PhCreateEMenuItem(0, 1, L"Undo", NULL, NULL), ULONG_MAX);
            PhInsertEMenuItem(menu, PhCreateEMenuSeparator(), ULONG_MAX);
            PhInsertEMenuItem(menu, PhCreateEMenuItem(0, 2, L"Cut", NULL, NULL), ULONG_MAX);
            PhInsertEMenuItem(menu, PhCreateEMenuItem(0, 3, L"Copy", NULL, NULL), ULONG_MAX);
            PhInsertEMenuItem(menu, PhCreateEMenuItem(0, 4, L"Paste", NULL, NULL), ULONG_MAX);
            PhInsertEMenuItem(menu, PhCreateEMenuItem(0, 5, L"Delete", NULL, NULL), ULONG_MAX);
            PhInsertEMenuItem(menu, PhCreateEMenuSeparator(), ULONG_MAX);
            PhInsertEMenuItem(menu, PhCreateEMenuItem(0, 6, L"Select All", NULL, NULL), ULONG_MAX);

            if (selStart == selEnd)
            {
                PhEnableEMenuItem(menu, 2, FALSE);
                PhEnableEMenuItem(menu, 3, FALSE);
                PhEnableEMenuItem(menu, 6, FALSE);
            }

            item = PhShowEMenu(
                menu,
                WindowHandle,
                PH_EMENU_SHOW_SEND_COMMAND | PH_EMENU_SHOW_LEFTRIGHT,
                PH_ALIGN_LEFT | PH_ALIGN_TOP,
                windowPoint.x,
                windowPoint.y
                );

            if (item)
            {
                PPH_STRING text = PhGetWindowText(WindowHandle);

                switch (item->Id)
                {
                    case 1:
                        {
                            CallWindowProc(oldWndProc, WindowHandle, EM_UNDO, 0, 0);
                            PhpSearchUpdateText(WindowHandle, context, FALSE);
                        }
                        break;
                    case 2:
                        {
                            PPH_STRING selectedText = PH_AUTO(PhSubstring(text, selStart, selEnd - selStart));
                            PPH_STRING startText = PH_AUTO(PhSubstring(text, 0, selStart));
                            PPH_STRING endText = PH_AUTO(PhSubstring(text, selEnd, text->Length / sizeof(WCHAR)));
                            PPH_STRING newText = PH_AUTO(PhConcatStringRef2(&startText->sr, &endText->sr));
                            PhSetClipboardString(WindowHandle, &selectedText->sr);
                            PhSetWindowText(WindowHandle, newText->Buffer);
                            PhpSearchUpdateText(WindowHandle, context, FALSE);
                        }
                        break;
                    case 3:
                        {
                            PPH_STRING selectedText = PH_AUTO(PhSubstring(text, selStart, selEnd - selStart));
                            PhSetClipboardString(WindowHandle, &selectedText->sr);
                        }
                        break;
                    case 4:
                        {
                            PPH_STRING clipText = PH_AUTO(PhGetClipboardString(WindowHandle));
                            PPH_STRING startText = PH_AUTO(PhSubstring(text, 0, selStart));
                            PPH_STRING endText = PH_AUTO(PhSubstring(text, selEnd, text->Length / sizeof(WCHAR)));
                            PPH_STRING newText = PH_AUTO(PhConcatStringRef3(&startText->sr, &clipText->sr, &endText->sr));
                            PhSetWindowText(WindowHandle, newText->Buffer);
                            PhpSearchUpdateText(WindowHandle, context, FALSE);
                        }
                        break;
                    case 5:
                        {
                            PPH_STRING startText = PH_AUTO(PhSubstring(text, 0, selStart));
                            PPH_STRING endText = PH_AUTO(PhSubstring(text, selEnd, text->Length / sizeof(WCHAR)));
                            PPH_STRING newText = PH_AUTO(PhConcatStringRef2(&startText->sr, &endText->sr));
                            PhSetWindowText(WindowHandle, newText->Buffer);
                            PhpSearchUpdateText(WindowHandle, context, FALSE);
                        }
                        break;
                    case 6:
                        {
                            CallWindowProc(oldWndProc, WindowHandle, EM_SETSEL, 0, -1);
                        }
                        break;
                }

                PhDereferenceObject(text);
            }

            PhDestroyEMenu(menu);
        }
        return FALSE;
    case WM_CUT:
    case WM_CLEAR:
    case WM_PASTE:
    case WM_UNDO:
    case WM_KEYUP:
    case WM_SETTEXT:
        PhpSearchUpdateText(WindowHandle, context, FALSE);
        RedrawWindow(WindowHandle, NULL, NULL, RDW_FRAME | RDW_INVALIDATE);
        break;
    case WM_KILLFOCUS:
        RedrawWindow(WindowHandle, NULL, NULL, RDW_FRAME | RDW_INVALIDATE);
        break;
    case WM_SETFOCUS:
        context->PreviousFocusWindowHandle = (HWND)wParam;
        break;
    case WM_SETTINGCHANGE:
    case WM_SYSCOLORCHANGE:
    case WM_THEMECHANGED:
        {
            PhpSearchControlThemeChanged(context, WindowHandle);
        }
        break;
    case WM_DPICHANGED_AFTERPARENT:
        {
            context->WindowDpi = PhGetWindowDpi(context->ParentWindowHandle);

            PhpSearchControlThemeChanged(context, WindowHandle);
        }
        break;
    case WM_MOUSEMOVE:
    case WM_NCMOUSEMOVE:
        {
            POINT windowPoint;
            RECT windowRect;
            RECT buttonRect;

            // Get the screen coordinates of the mouse.
            if (!GetCursorPos(&windowPoint))
                break;

            // Get the screen coordinates of the window.
            GetWindowRect(WindowHandle, &windowRect);
            context->Hot = PhPtInRect(&windowRect, windowPoint);

            PhpSearchControlButtonRect(context, &context->RegexButton, &windowRect, &buttonRect);
            context->RegexButton.Hot = PhPtInRect(&buttonRect, windowPoint);

            if (context->RegexButton.Hot)
            {
                PhpSearchControlCreateTooltip(context, &context->RegexButton, WindowHandle, &buttonRect, L"Use Regular Expression");
            }

            PhpSearchControlButtonRect(context, &context->CaseButton, &windowRect, &buttonRect);
            context->CaseButton.Hot = PhPtInRect(&buttonRect, windowPoint);

            if (context->CaseButton.Hot)
            {
                PhpSearchControlCreateTooltip(context, &context->CaseButton, WindowHandle, &buttonRect, L"Match Case");
            }

            PhpSearchControlButtonRect(context, &context->SearchButton, &windowRect, &buttonRect);
            context->SearchButton.Hot = PhPtInRect(&buttonRect, windowPoint);

            if (context->SearchButton.Hot)
            {
                PhpSearchControlCreateTooltip(context, &context->SearchButton, WindowHandle, &buttonRect, L"Clear Search");
            }

            // Check that the mouse is within the inserted button.
            if (!context->HotTrack)
            {
                TRACKMOUSEEVENT trackMouseEvent;
                trackMouseEvent.cbSize = sizeof(TRACKMOUSEEVENT);
                trackMouseEvent.dwFlags = TME_LEAVE | TME_NONCLIENT;
                trackMouseEvent.hwndTrack = WindowHandle;
                trackMouseEvent.dwHoverTime = 0;

                context->HotTrack = TRUE;

                TrackMouseEvent(&trackMouseEvent);
            }

            RedrawWindow(WindowHandle, NULL, NULL, RDW_FRAME | RDW_INVALIDATE);
        }
        break;
    case WM_MOUSELEAVE:
    case WM_NCMOUSELEAVE:
        {
            POINT windowPoint;
            RECT windowRect;
            RECT buttonRect;

            context->HotTrack = FALSE;

            // Get the screen coordinates of the mouse.
            if (!GetCursorPos(&windowPoint))
                break;

            // Get the screen coordinates of the window.
            GetWindowRect(WindowHandle, &windowRect);
            context->Hot = PhPtInRect(&windowRect, windowPoint);

            PhpSearchControlButtonRect(context, &context->SearchButton, &windowRect, &buttonRect);
            context->SearchButton.Hot = PhPtInRect(&buttonRect, windowPoint);

            PhpSearchControlButtonRect(context, &context->RegexButton, &windowRect, &buttonRect);
            context->RegexButton.Hot = PhPtInRect(&buttonRect, windowPoint);

            PhpSearchControlButtonRect(context, &context->CaseButton, &windowRect, &buttonRect);
            context->CaseButton.Hot = PhPtInRect(&buttonRect, windowPoint);

            RedrawWindow(WindowHandle, NULL, NULL, RDW_FRAME | RDW_INVALIDATE);
        }
        break;
    case WM_PAINT:
        {
            if (
                PhIsNullOrEmptyString(context->CueBannerText) ||
                GetFocus() == WindowHandle ||
                CallWindowProc(oldWndProc, WindowHandle, WM_GETTEXTLENGTH, 0, 0) > 0 // Edit_GetTextLength
                )
            {
                return CallWindowProc(oldWndProc, WindowHandle, WindowMessage, wParam, lParam);
            }

            PAINTSTRUCT paintStruct;
            HDC hdc;

            if (hdc = BeginPaint(WindowHandle, &paintStruct))
            {
                HDC bufferDc;
                RECT clientRect;
                HFONT oldFont;
                HBITMAP bufferBitmap;
                HBITMAP oldBufferBitmap;

                GetClientRect(WindowHandle, &clientRect);

                bufferDc = CreateCompatibleDC(hdc);
                bufferBitmap = CreateCompatibleBitmap(hdc, clientRect.right, clientRect.bottom);
                oldBufferBitmap = SelectBitmap(bufferDc, bufferBitmap);

                SetBkMode(bufferDc, TRANSPARENT);

                if (PhEnableThemeSupport)
                {
                    SetTextColor(bufferDc, RGB(170, 170, 170));
                    SetDCBrushColor(bufferDc, RGB(60, 60, 60));
                    FillRect(bufferDc, &clientRect, PhGetStockBrush(DC_BRUSH));
                }
                else
                {
                    SetTextColor(bufferDc, GetSysColor(COLOR_GRAYTEXT));
                    FillRect(bufferDc, &clientRect, context->WindowBrush);
                }

                oldFont = SelectFont(bufferDc, context->WindowFont);
                clientRect.left += 2;
                DrawText(
                    bufferDc,
                    context->CueBannerText->Buffer,
                    (UINT)context->CueBannerText->Length / sizeof(WCHAR),
                    &clientRect,
                    DT_LEFT | DT_VCENTER | DT_SINGLELINE | DT_NOCLIP
                    );
                clientRect.left -= 2;
                SelectFont(bufferDc, oldFont);

                BitBlt(hdc, clientRect.left, clientRect.top, clientRect.right, clientRect.bottom, bufferDc, 0, 0, SRCCOPY);
                SelectBitmap(bufferDc, oldBufferBitmap);
                DeleteBitmap(bufferBitmap);
                DeleteDC(bufferDc);

                EndPaint(WindowHandle, &paintStruct);
            }
        }
        return 0;
    case WM_KEYDOWN:
        {
            // Delete previous word for ctrl+backspace (thanks to Katayama Hirofumi MZ) (modified) (dmex)
            if (wParam == VK_BACK && GetAsyncKeyState(VK_CONTROL) < 0)
            {
                LONG textStart = 0;
                LONG textEnd = 0;
                LONG textLength;

                textLength = (LONG)CallWindowProc(oldWndProc, WindowHandle, WM_GETTEXTLENGTH, 0, 0);
                CallWindowProc(oldWndProc, WindowHandle, EM_GETSEL, (WPARAM)&textStart, (LPARAM)&textEnd);

                if (textLength > 0 && textStart == textEnd)
                {
                    ULONG textBufferLength;
                    WCHAR textBuffer[0x100];

                    if (!NT_SUCCESS(PhGetWindowTextToBuffer(WindowHandle, 0, textBuffer, RTL_NUMBER_OF(textBuffer), &textBufferLength)))
                    {
                        break;
                    }

                    for (; 0 < textStart; --textStart)
                    {
                        if (textBuffer[textStart - 1] == L' ' && iswalnum(textBuffer[textStart]))
                        {
                            CallWindowProc(oldWndProc, WindowHandle, EM_SETSEL, textStart, textEnd);
                            CallWindowProc(oldWndProc, WindowHandle, EM_REPLACESEL, TRUE, (LPARAM)L"");
                            return 1;
                        }
                    }

                    if (textStart == 0)
                    {
                        PhSetWindowText(WindowHandle, L"");
                        PhpSearchUpdateText(WindowHandle, context, FALSE);
                        return 1;
                    }
                }
            }
            // Clear search and restore focus for esc key
            else if (wParam == VK_ESCAPE)
            {
                PhSetWindowText(WindowHandle, L"");
                PhpSearchUpdateText(WindowHandle, context, FALSE);
                PhpSearchRestoreFocus(context);
                return 1;
            }
            // Up/down arrows will just restore previous focus without clearing search
            else if (wParam == VK_DOWN || wParam == VK_UP)
            {
                PhpSearchRestoreFocus(context);
                return 1;
            }
        }
        break;
    case WM_CHAR:
        {
            // Delete previous word for ctrl+backspace (dmex)
            if (wParam == VK_F16 && GetAsyncKeyState(VK_CONTROL) < 0)
                return 1;
        }
        break;
    case WM_GETDLGCODE:
        {
            // Intercept esc key (otherwise it would get sent to parent window)
            if (wParam == VK_ESCAPE && ((MSG*)lParam)->message == WM_KEYDOWN)
                return DLGC_WANTMESSAGE;
        }
        break;
    case EM_SETCUEBANNER:
        {
            PWSTR text = (PWSTR)lParam;

            PhMoveReference(&context->CueBannerText, PhCreateString(text));

            RedrawWindow(WindowHandle, NULL, NULL, RDW_FRAME | RDW_INVALIDATE);
        }
        return TRUE;
    }

    return CallWindowProc(oldWndProc, WindowHandle, WindowMessage, wParam, lParam);
}

VOID PhCreateSearchControlEx(
    _In_ HWND ParentWindowHandle,
    _In_ HWND WindowHandle,
    _In_opt_ PCWSTR BannerText,
    _In_ PVOID ImageBaseAddress,
    _In_ PCWSTR SearchButtonResource,
    _In_ PCWSTR SearchButtonActiveResource,
    _In_ PCWSTR RegexButtonResource,
    _In_ PCWSTR CaseButtonResource,
    _In_ PCWSTR SearchButtonResourceDark,
    _In_ PCWSTR SearchButtonActiveResourceDark,
    _In_ PCWSTR RegexButtonResourceDark,
    _In_ PCWSTR CaseButtonResourceDark,
    _In_ PCWSTR RegexSetting,
    _In_ PCWSTR CaseSetting,
    _In_ PPH_SEARCHCONTROL_CALLBACK Callback,
    _In_opt_ PVOID Context
    )
{
    PPH_SEARCHCONTROL_CONTEXT context;

    context = PhAllocateZero(sizeof(PH_SEARCHCONTROL_CONTEXT));
    context->ParentWindowHandle = ParentWindowHandle;
    context->CueBannerText = BannerText ? PhCreateString(BannerText) : NULL;
    context->WindowDpi = PhGetWindowDpi(ParentWindowHandle);

    context->RegexSetting = RegexSetting;
    context->CaseSetting = CaseSetting;

    context->ImageBaseAddress = ImageBaseAddress;
    context->SearchButtonResource = SearchButtonResource;
    context->SearchButtonActiveResource = SearchButtonActiveResource;
    context->RegexButtonResource = RegexButtonResource;
    context->CaseButtonResource = CaseButtonResource;
    context->SearchButtonResourceDark = SearchButtonResourceDark;
    context->SearchButtonActiveResourceDark = SearchButtonActiveResourceDark;
    context->RegexButtonResourceDark = RegexButtonResourceDark;
    context->CaseButtonResourceDark = CaseButtonResourceDark;

    context->Callback = Callback;
    context->CallbackContext = Context;

    context->RegexButton.Active = !!PhGetIntegerSetting(context->RegexSetting);
    context->CaseButton.Active = !!PhGetIntegerSetting(context->CaseSetting);

    // Subclass the Edit control window procedure.
    context->DefaultWindowProc = PhGetWindowProcedure(WindowHandle);
    PhSetWindowContext(WindowHandle, SHRT_MAX, context);
    PhSetWindowProcedure(WindowHandle, PhpSearchWndSubclassProc);

    // Initialize the theme parameters.
    PhpSearchControlThemeChanged(context, WindowHandle);
}

BOOLEAN PhSearchControlMatch(
    _In_ ULONG_PTR MatchHandle,
    _In_ PCPH_STRINGREF Text
    )
{
    PPH_SEARCHCONTROL_CONTEXT context;

    context = (PPH_SEARCHCONTROL_CONTEXT)MatchHandle;

    if (!context)
        return FALSE;

    if (context->RegexButton.Active)
    {
        if (pcre2_match(
            context->SearchboxRegexCode,
            Text->Buffer,
            Text->Length / sizeof(WCHAR),
            0,
            0,
            context->SearchboxRegexMatchData,
            NULL
            ) >= 0)
        {
            return TRUE;
        }
    }
    else if (context->CaseButton.Active)
    {
        if (PhFindStringInStringRef(Text, &context->SearchboxText, FALSE) != MAXULONG_PTR)
            return TRUE;
    }
    else
    {
        if (PhFindStringInStringRef(Text, &context->SearchboxText, TRUE) != MAXULONG_PTR)
            return TRUE;
    }

    return FALSE;
}

BOOLEAN PhSearchControlMatchZ(
    _In_ ULONG_PTR MatchHandle,
    _In_ PCWSTR Text
    )
{
    PH_STRINGREF text;

    PhInitializeStringRef(&text, Text);

    return PhSearchControlMatch(MatchHandle, &text);
}

BOOLEAN PhSearchControlMatchLongHintZ(
    _In_ ULONG_PTR MatchHandle,
    _In_ PCWSTR Text
    )
{
    PH_STRINGREF text;

    PhInitializeStringRefLongHint(&text, Text);

    return PhSearchControlMatch(MatchHandle, &text);
}

BOOLEAN PhSearchControlMatchPointer(
    _In_ ULONG_PTR MatchHandle,
    _In_ PVOID Pointer
    )
{
    PPH_SEARCHCONTROL_CONTEXT context;

    context = (PPH_SEARCHCONTROL_CONTEXT)MatchHandle;

    if (!Pointer || !context || !context->UseSearchPointer)
        return FALSE;

    return ((ULONG64)Pointer == context->SearchPointer);
}

BOOLEAN PhSearchControlMatchPointerRange(
    _In_ ULONG_PTR MatchHandle,
    _In_ PVOID Pointer,
    _In_ SIZE_T Size
    )
{
    PPH_SEARCHCONTROL_CONTEXT context;
    PVOID pointerEnd;

    context = (PPH_SEARCHCONTROL_CONTEXT)MatchHandle;

    if (!context || !context->UseSearchPointer)
        return FALSE;

    pointerEnd = PTR_ADD_OFFSET(Pointer, Size);

    return ((context->SearchPointer >= (ULONG64)Pointer) &&
            (context->SearchPointer < (ULONG64)pointerEnd));
}
<|MERGE_RESOLUTION|>--- conflicted
+++ resolved
@@ -234,12 +234,8 @@
     Context->SearchButton.ImageIndex = ULONG_MAX;
     Context->SearchButton.ActiveImageIndex = ULONG_MAX;
 
-<<<<<<< HEAD
-    bitmap = PhLoadImageFormatFromResource(PhInstanceHandle, PhEnableThemeSupport ? Context->SearchButtonResource : Context->SearchButtonResourceDark,
+    bitmap = PhLoadImageFormatFromResource(Context->ImageBaseAddress, PhEnableThemeSupport ? Context->SearchButtonResource : Context->SearchButtonResourceDark,
         L"PNG", PH_IMAGE_FORMAT_TYPE_PNG, Context->ImageWidth, Context->ImageHeight);
-=======
-    bitmap = PhLoadImageFormatFromResource(Context->ImageBaseAddress, Context->SearchButtonResource, L"PNG", PH_IMAGE_FORMAT_TYPE_PNG, Context->ImageWidth, Context->ImageHeight);
->>>>>>> 02c680b9
     if (bitmap)
     {
         Context->SearchButton.ImageIndex = 0;
@@ -247,12 +243,8 @@
         DeleteBitmap(bitmap);
     }
 
-<<<<<<< HEAD
-    bitmap = PhLoadImageFormatFromResource(PhInstanceHandle, PhEnableThemeSupport ? Context->SearchButtonActiveResource : Context->SearchButtonActiveResourceDark,
+    bitmap = PhLoadImageFormatFromResource(Context->ImageBaseAddress, PhEnableThemeSupport ? Context->SearchButtonActiveResource : Context->SearchButtonActiveResourceDark,
         L"PNG", PH_IMAGE_FORMAT_TYPE_PNG, Context->ImageWidth, Context->ImageHeight);
-=======
-    bitmap = PhLoadImageFormatFromResource(Context->ImageBaseAddress, Context->SearchButtonActiveResource, L"PNG", PH_IMAGE_FORMAT_TYPE_PNG, Context->ImageWidth, Context->ImageHeight);
->>>>>>> 02c680b9
     if (bitmap)
     {
         Context->SearchButton.ActiveImageIndex = 1;
@@ -264,12 +256,8 @@
     Context->RegexButton.ImageIndex = ULONG_MAX;
     Context->RegexButton.ActiveImageIndex = ULONG_MAX;
 
-<<<<<<< HEAD
-    bitmap = PhLoadImageFormatFromResource(PhInstanceHandle, PhEnableThemeSupport ? Context->RegexButtonResource : Context->RegexButtonResourceDark,
+    bitmap = PhLoadImageFormatFromResource(Context->ImageBaseAddress, PhEnableThemeSupport ? Context->RegexButtonResource : Context->RegexButtonResourceDark,
         L"PNG", PH_IMAGE_FORMAT_TYPE_PNG, Context->ImageWidth, Context->ImageHeight);
-=======
-    bitmap = PhLoadImageFormatFromResource(Context->ImageBaseAddress, Context->RegexButtonResource, L"PNG", PH_IMAGE_FORMAT_TYPE_PNG, Context->ImageWidth, Context->ImageHeight);
->>>>>>> 02c680b9
     if (bitmap)
     {
         Context->RegexButton.ImageIndex = 2;
@@ -281,12 +269,8 @@
     Context->CaseButton.ImageIndex = ULONG_MAX;
     Context->CaseButton.ActiveImageIndex = ULONG_MAX;
 
-<<<<<<< HEAD
-    bitmap = PhLoadImageFormatFromResource(PhInstanceHandle, PhEnableThemeSupport ? Context->CaseButtonResource : Context->CaseButtonResourceDark,
+    bitmap = PhLoadImageFormatFromResource(Context->ImageBaseAddress, PhEnableThemeSupport ? Context->CaseButtonResource : Context->CaseButtonResourceDark,
         L"PNG", PH_IMAGE_FORMAT_TYPE_PNG, Context->ImageWidth, Context->ImageHeight);
-=======
-    bitmap = PhLoadImageFormatFromResource(Context->ImageBaseAddress, Context->CaseButtonResource, L"PNG", PH_IMAGE_FORMAT_TYPE_PNG, Context->ImageWidth, Context->ImageHeight);
->>>>>>> 02c680b9
     if (bitmap)
     {
         Context->CaseButton.ImageIndex = 3;
