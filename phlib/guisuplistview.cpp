/*
 * Copyright (c) 2022 Winsider Seminars & Solutions, Inc.  All rights reserved.
 *
 * This file is part of System Informer.
 *
 * Authors:
 *
 *     wj32    2009-2016
 *     dmex    2017-2024
 *
 */

#include <ph.h>
#include <guisup.h>
#include <guisupview.h>

#include <commoncontrols.h>
#include <wincodec.h>
#include <uxtheme.h>

LONG PhAddListViewColumnDpi(
    _In_ HWND ListViewHandle,
    _In_ LONG ListViewDpi,
    _In_ LONG Index,
    _In_ LONG DisplayIndex,
    _In_ LONG SubItemIndex,
    _In_ LONG Format,
    _In_ LONG Width,
    _In_ PCWSTR Text
    )
{
    LVCOLUMN column;

    memset(&column, 0, sizeof(LVCOLUMN));
    column.mask = LVCF_FMT | LVCF_WIDTH | LVCF_TEXT | LVCF_SUBITEM | LVCF_ORDER;
    column.fmt = Format;
    column.cx = WindowsVersion < WINDOWS_10 ? Width : PhGetDpi(Width, ListViewDpi);
    column.pszText = const_cast<PWSTR>(Text);
    column.iSubItem = SubItemIndex;
    column.iOrder = DisplayIndex;

    return ListView_InsertColumn(ListViewHandle, Index, &column);
}

LONG PhAddIListViewColumnDpi(
    _In_ IListView* ListView,
    _In_ LONG ListViewDpi,
    _In_ LONG Index,
    _In_ LONG DisplayIndex,
    _In_ LONG SubItemIndex,
    _In_ LONG Format,
    _In_ LONG Width,
    _In_ PCWSTR Text
    )
{
    LVCOLUMN column;
    LONG index;

    memset(&column, 0, sizeof(LVCOLUMN));
    column.mask = LVCF_FMT | LVCF_WIDTH | LVCF_TEXT | LVCF_SUBITEM | LVCF_ORDER;
    column.fmt = Format;
    column.cx = WindowsVersion < WINDOWS_10 ? Width : PhGetDpi(Width, ListViewDpi);
    column.pszText = const_cast<PWSTR>(Text);
    column.iSubItem = SubItemIndex;
    column.iOrder = DisplayIndex;

    if (SUCCEEDED(ListView->InsertColumn(Index, &column, &index)))
        return index;

    return INT_ERROR;
}

LONG PhAddListViewColumn(
    _In_ HWND ListViewHandle,
    _In_ LONG Index,
    _In_ LONG DisplayIndex,
    _In_ LONG SubItemIndex,
    _In_ LONG Format,
    _In_ LONG Width,
    _In_ PCWSTR Text
    )
{
    LONG dpiValue;

    dpiValue = PhGetWindowDpi(ListViewHandle);

    return PhAddListViewColumnDpi(
        ListViewHandle,
        dpiValue,
        Index,
        DisplayIndex,
        SubItemIndex,
        Format,
        Width,
        Text
        );
}

LONG PhAddIListViewColumn(
    _In_ IListView* ListView,
    _In_ LONG Index,
    _In_ LONG DisplayIndex,
    _In_ LONG SubItemIndex,
    _In_ LONG Format,
    _In_ LONG Width,
    _In_ PCWSTR Text
    )
{
    LONG dpiValue;
    HWND windowHandle;

    if (!SUCCEEDED(ListView->GetHeaderControl(&windowHandle)))
        return INT_ERROR;

    dpiValue = PhGetWindowDpi(windowHandle);

    return PhAddIListViewColumnDpi(
        ListView,
        dpiValue,
        Index,
        DisplayIndex,
        SubItemIndex,
        Format,
        Width,
        Text
        );
}

LONG PhAddListViewItem(
    _In_ HWND ListViewHandle,
    _In_ LONG Index,
    _In_ PCWSTR Text,
    _In_opt_ PVOID Param
    )
{
    LVITEM item;

    item.mask = LVIF_TEXT | LVIF_PARAM;
    item.iItem = Index;
    item.iSubItem = 0;
    item.pszText = const_cast<PWSTR>(Text);
    item.lParam = reinterpret_cast<LPARAM>(Param);

    return ListView_InsertItem(ListViewHandle, &item);
}

LONG PhAddIListViewItem(
    _In_ IListView* ListView,
    _In_ LONG Index,
    _In_ PCWSTR Text,
    _In_opt_ PVOID Param
    )
{
    LVITEM item;
    LONG index;

    item.mask = LVIF_TEXT | LVIF_PARAM;
    item.iItem = Index;
    item.iSubItem = 0;
    item.pszText = const_cast<PWSTR>(Text);
    item.lParam = reinterpret_cast<LPARAM>(Param);

    if (SUCCEEDED(ListView->InsertItem(&item, &index)))
        return index;

    return INT_ERROR;
}

LONG PhFindListViewItemByFlags(
    _In_ HWND ListViewHandle,
    _In_ LONG StartIndex,
    _In_ ULONG Flags
    )
{
    return ListView_GetNextItem(ListViewHandle, StartIndex, Flags);
}

LONG PhFindIListViewItemByFlags(
    _In_ IListView* ListView,
    _In_ LONG StartIndex,
    _In_ ULONG Flags
    )
{
    LVITEMINDEX itemIndex;
    LVITEMINDEX nextItemIndex;

    itemIndex.iItem = StartIndex;
    itemIndex.iGroup = INT_ERROR;

    if (SUCCEEDED(ListView->GetNextItem(itemIndex, Flags, &nextItemIndex)))
        return nextItemIndex.iItem;

    return INT_ERROR;
}

LONG PhFindListViewItemByParam(
    _In_ HWND ListViewHandle,
    _In_ LONG StartIndex,
    _In_opt_ PVOID Param
    )
{
    LVFINDINFO findInfo;

    findInfo.flags = LVFI_PARAM;
    findInfo.lParam = reinterpret_cast<LPARAM>(Param);

    return ListView_FindItem(ListViewHandle, StartIndex, &findInfo);
}

LONG PhFindIListViewItemByParam(
    _In_ IListView* ListView,
    _In_ LONG StartIndex,
    _In_opt_ PVOID Param
    )
{
    LVITEMINDEX itemIndex;
<<<<<<< HEAD
    LVITEMINDEX nextItemIndex;
    LVFINDINFO findInfo;

    itemIndex.iItem = StartIndex;
    itemIndex.iGroup = 0;
=======
    LVITEMINDEX foundIndex;
    LVFINDINFO findInfo;

    itemIndex.iItem = StartIndex;
    itemIndex.iGroup = INT_ERROR;
>>>>>>> 0baf7bd5

    findInfo.flags = LVFI_PARAM;
    findInfo.lParam = reinterpret_cast<LPARAM>(Param);

<<<<<<< HEAD
    if (SUCCEEDED(ListView->FindItem(itemIndex, &findInfo, &nextItemIndex)))
        return nextItemIndex.iItem;
=======
    if (SUCCEEDED(ListView->FindItem(itemIndex, &findInfo, &foundIndex)))
    {
#if DEBUG
        HWND windowHandle = nullptr;
        ListView->GetHeaderControl(&windowHandle);
        windowHandle = GetParent(windowHandle);
        LONG index = PhFindListViewItemByParam(windowHandle, StartIndex, Param);
        assert(index == foundIndex.iItem); // Items changed during enumeration. (dmex)
#endif

        return foundIndex.iItem;
    }
>>>>>>> 0baf7bd5

    return INT_ERROR;
}

_Success_(return)
BOOLEAN PhGetListViewItemImageIndex(
    _In_ HWND ListViewHandle,
    _In_ LONG Index,
    _Out_ PLONG ImageIndex
    )
{
    LVITEM item;

    item.mask = LVIF_IMAGE;
    item.iItem = Index;
    item.iSubItem = 0;

    if (!ListView_GetItem(ListViewHandle, &item))
        return FALSE;

    *ImageIndex = item.iImage;

    return TRUE;
}

_Success_(return)
BOOLEAN PhGetIListViewItemImageIndex(
    _In_ IListView* ListView,
    _In_ LONG Index,
    _Out_ PLONG ImageIndex
    )
{
    LVITEM item;

    item.mask = LVIF_IMAGE;
    item.iItem = Index;
    item.iSubItem = 0;

    if (!SUCCEEDED(ListView->GetItem(&item)))
        return FALSE;

    *ImageIndex = item.iImage;

    return TRUE;
}

_Success_(return)
BOOLEAN PhGetListViewItemParam(
    _In_ HWND ListViewHandle,
    _In_ LONG Index,
    _Outptr_ PVOID* Param
    )
{
    LVITEM item;

    item.mask = LVIF_PARAM;
    item.iItem = Index;
    item.iSubItem = 0;

    if (!ListView_GetItem(ListViewHandle, &item))
        return FALSE;

    *Param = reinterpret_cast<PVOID>(item.lParam);

    return TRUE;
}

_Success_(return)
BOOLEAN PhGetIListViewItemParam(
    _In_ IListView* ListView,
    _In_ LONG Index,
    _Outptr_ PVOID* Param
    )
{
    LVITEM item;

    item.mask = LVIF_PARAM;
    item.iItem = Index;
    item.iSubItem = 0;

    if (!SUCCEEDED(ListView->GetItem(&item)))
        return FALSE;

    *Param = reinterpret_cast<PVOID>(item.lParam);

    return TRUE;
}

BOOLEAN PhSetListViewItemParam(
    _In_ HWND ListViewHandle,
    _In_ LONG Index,
    _In_ PVOID Param
    )
{
    LVITEM item;

    item.mask = LVIF_PARAM;
    item.iItem = Index;
    item.lParam = reinterpret_cast<LPARAM>(Param);

    return !!ListView_SetItem(ListViewHandle, &item);
}

BOOLEAN PhSetIListViewItemParam(
    _In_ IListView* ListView,
    _In_ LONG Index,
    _In_ PVOID Param
    )
{
    LVITEM item;

    item.mask = LVIF_PARAM;
    item.iItem = Index;
    item.lParam = reinterpret_cast<LPARAM>(Param);

    return SUCCEEDED(ListView->SetItem(&item));
}

VOID PhRemoveListViewItem(
    _In_ HWND ListViewHandle,
    _In_ LONG Index
    )
{
    ListView_DeleteItem(ListViewHandle, Index);
}

VOID PhRemoveIListViewItem(
    _In_ IListView* ListView,
    _In_ LONG Index
    )
{
    ListView->DeleteItem(Index);
}

VOID PhSetListViewItemImageIndex(
    _In_ HWND ListViewHandle,
    _In_ LONG Index,
    _In_ LONG ImageIndex
    )
{
    LVITEM item;

    item.mask = LVIF_IMAGE;
    item.iItem = Index;
    item.iSubItem = 0;
    item.iImage = ImageIndex;

    ListView_SetItem(ListViewHandle, &item);
}

VOID PhSetIListViewItemImageIndex(
    _In_ IListView* ListView,
    _In_ LONG Index,
    _In_ LONG ImageIndex
    )
{
    LVITEM item;

    item.mask = LVIF_IMAGE;
    item.iItem = Index;
    item.iSubItem = 0;
    item.iImage = ImageIndex;

    ListView->SetItem(&item);
}

VOID PhSetListViewSubItem(
    _In_ HWND ListViewHandle,
    _In_ LONG Index,
    _In_ LONG SubItemIndex,
    _In_ PCWSTR Text
    )
{
    LVITEM item;

    item.mask = LVIF_TEXT;
    item.iItem = Index;
    item.iSubItem = SubItemIndex;
    item.pszText = const_cast<PWSTR>(Text);

    ListView_SetItem(ListViewHandle, &item);
}

VOID PhSetIListViewSubItem(
    _In_ IListView* ListView,
    _In_ LONG Index,
    _In_ LONG SubItemIndex,
    _In_ PCWSTR Text
    )
{
    LVITEM item;

    item.mask = LVIF_TEXT;
    item.iItem = Index;
    item.iSubItem = SubItemIndex;
    item.pszText = const_cast<PWSTR>(Text);

    ListView->SetItem(&item);
}

VOID PhRedrawListViewItems(
    _In_ HWND ListViewHandle
    )
{
    ListView_RedrawItems(ListViewHandle, 0, INT_MAX);
    // Note: UpdateWindow() is a workaround for ListView_RedrawItems() failing to send LVN_GETDISPINFO
    // and fixes RedrawItems() graphical artifacts when the listview doesn't have foreground focus. (dmex)
    UpdateWindow(ListViewHandle);
}

VOID PhRedrawIListViewItems(
    _In_ IListView* ListView,
    _In_ HWND ListViewHandle
    )
{
    ListView->RedrawItems(0, INT_MAX);
    // Note: UpdateWindow() is a workaround for ListView_RedrawItems() failing to send LVN_GETDISPINFO
    // and fixes RedrawItems() graphical artifacts when the listview doesn't have foreground focus. (dmex)
    UpdateWindow(ListViewHandle);
}

LONG PhAddListViewGroup(
    _In_ HWND ListViewHandle,
    _In_ LONG GroupId,
    _In_ PCWSTR Text
    )
{
    LVGROUP group;

    memset(&group, 0, sizeof(LVGROUP));
    group.cbSize = sizeof(LVGROUP);
    group.mask = LVGF_HEADER | LVGF_ALIGN | LVGF_STATE | LVGF_GROUPID;
    group.uAlign = LVGA_HEADER_LEFT;
    group.state = LVGS_COLLAPSIBLE;
    group.iGroupId = GroupId;
    group.pszHeader = const_cast<PWSTR>(Text);

    return static_cast<LONG>(ListView_InsertGroup(ListViewHandle, MAXUINT, &group));
}

LONG PhAddIListViewGroup(
    _In_ IListView* ListView,
    _In_ LONG GroupId,
    _In_ PCWSTR Text
    )
{
    LVGROUP group;
    LONG index = 0;

    memset(&group, 0, sizeof(LVGROUP));
    group.cbSize = sizeof(LVGROUP);
    group.mask = LVGF_HEADER | LVGF_ALIGN | LVGF_STATE | LVGF_GROUPID;
    group.uAlign = LVGA_HEADER_LEFT;
    group.state = LVGS_COLLAPSIBLE;
    group.iGroupId = GroupId;
    group.pszHeader = const_cast<PWSTR>(Text);

    if (SUCCEEDED(ListView->InsertGroup(MAXUINT, &group, &index)))
        return index;

    return INT_ERROR;
}

LONG PhAddListViewGroupItem(
    _In_ HWND ListViewHandle,
    _In_ LONG GroupId,
    _In_ LONG Index,
    _In_ PCWSTR Text,
    _In_opt_ PVOID Param
    )
{
    LVITEM item;

    item.mask = LVIF_TEXT | LVIF_GROUPID;
    item.iItem = Index;
    item.iSubItem = 0;
    item.pszText = const_cast<PWSTR>(Text);
    item.iGroupId = GroupId;

    if (Param)
    {
        item.mask |= LVIF_PARAM;
        item.lParam = reinterpret_cast<LPARAM>(Param);
    }

    return ListView_InsertItem(ListViewHandle, &item);
}

LONG PhAddIListViewGroupItem(
    _In_ IListView* ListView,
    _In_ LONG GroupId,
    _In_ LONG Index,
    _In_ PCWSTR Text,
    _In_opt_ PVOID Param
    )
{
    LVITEM item;
    LONG index;

    item.mask = LVIF_TEXT | LVIF_GROUPID;
    item.iItem = Index;
    item.iSubItem = 0;
    item.pszText = const_cast<PWSTR>(Text);
    item.iGroupId = GroupId;

    if (Param)
    {
        item.mask |= LVIF_PARAM;
        item.lParam = reinterpret_cast<LPARAM>(Param);
    }

    if (SUCCEEDED(ListView->InsertItem(&item, &index)))
        return index;

    return INT_ERROR;
}

VOID PhSetStateAllListViewItems(
    _In_ HWND WindowHandle,
    _In_ ULONG State,
    _In_ ULONG Mask
    )
{
    LONG i;
    LONG count;

    count = ListView_GetItemCount(WindowHandle);

    if (count <= 0)
        return;

    for (i = 0; i < count; i++)
    {
        ListView_SetItemState(WindowHandle, i, State, Mask);
    }
}

VOID PhSetStateAllIListViewItems(
    _In_ IListView* ListView,
    _In_ ULONG State,
    _In_ ULONG Mask
    )
{
    LONG i;
    LONG count;

    if (ListView->GetItemCount(&count) != S_OK)
        return;

    if (count <= 0)
        return;

    for (i = 0; i < count; i++)
    {
        ListView->SetItemState(i, 0, Mask, State);
    }
}

PVOID PhGetSelectedListViewItemParam(
    _In_ HWND WindowHandle
    )
{
    LONG index;
    PVOID param;

    index = PhFindListViewItemByFlags(
        WindowHandle,
        INT_ERROR,
        LVNI_SELECTED
        );

    if (index != INT_ERROR)
    {
        if (PhGetListViewItemParam(
            WindowHandle,
            index,
            &param
            ))
        {
            return param;
        }
    }

    return nullptr;
}

PVOID PhGetSelectedIListViewItemParam(
    _In_ IListView* ListView
    )
{
    LONG index;
    PVOID param;

    index = PhFindIListViewItemByFlags(
        ListView,
        INT_ERROR,
        LVNI_SELECTED
        );

    if (index != INT_ERROR)
    {
        if (PhGetIListViewItemParam(ListView, index, &param))
            return param;
    }

    return nullptr;
}

VOID PhGetSelectedListViewItemParams(
    _In_ HWND WindowHandle,
    _Out_ PVOID **Items,
    _Out_ PULONG NumberOfItems
    )
{
    PH_ARRAY array;
    LONG index;
    PVOID param;

    PhInitializeArray(&array, sizeof(PVOID), 2);
    index = INT_ERROR;

    while ((index = PhFindListViewItemByFlags(
        WindowHandle,
        index,
        LVNI_SELECTED
        )) != INT_ERROR)
    {
        if (PhGetListViewItemParam(WindowHandle, index, &param))
            PhAddItemArray(&array, &param);
    }

    *NumberOfItems = static_cast<ULONG>(PhFinalArrayCount(&array));
    *Items = static_cast<PVOID*>(PhFinalArrayItems(&array));
}

VOID PhGetSelectedIListViewItemParams(
    _In_ IListView* ListView,
    _Out_ PVOID **Items,
    _Out_ PULONG NumberOfItems
    )
{
    PH_ARRAY array;
    LONG index;
    PVOID param;

    PhInitializeArray(&array, sizeof(PVOID), 2);
    index = INT_ERROR;

    while ((index = PhFindIListViewItemByFlags(
        ListView,
        index,
        LVNI_SELECTED
        )) != INT_ERROR)
    {
        if (PhGetIListViewItemParam(ListView, index, &param))
            PhAddItemArray(&array, &param);
    }

    *NumberOfItems = static_cast<ULONG>(PhFinalArrayCount(&array));
    *Items = static_cast<PVOID*>(PhFinalArrayItems(&array));
}

BOOLEAN PhGetIListViewClientRect(
    _In_ IListView* ListView,
    _Inout_ PRECT ClientRect
    )
{
    return SUCCEEDED(ListView->GetClientRect(FALSE, ClientRect));
}

BOOLEAN PhGetIListViewItemRect(
    _In_ IListView* ListView,
    _In_ LONG StartIndex,
    _In_ ULONG Flags, // LVIR_SELECTBOUNDS | LVIR_BOUNDS
    _Inout_ PRECT ItemRect
    )
{
    LVITEMINDEX itemIndex;

    itemIndex.iItem = StartIndex;
    itemIndex.iGroup = -1;

    return SUCCEEDED(ListView->GetItemRect(itemIndex, Flags, ItemRect));
}<|MERGE_RESOLUTION|>--- conflicted
+++ resolved
@@ -214,27 +214,15 @@
     )
 {
     LVITEMINDEX itemIndex;
-<<<<<<< HEAD
-    LVITEMINDEX nextItemIndex;
-    LVFINDINFO findInfo;
-
-    itemIndex.iItem = StartIndex;
-    itemIndex.iGroup = 0;
-=======
     LVITEMINDEX foundIndex;
     LVFINDINFO findInfo;
 
     itemIndex.iItem = StartIndex;
     itemIndex.iGroup = INT_ERROR;
->>>>>>> 0baf7bd5
 
     findInfo.flags = LVFI_PARAM;
     findInfo.lParam = reinterpret_cast<LPARAM>(Param);
 
-<<<<<<< HEAD
-    if (SUCCEEDED(ListView->FindItem(itemIndex, &findInfo, &nextItemIndex)))
-        return nextItemIndex.iItem;
-=======
     if (SUCCEEDED(ListView->FindItem(itemIndex, &findInfo, &foundIndex)))
     {
 #if DEBUG
@@ -247,7 +235,6 @@
 
         return foundIndex.iItem;
     }
->>>>>>> 0baf7bd5
 
     return INT_ERROR;
 }
