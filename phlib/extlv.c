/*
 * Copyright (c) 2022 Winsider Seminars & Solutions, Inc.  All rights reserved.
 *
 * This file is part of System Informer.
 *
 * Authors:
 *
 *     wj32    2010-2012
 *     dmex    2017-2024
 *
 */

/*
 * The extended list view adds some functionality to the default list view control, such as sorting,
 * item colors and fonts, better redraw disabling, and the ability to change the cursor. This is
 * currently implemented by hooking the window procedure.
 */

#include <ph.h>
#include <guisup.h>
#include <guisupview.h>

#define PH_MAX_COMPARE_FUNCTIONS 16

typedef struct _PH_EXTLV_CONTEXT
{
    HWND Handle;
    WNDPROC OldWndProc;
    PVOID Context;

    // Sorting

    BOOLEAN TriState;
    ULONG SortColumn;
    PH_SORT_ORDER SortOrder;
    BOOLEAN SortFast;

    PPH_COMPARE_FUNCTION TriStateCompareFunction;
    PPH_COMPARE_FUNCTION CompareFunctions[PH_MAX_COMPARE_FUNCTIONS];
    ULONG FallbackColumns[PH_MAX_COMPARE_FUNCTIONS];
    ULONG NumberOfFallbackColumns;

    // Color and Font
    PPH_EXTLV_GET_ITEM_COLOR ItemColorFunction;
    PPH_EXTLV_GET_ITEM_FONT ItemFontFunction;

    // Misc.

    LONG EnableRedraw;
    HCURSOR Cursor;
    IListView* Instance;
} PH_EXTLV_CONTEXT, *PPH_EXTLV_CONTEXT;

LRESULT CALLBACK PhpExtendedListViewWndProc(
    _In_ HWND hwnd,
    _In_ UINT uMsg,
    _In_ WPARAM wParam,
    _In_ LPARAM lParam
    );

INT PhpExtendedListViewCompareFunc(
    _In_ LPARAM lParam1,
    _In_ LPARAM lParam2,
    _In_ LPARAM lParamSort
    );

INT PhpExtendedListViewCompareFastFunc(
    _In_ LPARAM lParam1,
    _In_ LPARAM lParam2,
    _In_ LPARAM lParamSort
    );

INT PhpCompareListViewItems(
    _In_ PPH_EXTLV_CONTEXT Context,
    _In_ INT X,
    _In_ INT Y,
    _In_ PVOID XParam,
    _In_ PVOID YParam,
    _In_ ULONG Column,
    _In_ BOOLEAN EnableDefault
    );

INT PhpDefaultCompareListViewItems(
    _In_ PPH_EXTLV_CONTEXT Context,
    _In_ INT X,
    _In_ INT Y,
    _In_ ULONG Column
    );

HWND PhGetExtendedListViewHeader(
    _In_ PPH_EXTLV_CONTEXT Context
    );

/**
 * Enables extended list view support for a list view control.
 *
 * \param WindowHandle A handle to the list view control.
 */
VOID PhSetExtendedListView(
    _In_ HWND WindowHandle
    )
{
    PhSetExtendedListViewEx(WindowHandle, 0, AscendingSortOrder);
}

VOID PhSetExtendedListViewEx(
    _In_ HWND WindowHandle,
    _In_ ULONG SortColumn,
    _In_ ULONG SortOrder
    )
{
    PPH_EXTLV_CONTEXT context;

    context = PhAllocateZero(sizeof(PH_EXTLV_CONTEXT));
    context->Handle = WindowHandle;
    context->Context = NULL;
    context->TriState = FALSE;
    context->SortColumn = SortColumn;
    context->SortOrder = SortOrder;
    context->SortFast = FALSE;
    context->TriStateCompareFunction = NULL;
    memset(context->CompareFunctions, 0, sizeof(context->CompareFunctions));
    context->NumberOfFallbackColumns = 0;
    context->ItemColorFunction = NULL;
    context->ItemFontFunction = NULL;
    context->EnableRedraw = 1;
    context->Cursor = NULL;

    context->Instance = PhGetListViewInterface(WindowHandle);

    context->OldWndProc = PhGetWindowProcedure(WindowHandle);
    PhSetWindowContext(WindowHandle, MAXCHAR, context);
    PhSetWindowProcedure(WindowHandle, PhpExtendedListViewWndProc);

    ExtendedListView_Init(WindowHandle);
}

LRESULT CALLBACK PhpExtendedListViewWndProc(
    _In_ HWND hwnd,
    _In_ UINT uMsg,
    _In_ WPARAM wParam,
    _In_ LPARAM lParam
    )
{
    PPH_EXTLV_CONTEXT context;
    WNDPROC oldWndProc;

    context = PhGetWindowContext(hwnd, MAXCHAR);

    if (!context)
        return 0;

    oldWndProc = context->OldWndProc;

    switch (uMsg)
    {
    case WM_DESTROY:
        {
            SetWindowLongPtr(hwnd, GWLP_WNDPROC, (LONG_PTR)oldWndProc);
            PhRemoveWindowContext(hwnd, MAXCHAR);
            PhFree(context);
        }
        break;
    case WM_NOTIFY:
        {
            LPNMHDR header = (LPNMHDR)lParam;

            switch (header->code)
            {
            case HDN_ITEMCLICK:
                {
                    HWND headerHandle;

                    headerHandle = PhGetExtendedListViewHeader(context);

                    if (header->hwndFrom == headerHandle)
                    {
                        LPNMHEADER header2 = (LPNMHEADER)header;

                        if (header2->iItem == context->SortColumn)
                        {
                            if (context->TriState)
                            {
                                if (context->SortOrder == AscendingSortOrder)
                                    context->SortOrder = DescendingSortOrder;
                                else if (context->SortOrder == DescendingSortOrder)
                                    context->SortOrder = NoSortOrder;
                                else
                                    context->SortOrder = AscendingSortOrder;
                            }
                            else
                            {
                                if (context->SortOrder == AscendingSortOrder)
                                    context->SortOrder = DescendingSortOrder;
                                else
                                    context->SortOrder = AscendingSortOrder;
                            }
                        }
                        else
                        {
                            context->SortColumn = header2->iItem;
                            context->SortOrder = AscendingSortOrder;
                        }

                        PhSetHeaderSortIcon(headerHandle, context->SortColumn, context->SortOrder);
                        ExtendedListView_SortItems(hwnd);
                    }
                }
                break;
            }
        }
        break;
    case WM_REFLECT + WM_NOTIFY:
        {
            LPNMHDR header = (LPNMHDR)lParam;

            switch (header->code)
            {
            case NM_CUSTOMDRAW:
                {
                    if (header->hwndFrom == hwnd)
                    {
                        LPNMLVCUSTOMDRAW customDraw = (LPNMLVCUSTOMDRAW)header;

                        switch (customDraw->nmcd.dwDrawStage)
                        {
                        case CDDS_PREPAINT:
                            return CDRF_NOTIFYITEMDRAW;
                        case CDDS_ITEMPREPAINT:
                            {
                                BOOLEAN colorChanged = FALSE;
                                HFONT newFont = NULL;

                                if (context->ItemColorFunction)
                                {
                                    customDraw->clrTextBk = context->ItemColorFunction(
                                        (INT)customDraw->nmcd.dwItemSpec,
                                        (PVOID)customDraw->nmcd.lItemlParam,
                                        context->Context
                                        );
                                    colorChanged = TRUE;
                                }

                                if (context->ItemFontFunction)
                                {
                                    newFont = context->ItemFontFunction(
                                        (INT)customDraw->nmcd.dwItemSpec,
                                        (PVOID)customDraw->nmcd.lItemlParam,
                                        context->Context
                                        );
                                }

                                if (newFont)
                                    SelectFont(customDraw->nmcd.hdc, newFont);

                                // Fix text readability for hot and selected colored items (Dart Vanya)
                                BOOLEAN UseThemeTextColor = FALSE;
                                if (PhEnableThemeSupport)
                                {
                                    LVITEM item;
                                    item.iItem = (DWORD)customDraw->nmcd.dwItemSpec;
                                    item.mask = LVIF_STATE;
                                    item.stateMask = LVIS_SELECTED;
                                    ListView_GetItem(context->Handle, &item);
<<<<<<< HEAD

=======
>>>>>>> ced53e6f
                                    UseThemeTextColor = customDraw->nmcd.uItemState & CDIS_HOT || item.state & LVIS_SELECTED;
                                }

                                if (UseThemeTextColor)
                                {
                                    customDraw->clrText = PhThemeWindowTextColor;
                                }
                                else if (colorChanged)
                                {
                                    if (PhGetColorBrightness(customDraw->clrTextBk) > 100) // slightly less than half
                                        customDraw->clrText = RGB(0x00, 0x00, 0x00);
                                    else
                                        customDraw->clrText = RGB(0xff, 0xff, 0xff);
                                }    

                                if (!newFont)
                                    return CDRF_DODEFAULT;
                                else
                                    return CDRF_NEWFONT;
                            }
                            break;
                        }
                    }
                }
                break;
            }
        }
        break;
    case WM_SETCURSOR:
        {
            if (context->Cursor)
            {
                PhSetCursor(context->Cursor);
                return TRUE;
            }
        }
        break;
    case WM_UPDATEUISTATE:
        {
            // Disable focus rectangles by setting or masking out the flag where appropriate.
            switch (LOWORD(wParam))
            {
            case UIS_SET:
                wParam |= UISF_HIDEFOCUS << 16;
                break;
            case UIS_CLEAR:
            case UIS_INITIALIZE:
                wParam &= ~(UISF_HIDEFOCUS << 16);
                break;
            }
        }
        break;
    case ELVM_ADDFALLBACKCOLUMN:
        {
            if (context->NumberOfFallbackColumns < PH_MAX_COMPARE_FUNCTIONS)
                context->FallbackColumns[context->NumberOfFallbackColumns++] = (ULONG)wParam;
            else
                return FALSE;
        }
        return TRUE;
    case ELVM_ADDFALLBACKCOLUMNS:
        {
            ULONG numberOfColumns = (ULONG)wParam;
            PULONG columns = (PULONG)lParam;

            if (context->NumberOfFallbackColumns + numberOfColumns <= PH_MAX_COMPARE_FUNCTIONS)
            {
                memcpy(
                    &context->FallbackColumns[context->NumberOfFallbackColumns],
                    columns,
                    numberOfColumns * sizeof(ULONG)
                    );
                context->NumberOfFallbackColumns += numberOfColumns;
            }
            else
            {
                return FALSE;
            }
        }
        return TRUE;
    case ELVM_INIT:
        {
            PhSetHeaderSortIcon(PhGetExtendedListViewHeader(context), context->SortColumn, context->SortOrder);

            // HACK to fix tooltips showing behind Always On Top windows.
            SetWindowPos(ListView_GetToolTips(hwnd), HWND_TOPMOST, 0, 0, 0, 0,
                SWP_NOACTIVATE | SWP_NOMOVE | SWP_NOSIZE);

            // Make sure focus rectangles are disabled.
            SendMessage(hwnd, WM_CHANGEUISTATE, MAKELONG(UIS_SET, UISF_HIDEFOCUS), 0);
        }
        return TRUE;
    case ELVM_SETCOLUMNWIDTH:
        {
            ULONG column = (ULONG)wParam;
            LONG width = (LONG)lParam;

            if (width == ELVSCW_AUTOSIZE_REMAININGSPACE)
            {
                RECT clientRect;
                LONG availableWidth;
                ULONG i;
                LVCOLUMN lvColumn;

                GetClientRect(hwnd, &clientRect);
                availableWidth = clientRect.right;
                i = 0;
                lvColumn.mask = LVCF_WIDTH;

                while (TRUE)
                {
                    if (i != column)
                    {
                        if (CallWindowProc(oldWndProc, hwnd, LVM_GETCOLUMN, i, (LPARAM)&lvColumn))
                        {
                            availableWidth -= lvColumn.cx;
                        }
                        else
                        {
                            break;
                        }
                    }

                    i++;
                }

                if (availableWidth >= 40)
                    return CallWindowProc(oldWndProc, hwnd, LVM_SETCOLUMNWIDTH, column, availableWidth);
            }

            return CallWindowProc(oldWndProc, hwnd, LVM_SETCOLUMNWIDTH, column, width);
        }
        break;
    case ELVM_SETCOMPAREFUNCTION:
        {
            ULONG column = (ULONG)wParam;
            PPH_COMPARE_FUNCTION compareFunction = (PPH_COMPARE_FUNCTION)lParam;

            if (column >= PH_MAX_COMPARE_FUNCTIONS)
                return FALSE;

            context->CompareFunctions[column] = compareFunction;
        }
        return TRUE;
    case ELVM_SETCONTEXT:
        {
            context->Context = (PVOID)lParam;
        }
        return TRUE;
    case ELVM_SETCURSOR:
        {
            context->Cursor = (HCURSOR)lParam;
        }
        return TRUE;
    case ELVM_SETITEMCOLORFUNCTION:
        {
            context->ItemColorFunction = (PPH_EXTLV_GET_ITEM_COLOR)lParam;
        }
        return TRUE;
    case ELVM_SETITEMFONTFUNCTION:
        {
            context->ItemFontFunction = (PPH_EXTLV_GET_ITEM_FONT)lParam;
        }
        return TRUE;
    case ELVM_SETREDRAW:
        {
            if (wParam)
                context->EnableRedraw++;
            else
                context->EnableRedraw--;

            if (context->EnableRedraw == 1)
            {
                SendMessage(hwnd, WM_SETREDRAW, TRUE, 0);
                InvalidateRect(hwnd, NULL, FALSE);
            }
            else if (context->EnableRedraw == 0)
            {
                SendMessage(hwnd, WM_SETREDRAW, FALSE, 0);
            }
        }
        return TRUE;
    case ELVM_GETSORT:
        {
            PULONG sortColumn = (PULONG)wParam;
            PPH_SORT_ORDER sortOrder = (PPH_SORT_ORDER)lParam;

            if (sortColumn)
                *sortColumn = context->SortColumn;
            if (sortOrder)
                *sortOrder = context->SortOrder;
        }
        return TRUE;
    case ELVM_SETSORT:
        {
            context->SortColumn = (ULONG)wParam;
            context->SortOrder = (PH_SORT_ORDER)lParam;

            PhSetHeaderSortIcon(PhGetExtendedListViewHeader(context), context->SortColumn, context->SortOrder);
        }
        return TRUE;
    case ELVM_SETSORTFAST:
        {
            context->SortFast = !!wParam;
        }
        return TRUE;
    case ELVM_SETTRISTATE:
        {
            context->TriState = !!wParam;
        }
        return TRUE;
    case ELVM_SETTRISTATECOMPAREFUNCTION:
        {
            context->TriStateCompareFunction = (PPH_COMPARE_FUNCTION)lParam;
        }
        return TRUE;
    case ELVM_SORTITEMS:
        {
            BOOL result;

            if (context->SortFast)
            {
                // This sort method is faster than the normal sort because our comparison function
                // doesn't have to call the list view window procedure to get the item lParam
                // values. The disadvantage of this method is that default sorting is not available
                // - if a column doesn't have a comparison function, it doesn't get sorted at all.

                if (context->Instance)
                {
                    result = SUCCEEDED(IListView_SortItems(
                        context->Instance,
                        FALSE,
                        (WPARAM)context,
                        (PFNLVCOMPARE)PhpExtendedListViewCompareFastFunc
                        ));
                }
                else
                {
                    result = (BOOL)CallWindowProc( // ListView_SortItems
                        oldWndProc,
                        hwnd,
                        LVM_SORTITEMS,
                        (WPARAM)context,
                        (LPARAM)(PFNLVCOMPARE)PhpExtendedListViewCompareFastFunc
                        );
                }
            }
            else
            {
                if (context->Instance)
                {
                    result = SUCCEEDED(IListView_SortItems(
                        context->Instance,
                        TRUE,
                        (WPARAM)context,
                        (PFNLVCOMPARE)PhpExtendedListViewCompareFunc
                        ));
                }
                else
                {
                    result = (BOOL)CallWindowProc( // ListView_SortItemsEx
                        oldWndProc,
                        hwnd,
                        LVM_SORTITEMSEX,
                        (WPARAM)context,
                        (LPARAM)(PFNLVCOMPARE)PhpExtendedListViewCompareFunc
                        );
                }
            }

            return result;
        }
        break;
    }

    return CallWindowProc(oldWndProc, hwnd, uMsg, wParam, lParam);
}

/**
 * Visually indicates the sort order of a header control item.
 *
 * \param hwnd A handle to the header control.
 * \param Index The index of the item.
 * \param Order The sort order of the item.
 */
VOID PhSetHeaderSortIcon(
    _In_ HWND hwnd,
    _In_ INT Index,
    _In_ PH_SORT_ORDER Order
    )
{
    INT count;
    INT i;

    count = Header_GetItemCount(hwnd);

    if (count == INT_ERROR)
        return;

    for (i = 0; i < count; i++)
    {
        HDITEM item;

        item.mask = HDI_FORMAT;
        Header_GetItem(hwnd, i, &item);

        if (Order != NoSortOrder && i == Index)
        {
            if (Order == AscendingSortOrder)
            {
                item.fmt &= ~HDF_SORTDOWN;
                item.fmt |= HDF_SORTUP;
            }
            else if (Order == DescendingSortOrder)
            {
                item.fmt &= ~HDF_SORTUP;
                item.fmt |= HDF_SORTDOWN;
            }
        }
        else
        {
            item.fmt &= ~(HDF_SORTDOWN | HDF_SORTUP);
        }

        Header_SetItem(hwnd, i, &item);
    }
}

INT PhpExtendedListViewCompareFunc(
    _In_ LPARAM lParam1,
    _In_ LPARAM lParam2,
    _In_ LPARAM lParamSort
    )
{
    PPH_EXTLV_CONTEXT context = (PPH_EXTLV_CONTEXT)lParamSort;
    INT result;
    INT x = (INT)lParam1;
    INT y = (INT)lParam2;
    ULONG i;
    PULONG fallbackColumns;
    LVITEM xItem;
    LVITEM yItem;

    // Get the param values.

    xItem.mask = LVIF_PARAM | LVIF_STATE;
    xItem.iItem = x;
    xItem.iSubItem = 0;

    yItem.mask = LVIF_PARAM | LVIF_STATE;
    yItem.iItem = y;
    yItem.iSubItem = 0;

    if (context->Instance)
    {
        if (FAILED(IListView_GetItem(context->Instance, &xItem)))
            return 0;
        if (FAILED(IListView_GetItem(context->Instance, &yItem)))
            return 0;
    }
    else
    {
        if (!CallWindowProc(context->OldWndProc, context->Handle, LVM_GETITEM, 0, (LPARAM)&xItem))
            return 0;
        if (!CallWindowProc(context->OldWndProc, context->Handle, LVM_GETITEM, 0, (LPARAM)&yItem))
            return 0;
    }

    // First, do tri-state sorting.

    if (
        context->TriState &&
        context->SortOrder == NoSortOrder &&
        context->TriStateCompareFunction
        )
    {
        result = context->TriStateCompareFunction(
            (PVOID)xItem.lParam,
            (PVOID)yItem.lParam,
            context->Context
            );

        if (result != 0)
            return result;
    }

    // Compare using the user-selected column and move on to the fallback columns if necessary.

    result = PhpCompareListViewItems(context, x, y, (PVOID)xItem.lParam, (PVOID)yItem.lParam, context->SortColumn, TRUE);

    if (result != 0)
        return result;

    fallbackColumns = context->FallbackColumns;

    for (i = context->NumberOfFallbackColumns; i != 0; i--)
    {
        ULONG fallbackColumn = *fallbackColumns++;

        if (fallbackColumn == context->SortColumn)
            continue;

        result = PhpCompareListViewItems(context, x, y, (PVOID)xItem.lParam, (PVOID)yItem.lParam, fallbackColumn, TRUE);

        if (result != 0)
            return result;
    }

    return 0;
}

INT PhpExtendedListViewCompareFastFunc(
    _In_ LPARAM lParam1,
    _In_ LPARAM lParam2,
    _In_ LPARAM lParamSort
    )
{
    PPH_EXTLV_CONTEXT context = (PPH_EXTLV_CONTEXT)lParamSort;
    INT result;
    ULONG i;
    PULONG fallbackColumns;

    if (!lParam1 || !lParam2)
        return 0;

    // First, do tri-state sorting.

    if (
        context->TriState &&
        context->SortOrder == NoSortOrder &&
        context->TriStateCompareFunction
        )
    {
        result = context->TriStateCompareFunction(
            (PVOID)lParam1,
            (PVOID)lParam2,
            context->Context
            );

        if (result != 0)
            return result;
    }

    // Compare using the user-selected column and move on to the fallback columns if necessary.

    result = PhpCompareListViewItems(context, 0, 0, (PVOID)lParam1, (PVOID)lParam2, context->SortColumn, FALSE);

    if (result != 0)
        return result;

    fallbackColumns = context->FallbackColumns;

    for (i = context->NumberOfFallbackColumns; i != 0; i--)
    {
        ULONG fallbackColumn = *fallbackColumns++;

        if (fallbackColumn == context->SortColumn)
            continue;

        result = PhpCompareListViewItems(context, 0, 0, (PVOID)lParam1, (PVOID)lParam2, fallbackColumn, FALSE);

        if (result != 0)
            return result;
    }

    return 0;
}

FORCEINLINE INT PhpCompareListViewItems(
    _In_ PPH_EXTLV_CONTEXT Context,
    _In_ INT X,
    _In_ INT Y,
    _In_ PVOID XParam,
    _In_ PVOID YParam,
    _In_ ULONG Column,
    _In_ BOOLEAN EnableDefault
    )
{
    if (
        Column < PH_MAX_COMPARE_FUNCTIONS &&
        Context->CompareFunctions[Column]
        )
    {
        INT result;

        result = PhModifySort(
            Context->CompareFunctions[Column](XParam, YParam, Context->Context),
            Context->SortOrder
            );

        if (result != 0)
            return result;
    }

    if (EnableDefault)
    {
        return PhModifySort(
            PhpDefaultCompareListViewItems(Context, X, Y, Column),
            Context->SortOrder
            );
    }
    else
    {
        return 0;
    }
}

INT PhpDefaultCompareListViewItems(
    _In_ PPH_EXTLV_CONTEXT Context,
    _In_ INT X,
    _In_ INT Y,
    _In_ ULONG Column
    )
{
    WCHAR xText[MAX_PATH + 1];
    WCHAR yText[MAX_PATH + 1];
    LVITEM item;

    // Get the X item text.

    item.mask = LVIF_TEXT;
    item.iItem = X;
    item.iSubItem = Column;
    item.pszText = xText;
    item.cchTextMax = MAX_PATH;

    xText[0] = UNICODE_NULL;

    if (Context->Instance)
        IListView_GetItem(Context->Instance, &item);
    else
        CallWindowProc(Context->OldWndProc, Context->Handle, LVM_GETITEM, 0, (LPARAM)&item);

    // Get the Y item text.

    item.iItem = Y;
    item.pszText = yText;
    item.cchTextMax = MAX_PATH;

    yText[0] = UNICODE_NULL;

    if (Context->Instance)
        IListView_GetItem(Context->Instance, &item);
    else
        CallWindowProc(Context->OldWndProc, Context->Handle, LVM_GETITEM, 0, (LPARAM)&item);

    // Compare them.

#if 1
    return PhCompareStringZNatural(xText, yText, TRUE);
#else
    return _wcsicmp(xText, yText);
#endif
}

HWND PhGetExtendedListViewHeader(
    _In_ PPH_EXTLV_CONTEXT Context
    )
{
    HWND headerHandle = NULL;

    if (Context->Instance)
    {
        IListView_GetHeaderControl(Context->Instance, &headerHandle);
    }

    if (headerHandle == NULL)
    {
        headerHandle = ListView_GetHeader(Context->Handle);
    }

    return headerHandle;
}<|MERGE_RESOLUTION|>--- conflicted
+++ resolved
@@ -262,10 +262,6 @@
                                     item.mask = LVIF_STATE;
                                     item.stateMask = LVIS_SELECTED;
                                     ListView_GetItem(context->Handle, &item);
-<<<<<<< HEAD
-
-=======
->>>>>>> ced53e6f
                                     UseThemeTextColor = customDraw->nmcd.uItemState & CDIS_HOT || item.state & LVIS_SELECTED;
                                 }
 
