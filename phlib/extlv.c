/*
 * Copyright (c) 2022 Winsider Seminars & Solutions, Inc.  All rights reserved.
 *
 * This file is part of System Informer.
 *
 * Authors:
 *
 *     wj32    2010-2012
 *     dmex    2017-2024
 *
 */

/*
 * The extended list view adds some functionality to the default list view control, such as sorting,
 * item colors and fonts, better redraw disabling, and the ability to change the cursor. This is
 * currently implemented by hooking the window procedure.
 */

#include <ph.h>
#include <guisup.h>
#include <guisupview.h>

#define PH_MAX_COMPARE_FUNCTIONS 16

typedef struct _PH_EXTLV_CONTEXT
{
    HWND Handle;
    WNDPROC OldWndProc;
    PVOID Context;

    // Sorting

    BOOLEAN TriState;
    ULONG SortColumn;
    PH_SORT_ORDER SortOrder;
    BOOLEAN SortFast;

    PPH_COMPARE_FUNCTION TriStateCompareFunction;
    PPH_COMPARE_FUNCTION CompareFunctions[PH_MAX_COMPARE_FUNCTIONS];
    ULONG FallbackColumns[PH_MAX_COMPARE_FUNCTIONS];
    ULONG NumberOfFallbackColumns;

    // Color and Font
    PPH_EXTLV_GET_ITEM_COLOR ItemColorFunction;
    PPH_EXTLV_GET_ITEM_FONT ItemFontFunction;

    // Misc.

    LONG EnableRedraw;
    HCURSOR Cursor;
    IListView* Instance;
} PH_EXTLV_CONTEXT, *PPH_EXTLV_CONTEXT;

LRESULT CALLBACK PhpExtendedListViewWndProc(
    _In_ HWND hwnd,
    _In_ UINT uMsg,
    _In_ WPARAM wParam,
    _In_ LPARAM lParam
    );

INT PhpExtendedListViewCompareFunc(
    _In_ LPARAM lParam1,
    _In_ LPARAM lParam2,
    _In_ LPARAM lParamSort
    );

INT PhpExtendedListViewCompareFastFunc(
    _In_ LPARAM lParam1,
    _In_ LPARAM lParam2,
    _In_ LPARAM lParamSort
    );

INT PhpCompareListViewItems(
    _In_ PPH_EXTLV_CONTEXT Context,
    _In_ LONG X,
    _In_ LONG Y,
    _In_ PVOID XParam,
    _In_ PVOID YParam,
    _In_ ULONG Column,
    _In_ BOOLEAN EnableDefault
    );

INT PhpDefaultCompareListViewItems(
    _In_ PPH_EXTLV_CONTEXT Context,
    _In_ LONG X,
    _In_ LONG Y,
    _In_ ULONG Column
    );

HWND PhGetExtendedListViewHeader(
    _In_ PPH_EXTLV_CONTEXT Context
    );

/**
 * Enables extended list view support for a list view control.
 *
 * \param WindowHandle A handle to the list view control.
 */
VOID PhSetExtendedListView(
    _In_ HWND WindowHandle
    )
{
    PhSetExtendedListViewEx(WindowHandle, 0, AscendingSortOrder);
}

VOID PhSetExtendedListViewEx(
    _In_ HWND WindowHandle,
    _In_ ULONG SortColumn,
    _In_ ULONG SortOrder
    )
{
    PPH_EXTLV_CONTEXT context;

    context = PhAllocateZero(sizeof(PH_EXTLV_CONTEXT));
    context->Handle = WindowHandle;
    context->Context = NULL;
    context->TriState = FALSE;
    context->SortColumn = SortColumn;
    context->SortOrder = SortOrder;
    context->SortFast = FALSE;
    context->TriStateCompareFunction = NULL;
    memset(context->CompareFunctions, 0, sizeof(context->CompareFunctions));
    context->NumberOfFallbackColumns = 0;
    context->ItemColorFunction = NULL;
    context->ItemFontFunction = NULL;
    context->EnableRedraw = 1;
    context->Cursor = NULL;

    context->Instance = PhGetListViewInterface(WindowHandle);

    context->OldWndProc = PhGetWindowProcedure(WindowHandle);
    PhSetWindowContext(WindowHandle, MAXCHAR, context);
    PhSetWindowProcedure(WindowHandle, PhpExtendedListViewWndProc);

    ExtendedListView_Init(WindowHandle);
}

LRESULT CALLBACK PhpExtendedListViewWndProc(
    _In_ HWND hwnd,
    _In_ UINT uMsg,
    _In_ WPARAM wParam,
    _In_ LPARAM lParam
    )
{
    PPH_EXTLV_CONTEXT context;
    WNDPROC oldWndProc;

    context = PhGetWindowContext(hwnd, MAXCHAR);

    if (!context)
        return 0;

    oldWndProc = context->OldWndProc;

    switch (uMsg)
    {
    case WM_DESTROY:
        {
            SetWindowLongPtr(hwnd, GWLP_WNDPROC, (LONG_PTR)oldWndProc);
            PhRemoveWindowContext(hwnd, MAXCHAR);
            PhFree(context);
        }
        break;
    case WM_NOTIFY:
        {
            LPNMHDR header = (LPNMHDR)lParam;

            switch (header->code)
            {
            case HDN_ITEMCLICK:
                {
                    HWND headerHandle;

                    headerHandle = PhGetExtendedListViewHeader(context);

                    if (header->hwndFrom == headerHandle)
                    {
                        LPNMHEADER header2 = (LPNMHEADER)header;

                        if (header2->iItem == context->SortColumn)
                        {
                            if (context->TriState)
                            {
                                if (context->SortOrder == AscendingSortOrder)
                                    context->SortOrder = DescendingSortOrder;
                                else if (context->SortOrder == DescendingSortOrder)
                                    context->SortOrder = NoSortOrder;
                                else
                                    context->SortOrder = AscendingSortOrder;
                            }
                            else
                            {
                                if (context->SortOrder == AscendingSortOrder)
                                    context->SortOrder = DescendingSortOrder;
                                else
                                    context->SortOrder = AscendingSortOrder;
                            }
                        }
                        else
                        {
                            context->SortColumn = header2->iItem;
                            context->SortOrder = AscendingSortOrder;
                        }

                        PhSetHeaderSortIcon(headerHandle, context->SortColumn, context->SortOrder);
                        ExtendedListView_SortItems(hwnd);
                    }
                }
                break;
            }
        }
        break;
    case WM_REFLECT + WM_NOTIFY:
        {
            LPNMHDR header = (LPNMHDR)lParam;

            switch (header->code)
            {
            case NM_CUSTOMDRAW:
                {
                    if (header->hwndFrom == hwnd)
                    {
                        LPNMLVCUSTOMDRAW customDraw = (LPNMLVCUSTOMDRAW)header;

                        switch (customDraw->nmcd.dwDrawStage)
                        {
                        case CDDS_PREPAINT:
                            return CDRF_NOTIFYITEMDRAW;
                        case CDDS_ITEMPREPAINT:
                            {
                                BOOLEAN colorChanged = FALSE;
                                HFONT newFont = NULL;

                                if (context->ItemColorFunction)
                                {
                                    customDraw->clrTextBk = context->ItemColorFunction(
                                        (INT)customDraw->nmcd.dwItemSpec,
                                        (PVOID)customDraw->nmcd.lItemlParam,
                                        context->Context
                                        );
                                    colorChanged = TRUE;
                                }

                                if (context->ItemFontFunction)
                                {
                                    newFont = context->ItemFontFunction(
                                        (INT)customDraw->nmcd.dwItemSpec,
                                        (PVOID)customDraw->nmcd.lItemlParam,
                                        context->Context
                                        );
                                }

                                if (newFont)
                                    SelectFont(customDraw->nmcd.hdc, newFont);

                                // Fix text readability for hot and selected colored items (Dart Vanya)
                                BOOLEAN UseThemeTextColor = FALSE;
                                if (PhEnableThemeSupport)
                                {
<<<<<<< HEAD
                                    LVITEM item;
                                    item.iItem = (DWORD)customDraw->nmcd.dwItemSpec;
                                    item.mask = LVIF_STATE;
                                    item.stateMask = LVIS_SELECTED;
                                    ListView_GetItem(context->Handle, &item);
                                    UseThemeTextColor = customDraw->nmcd.uItemState & CDIS_HOT || item.state & LVIS_SELECTED;
=======
                                    UseThemeTextColor = customDraw->nmcd.uItemState & CDIS_HOT ||
                                        ListView_GetItemState(hwnd, (INT)customDraw->nmcd.dwItemSpec, LVIS_SELECTED) & LVIS_SELECTED;
>>>>>>> 11f2c6fd
                                }

                                if (UseThemeTextColor)
                                {
                                    customDraw->clrText = PhThemeWindowTextColor;
                                }
                                else if (colorChanged)
                                {
                                    if (PhGetColorBrightness(customDraw->clrTextBk) > 100) // slightly less than half
                                        customDraw->clrText = RGB(0x00, 0x00, 0x00);
                                    else
                                        customDraw->clrText = RGB(0xff, 0xff, 0xff);
                                }    

                                if (!newFont)
                                    return CDRF_DODEFAULT;
                                else
                                    return CDRF_NEWFONT;
                            }
                            break;
                        }
                    }
                }
                break;
            }
        }
        break;
    case WM_SETCURSOR:
        {
            if (context->Cursor)
            {
                PhSetCursor(context->Cursor);
                return TRUE;
            }
        }
        break;
    case WM_UPDATEUISTATE:
        {
            // Disable focus rectangles by setting or masking out the flag where appropriate.
            switch (LOWORD(wParam))
            {
            case UIS_SET:
                wParam |= UISF_HIDEFOCUS << 16;
                break;
            case UIS_CLEAR:
            case UIS_INITIALIZE:
                wParam &= ~(UISF_HIDEFOCUS << 16);
                break;
            }
        }
        break;
    case ELVM_ADDFALLBACKCOLUMN:
        {
            if (context->NumberOfFallbackColumns < PH_MAX_COMPARE_FUNCTIONS)
                context->FallbackColumns[context->NumberOfFallbackColumns++] = (ULONG)wParam;
            else
                return FALSE;
        }
        return TRUE;
    case ELVM_ADDFALLBACKCOLUMNS:
        {
            ULONG numberOfColumns = (ULONG)wParam;
            PULONG columns = (PULONG)lParam;

            if (context->NumberOfFallbackColumns + numberOfColumns <= PH_MAX_COMPARE_FUNCTIONS)
            {
                memcpy(
                    &context->FallbackColumns[context->NumberOfFallbackColumns],
                    columns,
                    numberOfColumns * sizeof(ULONG)
                    );
                context->NumberOfFallbackColumns += numberOfColumns;
            }
            else
            {
                return FALSE;
            }
        }
        return TRUE;
    case ELVM_INIT:
        {
            PhSetHeaderSortIcon(PhGetExtendedListViewHeader(context), context->SortColumn, context->SortOrder);

            // HACK to fix tooltips showing behind Always On Top windows.
            SetWindowPos(ListView_GetToolTips(hwnd), HWND_TOPMOST, 0, 0, 0, 0,
                SWP_NOACTIVATE | SWP_NOMOVE | SWP_NOSIZE);

            // Make sure focus rectangles are disabled.
            SendMessage(hwnd, WM_CHANGEUISTATE, MAKELONG(UIS_SET, UISF_HIDEFOCUS), 0);
        }
        return TRUE;
    case ELVM_SETCOLUMNWIDTH:
        {
            ULONG column = (ULONG)wParam;
            LONG width = (LONG)lParam;

            if (width == ELVSCW_AUTOSIZE_REMAININGSPACE)
            {
                RECT clientRect;
                LONG availableWidth;
                ULONG i;
                LVCOLUMN lvColumn;

                GetClientRect(hwnd, &clientRect);
                availableWidth = clientRect.right;
                i = 0;
                lvColumn.mask = LVCF_WIDTH;

                while (TRUE)
                {
                    if (i != column)
                    {
                        if (CallWindowProc(oldWndProc, hwnd, LVM_GETCOLUMN, i, (LPARAM)&lvColumn))
                        {
                            availableWidth -= lvColumn.cx;
                        }
                        else
                        {
                            break;
                        }
                    }

                    i++;
                }

                if (availableWidth >= 40)
                    return CallWindowProc(oldWndProc, hwnd, LVM_SETCOLUMNWIDTH, column, availableWidth);
            }

            return CallWindowProc(oldWndProc, hwnd, LVM_SETCOLUMNWIDTH, column, width);
        }
        break;
    case ELVM_SETCOMPAREFUNCTION:
        {
            ULONG column = (ULONG)wParam;
            PPH_COMPARE_FUNCTION compareFunction = (PPH_COMPARE_FUNCTION)lParam;

            if (column >= PH_MAX_COMPARE_FUNCTIONS)
                return FALSE;

            context->CompareFunctions[column] = compareFunction;
        }
        return TRUE;
    case ELVM_SETCONTEXT:
        {
            context->Context = (PVOID)lParam;
        }
        return TRUE;
    case ELVM_SETCURSOR:
        {
            context->Cursor = (HCURSOR)lParam;
        }
        return TRUE;
    case ELVM_SETITEMCOLORFUNCTION:
        {
            context->ItemColorFunction = (PPH_EXTLV_GET_ITEM_COLOR)lParam;
        }
        return TRUE;
    case ELVM_SETITEMFONTFUNCTION:
        {
            context->ItemFontFunction = (PPH_EXTLV_GET_ITEM_FONT)lParam;
        }
        return TRUE;
    case ELVM_SETREDRAW:
        {
            if (wParam)
                context->EnableRedraw++;
            else
                context->EnableRedraw--;

            if (context->EnableRedraw == 1)
            {
                SendMessage(hwnd, WM_SETREDRAW, TRUE, 0);
                InvalidateRect(hwnd, NULL, FALSE);
            }
            else if (context->EnableRedraw == 0)
            {
                SendMessage(hwnd, WM_SETREDRAW, FALSE, 0);
            }
        }
        return TRUE;
    case ELVM_GETSORT:
        {
            PULONG sortColumn = (PULONG)wParam;
            PPH_SORT_ORDER sortOrder = (PPH_SORT_ORDER)lParam;

            if (sortColumn)
                *sortColumn = context->SortColumn;
            if (sortOrder)
                *sortOrder = context->SortOrder;
        }
        return TRUE;
    case ELVM_SETSORT:
        {
            context->SortColumn = (ULONG)wParam;
            context->SortOrder = (PH_SORT_ORDER)lParam;

            PhSetHeaderSortIcon(PhGetExtendedListViewHeader(context), context->SortColumn, context->SortOrder);
        }
        return TRUE;
    case ELVM_SETSORTFAST:
        {
            context->SortFast = !!wParam;
        }
        return TRUE;
    case ELVM_SETTRISTATE:
        {
            context->TriState = !!wParam;
        }
        return TRUE;
    case ELVM_SETTRISTATECOMPAREFUNCTION:
        {
            context->TriStateCompareFunction = (PPH_COMPARE_FUNCTION)lParam;
        }
        return TRUE;
    case ELVM_SORTITEMS:
        {
            BOOL result;

            if (context->SortFast)
            {
                // This sort method is faster than the normal sort because our comparison function
                // doesn't have to call the list view window procedure to get the item lParam
                // values. The disadvantage of this method is that default sorting is not available
                // - if a column doesn't have a comparison function, it doesn't get sorted at all.

                if (context->Instance)
                {
                    result = SUCCEEDED(IListView_SortItems(
                        context->Instance,
                        FALSE,
                        (WPARAM)context,
                        (PFNLVCOMPARE)PhpExtendedListViewCompareFastFunc
                        ));
                }
                else
                {
                    result = (BOOL)CallWindowProc( // ListView_SortItems
                        oldWndProc,
                        hwnd,
                        LVM_SORTITEMS,
                        (WPARAM)context,
                        (LPARAM)(PFNLVCOMPARE)PhpExtendedListViewCompareFastFunc
                        );
                }
            }
            else
            {
                if (context->Instance)
                {
                    result = SUCCEEDED(IListView_SortItems(
                        context->Instance,
                        TRUE,
                        (WPARAM)context,
                        (PFNLVCOMPARE)PhpExtendedListViewCompareFunc
                        ));
                }
                else
                {
                    result = (BOOL)CallWindowProc( // ListView_SortItemsEx
                        oldWndProc,
                        hwnd,
                        LVM_SORTITEMSEX,
                        (WPARAM)context,
                        (LPARAM)(PFNLVCOMPARE)PhpExtendedListViewCompareFunc
                        );
                }
            }

            return result;
        }
        break;
    }

    return CallWindowProc(oldWndProc, hwnd, uMsg, wParam, lParam);
}

/**
 * Visually indicates the sort order of a header control item.
 *
 * \param hwnd A handle to the header control.
 * \param Index The index of the item.
 * \param Order The sort order of the item.
 */
VOID PhSetHeaderSortIcon(
    _In_ HWND hwnd,
    _In_ LONG Index,
    _In_ PH_SORT_ORDER Order
    )
{
    LONG count;
    LONG i;

    count = Header_GetItemCount(hwnd);

    if (count == INT_ERROR)
        return;

    for (i = 0; i < count; i++)
    {
        HDITEM item;

        item.mask = HDI_FORMAT;
        Header_GetItem(hwnd, i, &item);

        if (Order != NoSortOrder && i == Index)
        {
            if (Order == AscendingSortOrder)
            {
                item.fmt &= ~HDF_SORTDOWN;
                item.fmt |= HDF_SORTUP;
            }
            else if (Order == DescendingSortOrder)
            {
                item.fmt &= ~HDF_SORTUP;
                item.fmt |= HDF_SORTDOWN;
            }
        }
        else
        {
            item.fmt &= ~(HDF_SORTDOWN | HDF_SORTUP);
        }

        Header_SetItem(hwnd, i, &item);
    }
}

INT PhpExtendedListViewCompareFunc(
    _In_ LPARAM lParam1,
    _In_ LPARAM lParam2,
    _In_ LPARAM lParamSort
    )
{
    PPH_EXTLV_CONTEXT context = (PPH_EXTLV_CONTEXT)lParamSort;
    LONG result;
    LONG x = (LONG)lParam1;
    LONG y = (LONG)lParam2;
    ULONG i;
    PULONG fallbackColumns;
    LVITEM xItem;
    LVITEM yItem;

    // Get the param values.

    xItem.mask = LVIF_PARAM | LVIF_STATE;
    xItem.iItem = x;
    xItem.iSubItem = 0;

    yItem.mask = LVIF_PARAM | LVIF_STATE;
    yItem.iItem = y;
    yItem.iSubItem = 0;

    if (context->Instance)
    {
        if (FAILED(IListView_GetItem(context->Instance, &xItem)))
            return 0;
        if (FAILED(IListView_GetItem(context->Instance, &yItem)))
            return 0;
    }
    else
    {
        if (!CallWindowProc(context->OldWndProc, context->Handle, LVM_GETITEM, 0, (LPARAM)&xItem))
            return 0;
        if (!CallWindowProc(context->OldWndProc, context->Handle, LVM_GETITEM, 0, (LPARAM)&yItem))
            return 0;
    }

    // First, do tri-state sorting.

    if (
        context->TriState &&
        context->SortOrder == NoSortOrder &&
        context->TriStateCompareFunction
        )
    {
        result = context->TriStateCompareFunction(
            (PVOID)xItem.lParam,
            (PVOID)yItem.lParam,
            context->Context
            );

        if (result != 0)
            return result;
    }

    // Compare using the user-selected column and move on to the fallback columns if necessary.

    result = PhpCompareListViewItems(context, x, y, (PVOID)xItem.lParam, (PVOID)yItem.lParam, context->SortColumn, TRUE);

    if (result != 0)
        return result;

    fallbackColumns = context->FallbackColumns;

    for (i = context->NumberOfFallbackColumns; i != 0; i--)
    {
        ULONG fallbackColumn = *fallbackColumns++;

        if (fallbackColumn == context->SortColumn)
            continue;

        result = PhpCompareListViewItems(context, x, y, (PVOID)xItem.lParam, (PVOID)yItem.lParam, fallbackColumn, TRUE);

        if (result != 0)
            return result;
    }

    return 0;
}

INT PhpExtendedListViewCompareFastFunc(
    _In_ LPARAM lParam1,
    _In_ LPARAM lParam2,
    _In_ LPARAM lParamSort
    )
{
    PPH_EXTLV_CONTEXT context = (PPH_EXTLV_CONTEXT)lParamSort;
    INT result;
    ULONG i;
    PULONG fallbackColumns;

    if (!lParam1 || !lParam2)
        return 0;

    // First, do tri-state sorting.

    if (
        context->TriState &&
        context->SortOrder == NoSortOrder &&
        context->TriStateCompareFunction
        )
    {
        result = context->TriStateCompareFunction(
            (PVOID)lParam1,
            (PVOID)lParam2,
            context->Context
            );

        if (result != 0)
            return result;
    }

    // Compare using the user-selected column and move on to the fallback columns if necessary.

    result = PhpCompareListViewItems(context, 0, 0, (PVOID)lParam1, (PVOID)lParam2, context->SortColumn, FALSE);

    if (result != 0)
        return result;

    fallbackColumns = context->FallbackColumns;

    for (i = context->NumberOfFallbackColumns; i != 0; i--)
    {
        ULONG fallbackColumn = *fallbackColumns++;

        if (fallbackColumn == context->SortColumn)
            continue;

        result = PhpCompareListViewItems(context, 0, 0, (PVOID)lParam1, (PVOID)lParam2, fallbackColumn, FALSE);

        if (result != 0)
            return result;
    }

    return 0;
}

FORCEINLINE INT PhpCompareListViewItems(
    _In_ PPH_EXTLV_CONTEXT Context,
    _In_ LONG X,
    _In_ LONG Y,
    _In_ PVOID XParam,
    _In_ PVOID YParam,
    _In_ ULONG Column,
    _In_ BOOLEAN EnableDefault
    )
{
    if (
        Column < PH_MAX_COMPARE_FUNCTIONS &&
        Context->CompareFunctions[Column]
        )
    {
        INT result;

        result = PhModifySort(
            Context->CompareFunctions[Column](XParam, YParam, Context->Context),
            Context->SortOrder
            );

        if (result != 0)
            return result;
    }

    if (EnableDefault)
    {
        return PhModifySort(
            PhpDefaultCompareListViewItems(Context, X, Y, Column),
            Context->SortOrder
            );
    }
    else
    {
        return 0;
    }
}

INT PhpDefaultCompareListViewItems(
    _In_ PPH_EXTLV_CONTEXT Context,
    _In_ LONG X,
    _In_ LONG Y,
    _In_ ULONG Column
    )
{
    WCHAR xText[MAX_PATH + 1];
    WCHAR yText[MAX_PATH + 1];
    LVITEM item;

    // Get the X item text.

    item.mask = LVIF_TEXT;
    item.iItem = X;
    item.iSubItem = Column;
    item.pszText = xText;
    item.cchTextMax = MAX_PATH;

    xText[0] = UNICODE_NULL;

    if (Context->Instance)
        IListView_GetItem(Context->Instance, &item);
    else
        CallWindowProc(Context->OldWndProc, Context->Handle, LVM_GETITEM, 0, (LPARAM)&item);

    // Get the Y item text.

    item.iItem = Y;
    item.pszText = yText;
    item.cchTextMax = MAX_PATH;

    yText[0] = UNICODE_NULL;

    if (Context->Instance)
        IListView_GetItem(Context->Instance, &item);
    else
        CallWindowProc(Context->OldWndProc, Context->Handle, LVM_GETITEM, 0, (LPARAM)&item);

    // Compare them.

#if 1
    return PhCompareStringZNatural(xText, yText, TRUE);
#else
    return _wcsicmp(xText, yText);
#endif
}

HWND PhGetExtendedListViewHeader(
    _In_ PPH_EXTLV_CONTEXT Context
    )
{
    HWND headerHandle = NULL;

    if (Context->Instance)
    {
        IListView_GetHeaderControl(Context->Instance, &headerHandle);
    }

    if (headerHandle == NULL)
    {
        headerHandle = ListView_GetHeader(Context->Handle);
    }

    return headerHandle;
}<|MERGE_RESOLUTION|>--- conflicted
+++ resolved
@@ -257,17 +257,8 @@
                                 BOOLEAN UseThemeTextColor = FALSE;
                                 if (PhEnableThemeSupport)
                                 {
-<<<<<<< HEAD
-                                    LVITEM item;
-                                    item.iItem = (DWORD)customDraw->nmcd.dwItemSpec;
-                                    item.mask = LVIF_STATE;
-                                    item.stateMask = LVIS_SELECTED;
-                                    ListView_GetItem(context->Handle, &item);
-                                    UseThemeTextColor = customDraw->nmcd.uItemState & CDIS_HOT || item.state & LVIS_SELECTED;
-=======
                                     UseThemeTextColor = customDraw->nmcd.uItemState & CDIS_HOT ||
                                         ListView_GetItemState(hwnd, (INT)customDraw->nmcd.dwItemSpec, LVIS_SELECTED) & LVIS_SELECTED;
->>>>>>> 11f2c6fd
                                 }
 
                                 if (UseThemeTextColor)
