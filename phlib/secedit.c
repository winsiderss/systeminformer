--- conflicted
+++ resolved
@@ -254,15 +254,9 @@
     info->RefCount = 1;
 
     info->WindowHandle = WindowHandle;
-<<<<<<< HEAD
-    info->ObjectName = ObjectName ? PhCreateString(ObjectName) : PhReferenceEmptyString();
-    info->ObjectType = PhCreateString(ObjectType);
-    info->ObjectTypeMask = PhSecurityObjectType(info->ObjectType);
-=======
     info->ObjectNameString = ObjectName ? PhCreateString(ObjectName) : PhReferenceEmptyString();
     info->ObjectTypeString = PhCreateString(ObjectType);
     info->ObjectType = PhSecurityObjectType(info->ObjectTypeString);
->>>>>>> 0baf7bd5
     info->OpenObject = OpenObject;
     info->CloseObject = CloseObject;
     info->GetObjectSecurity = GetObjectSecurity;
