--- conflicted
+++ resolved
@@ -615,26 +615,6 @@
         }
 
         // Themes
-<<<<<<< HEAD
-        // Moved to theme.c PhInitializeWindowThemeMenu. Supports dynamic menu theme switching w/o program restart. (Dart Vanya)
-        //if (WindowsVersion < WINDOWS_10_19H2)
-        //{
-        //    if (PhEnableThemeSupport)
-        //    {
-        //        menuItemInfo.fType |= MFT_OWNERDRAW;
-        //    }
-        //}
-        //else
-        //{
-        //    if (item->Flags & PH_EMENU_MAINMENU)
-        //    {
-        //        if (PhEnableThemeSupport)
-        //        {
-        //            menuItemInfo.fType |= MFT_OWNERDRAW;
-        //        }
-        //    }
-        //}
-=======
         if (WindowsVersion < WINDOWS_10_19H2)
         {
             if (PhEnableThemeSupport)
@@ -652,7 +632,6 @@
                 }
             }
         }
->>>>>>> fc2617cb
 
         if (FlagOn(Flags, PH_EMENU_RIGHTORDER))
         {
