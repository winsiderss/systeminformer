﻿<?xml version="1.0" encoding="utf-8"?>
<Project ToolsVersion="4.0" xmlns="http://schemas.microsoft.com/developer/msbuild/2003">
  <ItemGroup>
    <Filter Include="Source Files">
      <UniqueIdentifier>{4FC737F1-C7A5-4376-A066-2A32D752A2FF}</UniqueIdentifier>
      <Extensions>cpp;c;cc;cxx;def;odl;idl;hpj;bat;asm;asmx</Extensions>
    </Filter>
    <Filter Include="Header Files">
      <UniqueIdentifier>{93995380-89BD-4b04-88EB-625FBE52EBFB}</UniqueIdentifier>
      <Extensions>h;hpp;hxx;hm;inl;inc;xsd</Extensions>
    </Filter>
  </ItemGroup>
  <ItemGroup>
    <ClCompile Include="basesup.c">
      <Filter>Source Files</Filter>
    </ClCompile>
    <ClCompile Include="circbuf.c">
      <Filter>Source Files</Filter>
    </ClCompile>
    <ClCompile Include="colorbox.c">
      <Filter>Source Files</Filter>
    </ClCompile>
    <ClCompile Include="data.c">
      <Filter>Source Files</Filter>
    </ClCompile>
    <ClCompile Include="dspick.c">
      <Filter>Source Files</Filter>
    </ClCompile>
    <ClCompile Include="emenu.c">
      <Filter>Source Files</Filter>
    </ClCompile>
    <ClCompile Include="error.c">
      <Filter>Source Files</Filter>
    </ClCompile>
    <ClCompile Include="extlv.c">
      <Filter>Source Files</Filter>
    </ClCompile>
    <ClCompile Include="fastlock.c">
      <Filter>Source Files</Filter>
    </ClCompile>
    <ClCompile Include="format.c">
      <Filter>Source Files</Filter>
    </ClCompile>
    <ClCompile Include="global.c">
      <Filter>Source Files</Filter>
    </ClCompile>
    <ClCompile Include="graph.c">
      <Filter>Source Files</Filter>
    </ClCompile>
    <ClCompile Include="guisup.c">
      <Filter>Source Files</Filter>
    </ClCompile>
    <ClCompile Include="handle.c">
      <Filter>Source Files</Filter>
    </ClCompile>
    <ClCompile Include="hexedit.c">
      <Filter>Source Files</Filter>
    </ClCompile>
    <ClCompile Include="hndlinfo.c">
      <Filter>Source Files</Filter>
    </ClCompile>
    <ClCompile Include="icotobmp.c">
      <Filter>Source Files</Filter>
    </ClCompile>
    <ClCompile Include="kph.c">
      <Filter>Source Files</Filter>
    </ClCompile>
    <ClCompile Include="mapimg.c">
      <Filter>Source Files</Filter>
    </ClCompile>
    <ClCompile Include="maplib.c">
      <Filter>Source Files</Filter>
    </ClCompile>
    <ClCompile Include="native.c">
      <Filter>Source Files</Filter>
    </ClCompile>
    <ClCompile Include="provider.c">
      <Filter>Source Files</Filter>
    </ClCompile>
    <ClCompile Include="queuedlock.c">
      <Filter>Source Files</Filter>
    </ClCompile>
    <ClCompile Include="ref.c">
      <Filter>Source Files</Filter>
    </ClCompile>
    <ClCompile Include="secdata.c">
      <Filter>Source Files</Filter>
    </ClCompile>
    <ClCompile Include="secedit.c">
      <Filter>Source Files</Filter>
    </ClCompile>
    <ClCompile Include="svcsup.c">
      <Filter>Source Files</Filter>
    </ClCompile>
    <ClCompile Include="symprv.c">
      <Filter>Source Files</Filter>
    </ClCompile>
    <ClCompile Include="sync.c">
      <Filter>Source Files</Filter>
    </ClCompile>
    <ClCompile Include="verify.c">
      <Filter>Source Files</Filter>
    </ClCompile>
    <ClCompile Include="workqueue.c">
      <Filter>Source Files</Filter>
    </ClCompile>
    <ClCompile Include="cpysave.c">
      <Filter>Source Files</Filter>
    </ClCompile>
    <ClCompile Include="filepool.c">
      <Filter>Source Files</Filter>
    </ClCompile>
    <ClCompile Include="treenew.c">
      <Filter>Source Files</Filter>
    </ClCompile>
    <ClCompile Include="apiimport.c">
      <Filter>Source Files</Filter>
    </ClCompile>
    <ClCompile Include="avltree.c">
      <Filter>Source Files</Filter>
    </ClCompile>
    <ClCompile Include="filestream.c">
      <Filter>Source Files</Filter>
    </ClCompile>
    <ClCompile Include="lsasup.c">
      <Filter>Source Files</Filter>
    </ClCompile>
    <ClCompile Include="util.c">
      <Filter>Source Files</Filter>
    </ClCompile>
    <ClCompile Include="settings.c">
      <Filter>Source Files</Filter>
    </ClCompile>
    <ClCompile Include="mapexlf.c">
      <Filter>Source Files</Filter>
    </ClCompile>
    <ClCompile Include="appresolver.c">
      <Filter>Source Files</Filter>
    </ClCompile>
    <ClCompile Include="theme.c">
      <Filter>Source Files</Filter>
    </ClCompile>
    <ClCompile Include="wslsup.c">
      <Filter>Source Files</Filter>
    </ClCompile>
    <ClCompile Include="http.c">
      <Filter>Source Files</Filter>
    </ClCompile>
    <ClCompile Include="format_std.cpp">
      <Filter>Source Files</Filter>
    </ClCompile>
    <ClCompile Include="json.c">
      <Filter>Source Files</Filter>
    </ClCompile>
    <ClCompile Include="imgcoherency.c">
      <Filter>Source Files</Filter>
    </ClCompile>
    <ClCompile Include="bcd.cpp">
      <Filter>Source Files</Filter>
    </ClCompile>
    <ClCompile Include="kphcomms.c">
      <Filter>Source Files</Filter>
    </ClCompile>
    <ClCompile Include="directdraw.cpp">
      <Filter>Source Files</Filter>
    </ClCompile>
    <ClCompile Include="secwmi.c">
      <Filter>Source Files</Filter>
    </ClCompile>
    <ClCompile Include="mapldr.c">
      <Filter>Source Files</Filter>
    </ClCompile>
    <ClCompile Include="appruntime.c">
      <Filter>Source Files</Filter>
    </ClCompile>
    <ClCompile Include="symprv_std.cpp">
      <Filter>Source Files</Filter>
    </ClCompile>
    <ClCompile Include="strsrch.c">
      <Filter>Source Files</Filter>
    </ClCompile>
    <ClCompile Include="appsupport.cpp">
      <Filter>Source Files</Filter>
    </ClCompile>
    <ClCompile Include="ntuser.c">
      <Filter>Source Files</Filter>
    </ClCompile>
    <ClCompile Include="nativemodule.c">
      <Filter>Source Files</Filter>
    </ClCompile>
    <ClCompile Include="nativepipe.c">
      <Filter>Source Files</Filter>
    </ClCompile>
    <ClCompile Include="hvsocketcontrol.c">
      <Filter>Source Files</Filter>
    </ClCompile>
    <ClCompile Include="nativethread.c">
      <Filter>Source Files</Filter>
    </ClCompile>
    <ClCompile Include="nativeflt.c">
      <Filter>Source Files</Filter>
    </ClCompile>
    <ClCompile Include="searchbox.c">
      <Filter>Source Files</Filter>
    </ClCompile>
<<<<<<< HEAD
	<ClCompile Include="delayhook.c">
=======
    <ClCompile Include="guisuplistview.cpp">
>>>>>>> fc2617cb
      <Filter>Source Files</Filter>
    </ClCompile>
  </ItemGroup>
  <ItemGroup>
    <ClInclude Include="include\circbuf.h">
      <Filter>Header Files</Filter>
    </ClInclude>
    <ClInclude Include="include\circbuf_h.h">
      <Filter>Header Files</Filter>
    </ClInclude>
    <ClInclude Include="circbuf_i.h">
      <Filter>Header Files</Filter>
    </ClInclude>
    <ClInclude Include="include\colorbox.h">
      <Filter>Header Files</Filter>
    </ClInclude>
    <ClInclude Include="include\dltmgr.h">
      <Filter>Header Files</Filter>
    </ClInclude>
    <ClInclude Include="include\dspick.h">
      <Filter>Header Files</Filter>
    </ClInclude>
    <ClInclude Include="include\emenu.h">
      <Filter>Header Files</Filter>
    </ClInclude>
    <ClInclude Include="include\fastlock.h">
      <Filter>Header Files</Filter>
    </ClInclude>
    <ClInclude Include="format_i.h">
      <Filter>Header Files</Filter>
    </ClInclude>
    <ClInclude Include="include\graph.h">
      <Filter>Header Files</Filter>
    </ClInclude>
    <ClInclude Include="include\guisupp.h">
      <Filter>Header Files</Filter>
    </ClInclude>
    <ClInclude Include="include\handlep.h">
      <Filter>Header Files</Filter>
    </ClInclude>
    <ClInclude Include="include\hexedit.h">
      <Filter>Header Files</Filter>
    </ClInclude>
    <ClInclude Include="include\hexeditp.h">
      <Filter>Header Files</Filter>
    </ClInclude>
    <ClInclude Include="include\ph.h">
      <Filter>Header Files</Filter>
    </ClInclude>
    <ClInclude Include="include\phbase.h">
      <Filter>Header Files</Filter>
    </ClInclude>
    <ClInclude Include="include\phnet.h">
      <Filter>Header Files</Filter>
    </ClInclude>
    <ClInclude Include="include\phsup.h">
      <Filter>Header Files</Filter>
    </ClInclude>
    <ClInclude Include="include\queuedlock.h">
      <Filter>Header Files</Filter>
    </ClInclude>
    <ClInclude Include="include\ref.h">
      <Filter>Header Files</Filter>
    </ClInclude>
    <ClInclude Include="include\refp.h">
      <Filter>Header Files</Filter>
    </ClInclude>
    <ClInclude Include="include\seceditp.h">
      <Filter>Header Files</Filter>
    </ClInclude>
    <ClInclude Include="include\symprv.h">
      <Filter>Header Files</Filter>
    </ClInclude>
    <ClInclude Include="include\templ.h">
      <Filter>Header Files</Filter>
    </ClInclude>
    <ClInclude Include="include\verifyp.h">
      <Filter>Header Files</Filter>
    </ClInclude>
    <ClInclude Include="include\phintrnl.h">
      <Filter>Header Files</Filter>
    </ClInclude>
    <ClInclude Include="include\kphuser.h">
      <Filter>Header Files</Filter>
    </ClInclude>
    <ClInclude Include="include\cpysave.h">
      <Filter>Header Files</Filter>
    </ClInclude>
    <ClInclude Include="include\filepool.h">
      <Filter>Header Files</Filter>
    </ClInclude>
    <ClInclude Include="include\filepoolp.h">
      <Filter>Header Files</Filter>
    </ClInclude>
    <ClInclude Include="include\treenew.h">
      <Filter>Header Files</Filter>
    </ClInclude>
    <ClInclude Include="include\treenewp.h">
      <Filter>Header Files</Filter>
    </ClInclude>
    <ClInclude Include="include\verify.h">
      <Filter>Header Files</Filter>
    </ClInclude>
    <ClInclude Include="include\secedit.h">
      <Filter>Header Files</Filter>
    </ClInclude>
    <ClInclude Include="include\symprvp.h">
      <Filter>Header Files</Filter>
    </ClInclude>
    <ClInclude Include="include\apiimport.h">
      <Filter>Header Files</Filter>
    </ClInclude>
    <ClInclude Include="include\handle.h">
      <Filter>Header Files</Filter>
    </ClInclude>
    <ClInclude Include="include\workqueue.h">
      <Filter>Header Files</Filter>
    </ClInclude>
    <ClInclude Include="include\mapimg.h">
      <Filter>Header Files</Filter>
    </ClInclude>
    <ClInclude Include="include\workqueuep.h">
      <Filter>Header Files</Filter>
    </ClInclude>
    <ClInclude Include="include\filestreamp.h">
      <Filter>Header Files</Filter>
    </ClInclude>
    <ClInclude Include="include\filestream.h">
      <Filter>Header Files</Filter>
    </ClInclude>
    <ClInclude Include="include\hndlinfo.h">
      <Filter>Header Files</Filter>
    </ClInclude>
    <ClInclude Include="include\provider.h">
      <Filter>Header Files</Filter>
    </ClInclude>
    <ClInclude Include="include\phdata.h">
      <Filter>Header Files</Filter>
    </ClInclude>
    <ClInclude Include="include\phconfig.h">
      <Filter>Header Files</Filter>
    </ClInclude>
    <ClInclude Include="include\phbasesup.h">
      <Filter>Header Files</Filter>
    </ClInclude>
    <ClInclude Include="include\lsasup.h">
      <Filter>Header Files</Filter>
    </ClInclude>
    <ClInclude Include="include\phnativeinl.h">
      <Filter>Header Files</Filter>
    </ClInclude>
    <ClInclude Include="include\phnative.h">
      <Filter>Header Files</Filter>
    </ClInclude>
    <ClInclude Include="include\svcsup.h">
      <Filter>Header Files</Filter>
    </ClInclude>
    <ClInclude Include="include\phutil.h">
      <Filter>Header Files</Filter>
    </ClInclude>
    <ClInclude Include="include\guisup.h">
      <Filter>Header Files</Filter>
    </ClInclude>
    <ClInclude Include="include\settings.h">
      <Filter>Header Files</Filter>
    </ClInclude>
    <ClInclude Include="include\json.h">
      <Filter>Header Files</Filter>
    </ClInclude>
    <ClInclude Include="include\exlf.h">
      <Filter>Header Files</Filter>
    </ClInclude>
    <ClInclude Include="include\appresolver.h">
      <Filter>Header Files</Filter>
    </ClInclude>
    <ClInclude Include="include\appresolverp.h">
      <Filter>Header Files</Filter>
    </ClInclude>
    <ClInclude Include="include\wslsup.h">
      <Filter>Header Files</Filter>
    </ClInclude>
    <ClInclude Include="include\exprodid.h">
      <Filter>Header Files</Filter>
    </ClInclude>
    <ClInclude Include="include\bcd.h">
      <Filter>Header Files</Filter>
    </ClInclude>
    <ClInclude Include="include\kphcomms.h">
      <Filter>Header Files</Filter>
    </ClInclude>
    <ClInclude Include="include\secwmi.h">
      <Filter>Header Files</Filter>
    </ClInclude>
    <ClInclude Include="include\mapldr.h">
      <Filter>Header Files</Filter>
    </ClInclude>
    <ClInclude Include="include\phintrin.h">
      <Filter>Header Files</Filter>
    </ClInclude>
    <ClInclude Include="include\hvsocketcontrol.h">
      <Filter>Header Files</Filter>
    </ClInclude>
    <ClInclude Include="include\strsrch.h">
      <Filter>Header Files</Filter>
    </ClInclude>
    <ClInclude Include="include\guisupview.h">
      <Filter>Header Files</Filter>
    </ClInclude>
    <ClInclude Include="include\thirdparty.h">
      <Filter>Header Files</Filter>
    </ClInclude>
    <ClInclude Include="include\user.h">
      <Filter>Header Files</Filter>
    </ClInclude>
    <ClInclude Include="include\searchbox.h">
      <Filter>Header Files</Filter>
    </ClInclude>
    <ClInclude Include="include\phconsole.h">
      <Filter>Header Files</Filter>
    </ClInclude>
  </ItemGroup>
</Project><|MERGE_RESOLUTION|>--- conflicted
+++ resolved
@@ -203,11 +203,10 @@
     <ClCompile Include="searchbox.c">
       <Filter>Source Files</Filter>
     </ClCompile>
-<<<<<<< HEAD
-	<ClCompile Include="delayhook.c">
-=======
     <ClCompile Include="guisuplistview.cpp">
->>>>>>> fc2617cb
+      <Filter>Source Files</Filter>
+    </ClCompile>
+    <ClCompile Include="delayhook.c">
       <Filter>Source Files</Filter>
     </ClCompile>
   </ItemGroup>
