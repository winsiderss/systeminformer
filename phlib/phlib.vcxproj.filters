--- conflicted
+++ resolved
@@ -433,17 +433,14 @@
     <ClInclude Include="include\phfirmware.h">
       <Filter>Header Files</Filter>
     </ClInclude>
-<<<<<<< HEAD
+    <ClInclude Include="include\phafd.h">
+      <Filter>Header Files</Filter>
+    </ClInclude>
+    <ClInclude Include="include\trace.h">
+      <Filter>Header Files</Filter>
+    </ClInclude>
     <ClCompile Include="delayhook.c">
       <Filter>Source Files</Filter>
     </ClCompile>
-=======
-    <ClInclude Include="include\phafd.h">
-      <Filter>Header Files</Filter>
-    </ClInclude>
-    <ClInclude Include="include\trace.h">
-      <Filter>Header Files</Filter>
-    </ClInclude>
->>>>>>> 02c680b9
   </ItemGroup>
 </Project>