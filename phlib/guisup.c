/*
 * Copyright (c) 2022 Winsider Seminars & Solutions, Inc.  All rights reserved.
 *
 * This file is part of System Informer.
 *
 * Authors:
 *
 *     wj32    2009-2016
 *     dmex    2017-2024
 *
 */

#include <ph.h>
#include <apiimport.h>
#include <guisup.h>
#include <guisupview.h>
#include <mapimg.h>
#include <mapldr.h>
#include <settings.h>
#include <guisupp.h>

#include <math.h>
#include <commoncontrols.h>
#include <shellscalingapi.h>
#include <wincodec.h>

BOOLEAN NTAPI PhpWindowContextHashtableEqualFunction(
    _In_ PVOID Entry1,
    _In_ PVOID Entry2
    );
ULONG NTAPI PhpWindowContextHashtableHashFunction(
    _In_ PVOID Entry
    );
BOOLEAN NTAPI PhpWindowCallbackHashtableEqualFunction(
    _In_ PVOID Entry1,
    _In_ PVOID Entry2
    );
ULONG NTAPI PhpWindowCallbackHashtableHashFunction(
    _In_ PVOID Entry
    );

typedef struct _PH_WINDOW_PROPERTY_CONTEXT
{
    ULONG PropertyHash;
    HWND WindowHandle;
    PVOID Context;
} PH_WINDOW_PROPERTY_CONTEXT, *PPH_WINDOW_PROPERTY_CONTEXT;

HFONT PhApplicationFont = NULL;
HFONT PhTreeWindowFont = NULL;
HFONT PhMonospaceFont = NULL;
LONG PhSystemDpi = 96;
PH_INTEGER_PAIR PhSmallIconSize = { 16, 16 };
PH_INTEGER_PAIR PhLargeIconSize = { 32, 32 };

static PH_INITONCE SharedIconCacheInitOnce = PH_INITONCE_INIT;
static PPH_HASHTABLE SharedIconCacheHashtable;
static PH_QUEUED_LOCK SharedIconCacheLock = PH_QUEUED_LOCK_INIT;

static PPH_HASHTABLE WindowCallbackHashTable = NULL;
static PH_QUEUED_LOCK WindowCallbackListLock = PH_QUEUED_LOCK_INIT;
static PPH_HASHTABLE WindowContextHashTable = NULL;
static PH_QUEUED_LOCK WindowContextListLock = PH_QUEUED_LOCK_INIT;

static _OpenThemeDataForDpi OpenThemeDataForDpi_I = NULL;
static _OpenThemeData OpenThemeData_I = NULL;
static _CloseThemeData CloseThemeData_I = NULL;
static _SetWindowTheme SetWindowTheme_I = NULL;
static _IsThemeActive IsThemeActive_I = NULL;
static _IsThemePartDefined IsThemePartDefined_I = NULL;
static _GetThemeClass GetThemeClass_I = NULL;
static _GetThemeColor GetThemeColor_I = NULL;
static _GetThemeInt GetThemeInt_I = NULL;
static _GetThemePartSize GetThemePartSize_I = NULL;
static _DrawThemeBackground DrawThemeBackground_I = NULL;
static _DrawThemeTextEx DrawThemeTextEx_I = NULL;
static _AllowDarkModeForWindow AllowDarkModeForWindow_I = NULL; // Win10-RS5 (uxtheme.dll ordinal 133)
static _IsDarkModeAllowedForWindow IsDarkModeAllowedForWindow_I = NULL; // Win10-RS5 (uxtheme.dll ordinal 137)
static _GetDpiForMonitor GetDpiForMonitor_I = NULL; // win81+
static _GetDpiForWindow GetDpiForWindow_I = NULL; // win10rs1+
static _GetDpiForSystem GetDpiForSystem_I = NULL; // win10rs1+
//static _GetDpiForSession GetDpiForSession_I = NULL; // ordinal 2713
static _GetSystemMetricsForDpi GetSystemMetricsForDpi_I = NULL;
static _SystemParametersInfoForDpi SystemParametersInfoForDpi_I = NULL;
static _CreateMRUList CreateMRUList_I = NULL;
static _AddMRUString AddMRUString_I = NULL;
static _EnumMRUList EnumMRUList_I = NULL;
static _FreeMRUList FreeMRUList_I = NULL;

VOID PhGuiSupportInitialization(
    VOID
    )
{
    PVOID baseAddress;

    WindowCallbackHashTable = PhCreateHashtable(
        sizeof(PH_PLUGIN_WINDOW_CALLBACK_REGISTRATION),
        PhpWindowCallbackHashtableEqualFunction,
        PhpWindowCallbackHashtableHashFunction,
        10
        );
    WindowContextHashTable = PhCreateHashtable(
        sizeof(PH_WINDOW_PROPERTY_CONTEXT),
        PhpWindowContextHashtableEqualFunction,
        PhpWindowContextHashtableHashFunction,
        10
        );

    if (baseAddress = PhLoadLibrary(L"uxtheme.dll"))
    {
        OpenThemeDataForDpi_I = PhGetDllBaseProcedureAddress(baseAddress, "OpenThemeDataForDpi", 0);
        OpenThemeData_I = PhGetDllBaseProcedureAddress(baseAddress, "OpenThemeData", 0);
        CloseThemeData_I = PhGetDllBaseProcedureAddress(baseAddress, "CloseThemeData", 0);
        SetWindowTheme_I = PhGetDllBaseProcedureAddress(baseAddress, "SetWindowTheme", 0);
        IsThemeActive_I = PhGetDllBaseProcedureAddress(baseAddress, "IsThemeActive", 0);
        IsThemePartDefined_I = PhGetDllBaseProcedureAddress(baseAddress, "IsThemePartDefined", 0);
        GetThemeColor_I = PhGetDllBaseProcedureAddress(baseAddress, "GetThemeColor", 0);
        GetThemeInt_I = PhGetDllBaseProcedureAddress(baseAddress, "GetThemeInt", 0);
        GetThemePartSize_I = PhGetDllBaseProcedureAddress(baseAddress, "GetThemePartSize", 0);
        DrawThemeBackground_I = PhGetDllBaseProcedureAddress(baseAddress, "DrawThemeBackground", 0);

        if (WindowsVersion >= WINDOWS_11)
        {
            GetThemeClass_I = PhGetDllBaseProcedureAddress(baseAddress, NULL, 74);
        }
        if (WindowsVersion >= WINDOWS_10_RS5)
        {
            AllowDarkModeForWindow_I = PhGetDllBaseProcedureAddress(baseAddress, NULL, 133);
            IsDarkModeAllowedForWindow_I = PhGetDllBaseProcedureAddress(baseAddress, NULL, 137);
        }
    }

    if (WindowsVersion >= WINDOWS_8_1)
    {
        if (baseAddress = PhLoadLibrary(L"shcore.dll"))
        {
            GetDpiForMonitor_I = PhGetDllBaseProcedureAddress(baseAddress, "GetDpiForMonitor", 0);
        }
    }

    if (WindowsVersion >= WINDOWS_10_RS1)
    {
        if (baseAddress = PhLoadLibrary(L"user32.dll"))
        {
            GetDpiForWindow_I = PhGetDllBaseProcedureAddress(baseAddress, "GetDpiForWindow", 0);
            GetDpiForSystem_I = PhGetDllBaseProcedureAddress(baseAddress, "GetDpiForSystem", 0);
            GetSystemMetricsForDpi_I = PhGetDllBaseProcedureAddress(baseAddress, "GetSystemMetricsForDpi", 0);
            SystemParametersInfoForDpi_I = PhGetDllBaseProcedureAddress(baseAddress, "SystemParametersInfoForDpi", 0);
        }
    }

    PhGuiSupportUpdateSystemMetrics(NULL);
}

VOID PhGuiSupportUpdateSystemMetrics(
    _In_opt_ HWND WindowHandle
    )
{
    PhSystemDpi = WindowHandle ? PhGetWindowDpi(WindowHandle) : PhGetSystemDpi();
    PhSmallIconSize.X = PhGetSystemMetrics(SM_CXSMICON, PhSystemDpi);
    PhSmallIconSize.Y = PhGetSystemMetrics(SM_CYSMICON, PhSystemDpi);
    PhLargeIconSize.X = PhGetSystemMetrics(SM_CXICON, PhSystemDpi);
    PhLargeIconSize.Y = PhGetSystemMetrics(SM_CYICON, PhSystemDpi);
}

VOID PhInitializeFont(
    _In_ HWND WindowHandle
    )
{
    LONG windowDpi = PhGetWindowDpi(WindowHandle);
    HFONT oldFont = PhApplicationFont;

    if (
        !(PhApplicationFont = PhCreateFont(L"Microsoft Sans Serif", 8, FW_NORMAL, DEFAULT_PITCH, windowDpi)) &&
        !(PhApplicationFont = PhCreateFont(L"Tahoma", 8, FW_NORMAL, DEFAULT_PITCH, windowDpi))
        )
    {
        PhApplicationFont = PhCreateMessageFont(windowDpi);
    }

    if (oldFont) DeleteFont(oldFont);
}

VOID PhInitializeMonospaceFont(
    _In_ HWND WindowHandle
    )
{
    LONG windowDpi = PhGetWindowDpi(WindowHandle);
    HFONT oldFont = PhMonospaceFont;

    if (
        !(PhMonospaceFont = PhCreateFont(L"Lucida Console", 9, FW_DONTCARE, FF_MODERN, windowDpi)) &&
        !(PhMonospaceFont = PhCreateFont(L"Courier New", 9, FW_DONTCARE, FF_MODERN, windowDpi)) &&
        !(PhMonospaceFont = PhCreateFont(NULL, 9, FW_DONTCARE, FF_MODERN, windowDpi))
        )
    {
        PhMonospaceFont = GetStockFont(SYSTEM_FIXED_FONT);
    }

    if (oldFont) DeleteFont(oldFont);
}

/**
 * The PhGetScreenDC function retrieves a handle to a device context (DC) for the entire screen.
 *
 * \return The handle to the requested stock object.
 */
HDC PhGetScreenDC(
    VOID
    )
{
    static HDC hdc = nullptr;

    if (hdc == NULL)
    {
        hdc = GetDC(NULL);
    }

    return hdc;
}

/**
 * The PhGetStockBrush function retrieves a handle to one of the stock pens, brushes, fonts, or palettes.
 *
 * \param Index The type of stock object.
 * \return The handle to the requested stock object.
 */
HGDIOBJ PhGetStockObject(
    _In_ LONG Index
    )
{
    static HBRUSH brush[STOCK_LAST + 1] = { nullptr };

    assert(Index <= STOCK_LAST);

    if (brush[Index] == NULL)
    {
        brush[Index] = GetStockObject(Index);
    }

    return brush[Index];
}

/**
 * Opens the theme data for the specified window handle, class list, and window DPI.
 *
 * \param WindowHandle The handle to the window for which to open the theme data. Can be NULL.
 * \param ClassList The class list of the theme to open.
 * \param WindowDpi The DPI of the window.
 * \return The handle to the opened theme data, or NULL if the theme data could not be opened.
 */
HTHEME PhOpenThemeData(
    _In_opt_ HWND WindowHandle,
    _In_ PCWSTR ClassList,
    _In_ LONG WindowDpi
    )
{
    if (OpenThemeDataForDpi_I && WindowDpi)
    {
        return OpenThemeDataForDpi_I(WindowHandle, ClassList, WindowDpi);
    }

    if (OpenThemeData_I)
    {
        return OpenThemeData_I(WindowHandle, ClassList);
    }

    return NULL;
}

VOID PhCloseThemeData(
    _In_ HTHEME ThemeHandle
    )
{
    if (CloseThemeData_I)
    {
        CloseThemeData_I(ThemeHandle);
    }
}

VOID PhSetControlTheme(
    _In_ HWND Handle,
    _In_opt_ PCWSTR Theme
    )
{
    if (SetWindowTheme_I)
    {
        SetWindowTheme_I(Handle, Theme, NULL);
    }
}

BOOLEAN PhIsThemeActive(
    VOID
    )
{
    if (!IsThemeActive_I)
        return FALSE;

    return !!IsThemeActive_I();
}

BOOLEAN PhIsThemePartDefined(
    _In_ HTHEME ThemeHandle,
    _In_ LONG PartId,
    _In_ LONG StateId
    )
{
    if (!IsThemePartDefined_I)
        return FALSE;

    return !!IsThemePartDefined_I(ThemeHandle, PartId, StateId);
}

_Success_(return)
BOOLEAN PhGetThemeClass(
    _In_ HTHEME ThemeHandle,
    _Out_writes_z_(ClassLength) PWSTR Class,
    _In_ ULONG ClassLength
    )
{
    if (!GetThemeClass_I)
        return FALSE;

    return SUCCEEDED(GetThemeClass_I(ThemeHandle, Class, ClassLength));
}

_Success_(return)
BOOLEAN PhGetThemeColor(
    _In_ HTHEME ThemeHandle,
    _In_ LONG PartId,
    _In_ LONG StateId,
    _In_ LONG PropId,
    _Out_ COLORREF* Color
    )
{
    if (!GetThemeColor_I)
        return FALSE;

    return SUCCEEDED(GetThemeColor_I(ThemeHandle, PartId, StateId, PropId, Color));
}

_Success_(return)
BOOLEAN PhGetThemeInt(
    _In_ HTHEME ThemeHandle,
    _In_ LONG PartId,
    _In_ LONG StateId,
    _In_ LONG PropId,
    _Out_ PLONG Value
    )
{
    if (!GetThemeInt_I)
        return FALSE;

    return SUCCEEDED(GetThemeInt_I(ThemeHandle, PartId, StateId, PropId, Value));
}

_Success_(return)
BOOLEAN PhGetThemePartSize(
    _In_ HTHEME ThemeHandle,
    _In_opt_ HDC hdc,
    _In_ LONG PartId,
    _In_ LONG StateId,
    _In_opt_ LPCRECT Rect,
    _In_ THEMEPARTSIZE Flags,
    _Out_ PSIZE Size
    )
{
    if (!GetThemePartSize_I)
        return FALSE;

    return SUCCEEDED(GetThemePartSize_I(ThemeHandle, hdc, PartId, StateId, Rect, Flags, Size));
}

BOOLEAN PhDrawThemeBackground(
    _In_ HTHEME ThemeHandle,
    _In_ HDC hdc,
    _In_ LONG PartId,
    _In_ LONG StateId,
    _In_ LPCRECT Rect,
    _In_opt_ LPCRECT ClipRect
    )
{
    if (!DrawThemeBackground_I)
        return FALSE;

    return SUCCEEDED(DrawThemeBackground_I(ThemeHandle, hdc, PartId, StateId, Rect, ClipRect));
}

BOOLEAN PhDrawThemeTextEx(
    _In_ HTHEME ThemeHandle,
    _In_ HDC hdc,
    _In_ LONG PartId,
    _In_ LONG StateId,
    _In_reads_(cchText) LPCWSTR Text,
    _In_ LONG cchText,
    _In_ ULONG TextFlags,
    _Inout_ LPRECT Rect,
    _In_opt_ const PVOID Options // DTTOPTS*
    )
{
    if (!DrawThemeTextEx_I)
        DrawThemeTextEx_I = PhGetModuleProcAddress(L"uxtheme.dll", "DrawThemeTextEx");

    if (!DrawThemeTextEx_I)
        return FALSE;

    return SUCCEEDED(DrawThemeTextEx_I(ThemeHandle, hdc, PartId, StateId, Text, cchText, TextFlags, Rect, Options));
}

BOOLEAN PhAllowDarkModeForWindow(
    _In_ HWND WindowHandle,
    _In_ BOOL Enabled
    )
{
    if (!AllowDarkModeForWindow_I)
        return FALSE;

    return !!AllowDarkModeForWindow_I(WindowHandle, Enabled);
}

BOOLEAN PhIsDarkModeAllowedForWindow(
    _In_ HWND WindowHandle
    )
{
    if (!IsDarkModeAllowedForWindow_I)
        return FALSE;

    return !!IsDarkModeAllowedForWindow_I(WindowHandle);
}

// rev from EtwRundown.dll!EtwpLogDPISettingsInfo (dmex)
//LONG PhGetUserOrMachineDpi(
//    VOID
//    )
//{
//    static PH_STRINGREF machineKeyName = PH_STRINGREF_INIT(L"System\\CurrentControlSet\\Hardware Profiles\\Current\\Software\\Fonts");
//    static PH_STRINGREF userKeyName = PH_STRINGREF_INIT(L"Control Panel\\Desktop");
//    HANDLE keyHandle;
//    LONG dpi = 0;
//
//    if (NT_SUCCESS(PhOpenKey(&keyHandle, KEY_QUERY_VALUE, PH_KEY_USERS, &userKeyName, 0)))
//    {
//        dpi = PhQueryRegistryUlongZ(keyHandle, L"LogPixels");
//        NtClose(keyHandle);
//    }
//
//    if (dpi == 0)
//    {
//        if (NT_SUCCESS(PhOpenKey(&keyHandle, KEY_QUERY_VALUE, PH_KEY_LOCAL_MACHINE, &machineKeyName, 0)))
//        {
//            dpi = PhQueryRegistryUlongZ(keyHandle, L"LogPixels");
//            NtClose(keyHandle);
//        }
//    }
//
//    return dpi;
//}

BOOLEAN PhGetWindowRect(
    _In_ HWND WindowHandle,
    _Out_ LPRECT WindowRect
    )
{
    // Note: GetWindowRect can return success with either invalid (0,0) or empty rects (40,40) and in some cases
    // this results in unwanted clipping, performance issues with the CreateCompatibleBitmap double buffering and
    // issues with MonitorFromRect layout and DPI queries, so ignore the return status and check the rect (dmex)

    GetWindowRect(WindowHandle, WindowRect);

    if (PhRectEmpty(WindowRect))
        return FALSE;

    return TRUE;
}

BOOLEAN PhIsHungAppWindow(
    _In_ HWND WindowHandle
    )
{
    return !!IsHungAppWindow(WindowHandle);
}

HWND PhGetShellWindow(
    VOID
    )
{
    return GetShellWindow();
}

BOOLEAN PhCheckWindowThreadDesktop(
    _In_ HWND WindowHandle,
    _In_ HANDLE ThreadId
    )
{
    typedef LOGICAL (WINAPI* CheckWindowThreadDesktop)(
        _In_ HWND WindowHandle,
        _In_ ULONG ThreadId
        );
    static PH_INITONCE initOnce = PH_INITONCE_INIT;
    static CheckWindowThreadDesktop CheckWindowThreadDesktop_I = NULL;

    if (PhBeginInitOnce(&initOnce))
    {
        PVOID baseAddress;

        if (baseAddress = PhLoadLibrary(L"user32.dll"))
        {
            CheckWindowThreadDesktop_I = PhGetDllBaseProcedureAddress(baseAddress, "CheckWindowThreadDesktop", 0);
        }

        PhEndInitOnce(&initOnce);
    }

    if (!CheckWindowThreadDesktop_I)
        return FALSE;

    return !!CheckWindowThreadDesktop_I(WindowHandle, HandleToUlong(ThreadId));
}

LONG PhGetDpi(
    _In_ LONG Number,
    _In_ LONG DpiValue
    )
{
    return PhMultiplyDivideSigned(Number, DpiValue, USER_DEFAULT_SCREEN_DPI);
}

LONG PhGetMonitorDpi(
    _In_ LPCRECT rect
    )
{
    return PhGetDpiValue(NULL, rect);
}

LONG PhGetSystemDpi(
    VOID
    )
{
    LONG dpi;

    dpi = PhGetTaskbarDpi();

    if (dpi == 0)
    {
        dpi = PhGetDpiValue(NULL, NULL);
    }

    if (dpi == 0)
    {
        dpi = USER_DEFAULT_SCREEN_DPI;
    }

    return dpi;
}

// rev from GetDpiForShellUIComponent (dmex)
//LONG PhGetShellDpi(
//    VOID
//    )
//{
//    static HWND trayWindow = NULL;
//    HWND windowHandle;
//    LONG dpi = 0;
//
//    if (IsWindow(trayWindow))
//    {
//        windowHandle = trayWindow;
//    }
//    else
//    {
//        windowHandle = trayWindow = FindWindow(L"Shell_TrayWnd", NULL);
//    }
//
//    if (windowHandle)
//    {
//        dpi = HandleToLong(GetProp(windowHandle, L"TaskbarDPI_NotificationArea"));
//    }
//
//    //if (dpi == 0)
//    //{
//    //    dpi = GetDpiForShellUIComponent(SHELL_UI_COMPONENT_NOTIFICATIONAREA);
//    //}
//
//    if (dpi == 0)
//    {
//        dpi = USER_DEFAULT_SCREEN_DPI;
//    }
//
//    return dpi;
//}

LONG PhGetTaskbarDpi(
    VOID
    )
{
    LONG dpi = 0;
    HWND windowHandle;
    RECT windowRect = { 0 };

    if (windowHandle = PhGetShellWindow())
    {
        GetWindowRect(windowHandle, &windowRect);
    }

    if (PhRectEmpty(&windowRect))
    {
        if (windowHandle = GetDesktopWindow())
        {
            GetWindowRect(windowHandle, &windowRect);
        }
    }

    //if (PhRectEmpty(&windowRect))
    //{
    //    APPBARDATA appbarData = { sizeof(APPBARDATA) };
    //
    //    if (SHAppBarMessage(ABM_GETTASKBARPOS, &appbarData))
    //    {
    //        windowRect = appbarData.rc;
    //    }
    //}

    if (!PhRectEmpty(&windowRect))
    {
        dpi = PhGetMonitorDpi(&windowRect);
    }

    if (dpi == 0)
    {
        dpi = PhGetDpiValue(NULL, NULL);
    }

    //if (dpi == 0)
    //{
    //    dpi = PhGetShellDpi();
    //}

    if (dpi == 0)
    {
        dpi = USER_DEFAULT_SCREEN_DPI;
    }

    return dpi;
}

LONG PhGetWindowDpi(
    _In_ HWND WindowHandle
    )
{
    LONG dpi = 0;
    RECT windowRect;

    if (PhGetWindowRect(WindowHandle, &windowRect))
    {
        dpi = PhGetDpiValue(NULL, &windowRect);
    }

    if (dpi == 0)
    {
        dpi = PhGetDpiValue(WindowHandle, NULL);
    }

    if (dpi == 0)
    {
        dpi = USER_DEFAULT_SCREEN_DPI;
    }

    return dpi;
}

LONG PhGetDpiValue(
    _In_opt_ HWND WindowHandle,
    _In_opt_ LPCRECT Rect
    )
{
    if (Rect || WindowHandle)
    {
        // Windows 10 (RS1)

        if (GetDpiForWindow_I && WindowHandle)
        {
            LONG dpi;

            if (dpi = GetDpiForWindow_I(WindowHandle))
            {
                return dpi;
            }
        }

        // Windows 8.1

        if (GetDpiForMonitor_I)
        {
            HMONITOR monitor;
            LONG dpi_x;
            LONG dpi_y;

            if (Rect)
                monitor = MonitorFromRect(Rect, MONITOR_DEFAULTTONEAREST);
            else
                monitor = MonitorFromWindow(WindowHandle, MONITOR_DEFAULTTONEAREST);

            if (HR_SUCCESS(GetDpiForMonitor_I(monitor, MDT_EFFECTIVE_DPI, &dpi_x, &dpi_y)))
            {
                return dpi_x;
            }
        }
    }

    // Windows 10 (RS1)

    if (GetDpiForSystem_I)
    {
        return GetDpiForSystem_I();
    }

    // Windows 7 and Windows 8
    {
        HDC screenHdc;
        LONG dpi_x;

        if (screenHdc = GetDC(NULL))
        {
            dpi_x = GetDeviceCaps(screenHdc, LOGPIXELSX);
            ReleaseDC(NULL, screenHdc);
            return dpi_x;
        }
    }

    return USER_DEFAULT_SCREEN_DPI;
}

/**
 * Retrieves the system metrics for the specified index.
 *
 * \param Index The index of the system metric to retrieve.
 * \param DpiValue The DPI value to use for retrieving the system metric. If not provided, the default DPI value will be used.
 * \return The value of the system metric.
 */
LONG PhGetSystemMetrics(
    _In_ LONG Index,
    _In_opt_ LONG DpiValue
    )
{
    if (GetSystemMetricsForDpi_I && DpiValue)
    {
        return GetSystemMetricsForDpi_I(Index, DpiValue);
    }

    return GetSystemMetrics(Index);
}

BOOLEAN PhGetSystemSafeBootMode(
    VOID
    )
{
    if (WindowsVersion < WINDOWS_NEW)
    {
        return !!USER_SHARED_DATA->SafeBootMode;
    }

    return !!PhGetSystemMetrics(SM_CLEANBOOT, 0);
}

BOOL PhGetSystemParametersInfo(
    _In_ LONG Action,
    _In_ ULONG Param1,
    _Pre_maybenull_ _Post_valid_ PVOID Param2,
    _In_opt_ LONG DpiValue
    )
{
    if (SystemParametersInfoForDpi_I && DpiValue)
    {
        return SystemParametersInfoForDpi_I(Action, Param1, Param2, 0, DpiValue);
    }

    return SystemParametersInfo(Action, Param1, Param2, 0);
}

VOID PhGetSizeDpiValue(
    _Inout_ PRECT rect,
    _In_ LONG DpiValue,
    _In_ BOOLEAN isUnpack
    )
{
    PH_RECTANGLE rectangle;
    LONG numerator;
    LONG denominator;

    if (DpiValue == USER_DEFAULT_SCREEN_DPI)
        return;

    if (isUnpack)
    {
        numerator = DpiValue;
        denominator = USER_DEFAULT_SCREEN_DPI;
    }
    else
    {
        numerator = USER_DEFAULT_SCREEN_DPI;
        denominator = DpiValue;
    }

    rectangle.Left = rect->left;
    rectangle.Top = rect->top;
    rectangle.Width = rect->right - rect->left;
    rectangle.Height = rect->bottom - rect->top;

    if (rectangle.Left)
        rectangle.Left = PhMultiplyDivideSigned(rectangle.Left, numerator, denominator);
    if (rectangle.Top)
        rectangle.Top = PhMultiplyDivideSigned(rectangle.Top, numerator, denominator);
    if (rectangle.Width)
        rectangle.Width = PhMultiplyDivideSigned(rectangle.Width, numerator, denominator);
    if (rectangle.Height)
        rectangle.Height = PhMultiplyDivideSigned(rectangle.Height, numerator, denominator);

    rect->left = rectangle.Left;
    rect->top = rectangle.Top;
    rect->right = rectangle.Left + rectangle.Width;
    rect->bottom = rectangle.Top + rectangle.Height;
}

LONG PhAddListViewColumn(
    _In_ HWND ListViewHandle,
    _In_ LONG Index,
    _In_ LONG DisplayIndex,
    _In_ LONG SubItemIndex,
    _In_ LONG Format,
    _In_ LONG Width,
    _In_ PCWSTR Text
    )
{
    LVCOLUMN column;
    LONG dpiValue;

    dpiValue = PhGetWindowDpi(ListViewHandle);

    memset(&column, 0, sizeof(LVCOLUMN));
    column.mask = LVCF_FMT | LVCF_WIDTH | LVCF_TEXT | LVCF_SUBITEM | LVCF_ORDER;
    column.fmt = Format;
    column.cx = Width < 0 ? -Width : PhGetDpi(Width, dpiValue);
    column.pszText = (PWSTR)Text;
    column.iSubItem = SubItemIndex;
    column.iOrder = DisplayIndex;

    return ListView_InsertColumn(ListViewHandle, Index, &column);
}

LONG PhAddListViewItem(
    _In_ HWND ListViewHandle,
    _In_ LONG Index,
    _In_ PCWSTR Text,
    _In_opt_ PVOID Param
    )
{
    LVITEM item;

    item.mask = LVIF_TEXT | LVIF_PARAM;
    item.iItem = Index;
    item.iSubItem = 0;
    item.pszText = (PWSTR)Text;
    item.lParam = (LPARAM)Param;

    return ListView_InsertItem(ListViewHandle, &item);
}

LONG PhFindListViewItemByFlags(
    _In_ HWND ListViewHandle,
    _In_ LONG StartIndex,
    _In_ ULONG Flags
    )
{
    return ListView_GetNextItem(ListViewHandle, StartIndex, Flags);
}

LONG PhFindListViewItemByParam(
    _In_ HWND ListViewHandle,
    _In_ LONG StartIndex,
    _In_opt_ PVOID Param
    )
{
    LVFINDINFO findInfo;

    findInfo.flags = LVFI_PARAM;
    findInfo.lParam = (LPARAM)Param;

    return ListView_FindItem(ListViewHandle, StartIndex, &findInfo);
}

_Success_(return)
BOOLEAN PhGetListViewItemImageIndex(
    _In_ HWND ListViewHandle,
    _In_ LONG Index,
    _Out_ PLONG ImageIndex
    )
{
    LVITEM item;

    item.mask = LVIF_IMAGE;
    item.iItem = Index;
    item.iSubItem = 0;

    if (!ListView_GetItem(ListViewHandle, &item))
        return FALSE;

    *ImageIndex = item.iImage;

    return TRUE;
}

_Success_(return)
BOOLEAN PhGetListViewItemParam(
    _In_ HWND ListViewHandle,
    _In_ LONG Index,
    _Outptr_ PVOID *Param
    )
{
    LVITEM item;

    item.mask = LVIF_PARAM;
    item.iItem = Index;
    item.iSubItem = 0;

    if (!ListView_GetItem(ListViewHandle, &item))
        return FALSE;

    *Param = (PVOID)item.lParam;

    return TRUE;
}

BOOLEAN PhSetListViewItemParam(
    _In_ HWND ListViewHandle,
    _In_ LONG Index,
    _In_ PVOID Param
    )
{
    LVITEM item;

    item.mask = LVIF_PARAM;
    item.iItem = Index;
    item.lParam = (LPARAM)Param;

    return !!ListView_SetItem(ListViewHandle, &item);
}

VOID PhRemoveListViewItem(
    _In_ HWND ListViewHandle,
    _In_ LONG Index
    )
{
    ListView_DeleteItem(ListViewHandle, Index);
}

VOID PhSetListViewItemImageIndex(
    _In_ HWND ListViewHandle,
    _In_ LONG Index,
    _In_ LONG ImageIndex
    )
{
    LVITEM item;

    item.mask = LVIF_IMAGE;
    item.iItem = Index;
    item.iSubItem = 0;
    item.iImage = ImageIndex;

    ListView_SetItem(ListViewHandle, &item);
}

VOID PhSetListViewSubItem(
    _In_ HWND ListViewHandle,
    _In_ LONG Index,
    _In_ LONG SubItemIndex,
    _In_ PCWSTR Text
    )
{
    LVITEM item;

    item.mask = LVIF_TEXT;
    item.iItem = Index;
    item.iSubItem = SubItemIndex;
    item.pszText = (PWSTR)Text;

    ListView_SetItem(ListViewHandle, &item);
}

VOID PhRedrawListViewItems(
    _In_ HWND ListViewHandle
    )
{
    ListView_RedrawItems(ListViewHandle, 0, INT_MAX);
    // Note: UpdateWindow() is a workaround for ListView_RedrawItems() failing to send LVN_GETDISPINFO
    // and fixes RedrawItems() graphical artifacts when the listview doesn't have foreground focus. (dmex)
    UpdateWindow(ListViewHandle);
}

LONG PhAddListViewGroup(
    _In_ HWND ListViewHandle,
    _In_ LONG GroupId,
    _In_ PCWSTR Text
    )
{
    LVGROUP group;

    memset(&group, 0, sizeof(LVGROUP));
    group.cbSize = sizeof(LVGROUP);
    group.mask = LVGF_HEADER | LVGF_ALIGN | LVGF_STATE | LVGF_GROUPID;
    group.uAlign = LVGA_HEADER_LEFT;
    group.state = LVGS_COLLAPSIBLE;
    group.iGroupId = GroupId;
    group.pszHeader = (PWSTR)Text;

    return (LONG)ListView_InsertGroup(ListViewHandle, MAXUINT, &group);
}

LONG PhAddListViewGroupItem(
    _In_ HWND ListViewHandle,
    _In_ LONG GroupId,
    _In_ LONG Index,
    _In_ PCWSTR Text,
    _In_opt_ PVOID Param
    )
{
    LVITEM item;

    item.mask = LVIF_TEXT | LVIF_GROUPID;
    item.iItem = Index;
    item.iSubItem = 0;
    item.pszText = (PWSTR)Text;
    item.iGroupId = GroupId;

    if (Param)
    {
        item.mask |= LVIF_PARAM;
        item.lParam = (LPARAM)Param;
    }

    return ListView_InsertItem(ListViewHandle, &item);
}

LONG PhAddTabControlTab(
    _In_ HWND TabControlHandle,
    _In_ LONG Index,
    _In_ PCWSTR Text
    )
{
    TCITEM item;

    item.mask = TCIF_TEXT;
    item.pszText = (PWSTR)Text;

    return TabCtrl_InsertItem(TabControlHandle, Index, &item);
}

PPH_STRING PhGetWindowText(
    _In_ HWND WindowHandle
    )
{
    PPH_STRING text;

    PhGetWindowTextEx(WindowHandle, 0, &text);
    return text;
}

ULONG PhGetWindowTextEx(
    _In_ HWND WindowHandle,
    _In_ ULONG Flags,
    _Out_opt_ PPH_STRING *Text
    )
{
    PPH_STRING string;
    ULONG length;

    if (Flags & PH_GET_WINDOW_TEXT_INTERNAL)
    {
        if (Flags & PH_GET_WINDOW_TEXT_LENGTH_ONLY)
        {
            WCHAR buffer[32];
            length = InternalGetWindowText(WindowHandle, buffer, sizeof(buffer) / sizeof(WCHAR));
            if (Text) *Text = NULL;
        }
        else
        {
            // TODO: Resize the buffer until we get the entire thing.
            string = PhCreateStringEx(NULL, 256 * sizeof(WCHAR));
            length = InternalGetWindowText(WindowHandle, string->Buffer, (ULONG)string->Length / sizeof(WCHAR) + 1);
            string->Length = length * sizeof(WCHAR);

            if (Text)
                *Text = string;
            else
                PhDereferenceObject(string);
        }

        return length;
    }
    else
    {
        length = GetWindowTextLength(WindowHandle);

        if (length == 0 || (Flags & PH_GET_WINDOW_TEXT_LENGTH_ONLY))
        {
            if (Text)
                *Text = PhReferenceEmptyString();

            return length;
        }

        string = PhCreateStringEx(NULL, length * sizeof(WCHAR));

        if (GetWindowText(WindowHandle, string->Buffer, (ULONG)string->Length / sizeof(WCHAR) + 1))
        {
            if (Text)
                *Text = string;
            else
                PhDereferenceObject(string);

            return length;
        }
        else
        {
            if (Text)
                *Text = PhReferenceEmptyString();

            PhDereferenceObject(string);

            return 0;
        }
    }
}

NTSTATUS PhGetWindowTextToBuffer(
    _In_ HWND WindowHandle,
    _In_ ULONG Flags,
    _Out_writes_bytes_(BufferLength) PWSTR Buffer,
    _In_opt_ ULONG BufferLength,
    _Out_opt_ PULONG ReturnLength
    )
{
    NTSTATUS status;
    ULONG length;

    if (Flags & PH_GET_WINDOW_TEXT_INTERNAL)
        length = InternalGetWindowText(WindowHandle, Buffer, BufferLength);
    else
        length = GetWindowText(WindowHandle, Buffer, BufferLength);

    if (length == 0)
        status = PhGetLastWin32ErrorAsNtStatus();
    else
        status = STATUS_SUCCESS;

    if (ReturnLength)
        *ReturnLength = length;

    return status;
}

PPH_STRING PhGetComboBoxString(
    _In_ HWND WindowHandle,
    _In_ LONG Index
    )
{
    PPH_STRING string;
    LONG length;

    if (Index == INT_ERROR)
    {
        Index = ComboBox_GetCurSel(WindowHandle);

        if (Index == CB_ERR)
            return NULL;
    }

    length = ComboBox_GetLBTextLen(WindowHandle, Index);

    if (length == CB_ERR)
        return NULL;
    if (length == 0)
        return PhReferenceEmptyString();

    string = PhCreateStringEx(NULL, length * sizeof(WCHAR));

    if (ComboBox_GetLBText(WindowHandle, Index, string->Buffer) != CB_ERR)
    {
        return string;
    }
    else
    {
        PhDereferenceObject(string);
        return NULL;
    }
}

LONG PhSelectComboBoxString(
    _In_ HWND WindowHandle,
    _In_ PCWSTR String,
    _In_ BOOLEAN Partial
    )
{
    if (Partial)
    {
        return ComboBox_SelectString(WindowHandle, INT_ERROR, String);
    }
    else
    {
        LONG index;

        index = ComboBox_FindStringExact(WindowHandle, INT_ERROR, String);

        if (index == CB_ERR)
            return CB_ERR;

        ComboBox_SetCurSel(WindowHandle, index);

        InvalidateRect(WindowHandle, NULL, TRUE);

        return index;
    }
}

PPH_STRING PhGetListBoxString(
    _In_ HWND WindowHandle,
    _In_ LONG Index
    )
{
    PPH_STRING string;
    LONG length;

    if (Index == INT_ERROR)
    {
        Index = ListBox_GetCurSel(WindowHandle);

        if (Index == LB_ERR)
            return NULL;
    }

    length = ListBox_GetTextLen(WindowHandle, Index);

    if (length == LB_ERR)
        return NULL;
    if (length == 0)
        return NULL;

    string = PhCreateStringEx(NULL, length * sizeof(WCHAR));

    if (ListBox_GetText(WindowHandle, Index, string->Buffer) != LB_ERR)
    {
        return string;
    }
    else
    {
        PhDereferenceObject(string);
        return NULL;
    }
}

VOID PhSetStateAllListViewItems(
    _In_ HWND WindowHandle,
    _In_ ULONG State,
    _In_ ULONG Mask
    )
{
    LONG i;
    LONG count;

    count = ListView_GetItemCount(WindowHandle);

    if (count <= 0)
        return;

    for (i = 0; i < count; i++)
    {
        ListView_SetItemState(WindowHandle, i, State, Mask);
    }
}

PVOID PhGetSelectedListViewItemParam(
    _In_ HWND WindowHandle
    )
{
    LONG index;
    PVOID param;

    index = PhFindListViewItemByFlags(
        WindowHandle,
        INT_ERROR,
        LVNI_SELECTED
        );

    if (index != INT_ERROR)
    {
        if (PhGetListViewItemParam(
            WindowHandle,
            index,
            &param
            ))
        {
            return param;
        }
    }

    return NULL;
}

VOID PhGetSelectedListViewItemParams(
    _In_ HWND WindowHandle,
    _Out_ PVOID **Items,
    _Out_ PULONG NumberOfItems
    )
{
    PH_ARRAY array;
    LONG index;
    PVOID param;

    PhInitializeArray(&array, sizeof(PVOID), 2);
    index = INT_ERROR;

    while ((index = PhFindListViewItemByFlags(
        WindowHandle,
        index,
        LVNI_SELECTED
        )) != INT_ERROR)
    {
        if (PhGetListViewItemParam(WindowHandle, index, &param))
            PhAddItemArray(&array, &param);
    }

    *NumberOfItems = (ULONG)array.Count;
    *Items = PhFinalArrayItems(&array);
}

VOID PhSetImageListBitmap(
    _In_ HIMAGELIST ImageList,
    _In_ LONG Index,
    _In_ HINSTANCE InstanceHandle,
    _In_ PCWSTR BitmapName
    )
{
    HBITMAP bitmap;

    bitmap = LoadImage(InstanceHandle, BitmapName, IMAGE_BITMAP, 0, 0, 0);

    if (bitmap)
    {
        PhImageListReplace(ImageList, Index, bitmap, NULL);
        DeleteBitmap(bitmap);
    }
}

PVOID PhGetListViewInterface(
    _In_ HWND ListViewHandle
    )
{
    IListView* ListViewPtr = NULL;

    SendMessage(
        ListViewHandle,
        LVM_QUERYINTERFACE,
        (WPARAM)&IID_IListView,
        (LPARAM)&ListViewPtr
        );

    return ListViewPtr;
}

static BOOLEAN SharedIconCacheHashtableEqualFunction(
    _In_ PVOID Entry1,
    _In_ PVOID Entry2
    )
{
    PPHP_ICON_ENTRY entry1 = Entry1;
    PPHP_ICON_ENTRY entry2 = Entry2;

    if (entry1->InstanceHandle != entry2->InstanceHandle ||
        entry1->Width != entry2->Width ||
        entry1->Height != entry2->Height ||
        entry1->DpiValue != entry2->DpiValue)
    {
        return FALSE;
    }

    if (IS_INTRESOURCE(entry1->Name))
    {
        if (IS_INTRESOURCE(entry2->Name))
            return PtrToUlong(entry1->Name) == PtrToUlong(entry2->Name);
        else
            return FALSE;
    }
    else
    {
        if (!IS_INTRESOURCE(entry2->Name))
            return PhEqualStringZ(entry1->Name, entry2->Name, FALSE);
        else
            return FALSE;
    }
}

static ULONG SharedIconCacheHashtableHashFunction(
    _In_ PVOID Entry
    )
{
    PPHP_ICON_ENTRY entry = Entry;
    ULONG nameHash;

    if (IS_INTRESOURCE(entry->Name))
        nameHash = PtrToUlong(entry->Name);
    else
        nameHash = PhHashBytes((PUCHAR)entry->Name, PhCountStringZ(entry->Name));

    return nameHash ^ (PtrToUlong(entry->InstanceHandle) >> 5) ^ (entry->Width << 3) ^ entry->Height ^ entry->DpiValue;
}

HICON PhLoadIcon(
    _In_opt_ PVOID ImageBaseAddress,
    _In_ PCWSTR Name,
    _In_ ULONG Flags,
    _In_opt_ ULONG Width,
    _In_opt_ ULONG Height,
    _In_opt_ LONG SystemDpi
    )
{
    PHP_ICON_ENTRY entry;
    PPHP_ICON_ENTRY actualEntry;
    HICON icon = NULL;
    LONG width;
    LONG height;

    if (PhBeginInitOnce(&SharedIconCacheInitOnce))
    {
        SharedIconCacheHashtable = PhCreateHashtable(sizeof(PHP_ICON_ENTRY),
            SharedIconCacheHashtableEqualFunction, SharedIconCacheHashtableHashFunction, 10);
        PhEndInitOnce(&SharedIconCacheInitOnce);
    }

    if (Flags & PH_LOAD_ICON_SHARED)
    {
        PhAcquireQueuedLockExclusive(&SharedIconCacheLock);

        entry.InstanceHandle = ImageBaseAddress;
        entry.Name = Name;
        entry.Width = PhpGetIconEntrySize(Width, Flags);
        entry.Height = PhpGetIconEntrySize(Height, Flags);
        entry.DpiValue = SystemDpi;
        actualEntry = PhFindEntryHashtable(SharedIconCacheHashtable, &entry);

        if (actualEntry)
        {
            icon = actualEntry->Icon;
            PhReleaseQueuedLockExclusive(&SharedIconCacheLock);
            return icon;
        }
    }

    if (Flags & (PH_LOAD_ICON_SIZE_SMALL | PH_LOAD_ICON_SIZE_LARGE))
    {
        if (Flags & PH_LOAD_ICON_SIZE_SMALL)
        {
            width = PhGetSystemMetrics(SM_CXSMICON, SystemDpi);
            height = PhGetSystemMetrics(SM_CXSMICON, SystemDpi);
        }
        else
        {
            width = PhGetSystemMetrics(SM_CXICON, SystemDpi);
            height = PhGetSystemMetrics(SM_CYICON, SystemDpi);
        }

        LoadIconWithScaleDown(ImageBaseAddress, Name, width, height, &icon);
    }
    else
    {
        LoadIconWithScaleDown(ImageBaseAddress, Name, Width, Height, &icon);
    }

    if (!icon && !(Flags & PH_LOAD_ICON_STRICT))
    {
        if (Flags & PH_LOAD_ICON_SIZE_SMALL)
        {
            width = PhGetSystemMetrics(SM_CXSMICON, SystemDpi);
            height = PhGetSystemMetrics(SM_CXSMICON, SystemDpi);
        }
        else
        {
            width = PhGetSystemMetrics(SM_CXICON, SystemDpi);
            height = PhGetSystemMetrics(SM_CYICON, SystemDpi);
        }

        icon = LoadImage(ImageBaseAddress, Name, IMAGE_ICON, width, height, 0);
    }

    if (Flags & PH_LOAD_ICON_SHARED)
    {
        if (icon)
        {
            if (!IS_INTRESOURCE(Name))
                entry.Name = PhDuplicateStringZ(Name);
            entry.Icon = icon;
            PhAddEntryHashtable(SharedIconCacheHashtable, &entry);
        }

        PhReleaseQueuedLockExclusive(&SharedIconCacheLock);
    }

    return icon;
}

/**
 * Gets the default icon used for executable files.
 *
 * \param SmallIcon A variable which receives the small default executable icon. Do not destroy the
 * icon using DestroyIcon(); it is shared between callers.
 * \param LargeIcon A variable which receives the large default executable icon. Do not destroy the
 * icon using DestroyIcon(); it is shared between callers.
 */
VOID PhGetStockApplicationIcon(
    _Out_opt_ HICON *SmallIcon,
    _Out_opt_ HICON *LargeIcon
    )
{
    static HICON smallIcon = NULL;
    static HICON largeIcon = NULL;
    static LONG systemDpi = 0;

    if (systemDpi != PhSystemDpi)
    {
        if (smallIcon)
        {
            DestroyIcon(smallIcon);
            smallIcon = NULL;
        }
        if (largeIcon)
        {
            DestroyIcon(largeIcon);
            largeIcon = NULL;
        }

        systemDpi = PhSystemDpi;
    }

    // This no longer uses SHGetFileInfo because it is *very* slow and causes many other DLLs to be
    // loaded, increasing memory usage. The worst thing about it, however, is that it is horribly
    // incompatible with multi-threading. The first time it is called, it tries to perform some
    // one-time initialization. It guards this with a lock, but when multiple threads try to call
    // the function at the same time, instead of waiting for initialization to finish it simply
    // fails the other threads.

    if (!smallIcon || !largeIcon)
    {
        if (WindowsVersion < WINDOWS_10)
        {
            PPH_STRING systemDirectory;
            PPH_STRING dllFileName;

            // imageres,11 (Windows 10 and above), user32,0 (Vista and above) or shell32,2 (XP) contains
            // the default application icon.

            if (systemDirectory = PhGetSystemDirectory())
            {
                dllFileName = PhConcatStringRefZ(&systemDirectory->sr, L"\\user32.dll");

                PhExtractIcon(
                    dllFileName->Buffer,
                    &largeIcon,
                    &smallIcon
                    );

                PhDereferenceObject(dllFileName);
                PhDereferenceObject(systemDirectory);
            }
        }
        else
        {
            PH_STRINGREF imageFileName;

            PhInitializeStringRef(&imageFileName, L"\\SystemRoot\\System32\\imageres.dll");

            PhExtractIconEx(
                &imageFileName,
                TRUE,
                11,
                &largeIcon,
                &smallIcon,
                systemDpi
                );
        }
    }

    if (!smallIcon)
        smallIcon = PhLoadIcon(NULL, IDI_APPLICATION, PH_LOAD_ICON_SIZE_SMALL, 0, 0, systemDpi);
    if (!largeIcon)
        largeIcon = PhLoadIcon(NULL, IDI_APPLICATION, PH_LOAD_ICON_SIZE_LARGE, 0, 0, systemDpi);

    if (SmallIcon)
        *SmallIcon = smallIcon;
    if (LargeIcon)
        *LargeIcon = largeIcon;
}

//HICON PhGetFileShellIcon(
//    _In_opt_ PWSTR FileName,
//    _In_opt_ PWSTR DefaultExtension,
//    _In_ BOOLEAN LargeIcon
//    )
//{
//    SHFILEINFO fileInfo;
//    ULONG iconFlag;
//    HICON icon;
//
//    if (DefaultExtension && PhEqualStringZ(DefaultExtension, L".exe", TRUE))
//    {
//        // Special case for executable files (see above for reasoning).
//
//        icon = NULL;
//
//        if (FileName)
//        {
//            PhExtractIcon(
//                FileName,
//                LargeIcon ? &icon : NULL,
//                !LargeIcon ? &icon : NULL
//                );
//        }
//
//        if (!icon)
//        {
//            PhGetStockApplicationIcon(
//                !LargeIcon ? &icon : NULL,
//                LargeIcon ? &icon : NULL
//                );
//
//            if (icon)
//                icon = CopyIcon(icon);
//        }
//
//        return icon;
//    }
//
//    iconFlag = LargeIcon ? SHGFI_LARGEICON : SHGFI_SMALLICON;
//    icon = NULL;
//    memset(&fileInfo, 0, sizeof(SHFILEINFO));
//
//    if (FileName && SHGetFileInfo(
//        FileName,
//        0,
//        &fileInfo,
//        sizeof(SHFILEINFO),
//        SHGFI_ICON | iconFlag
//        ))
//    {
//        icon = fileInfo.hIcon;
//    }
//
//    if (!icon && DefaultExtension)
//    {
//        memset(&fileInfo, 0, sizeof(SHFILEINFO));
//
//        if (SHGetFileInfo(
//            DefaultExtension,
//            FILE_ATTRIBUTE_NORMAL,
//            &fileInfo,
//            sizeof(SHFILEINFO),
//            SHGFI_ICON | iconFlag | SHGFI_USEFILEATTRIBUTES
//            ))
//            icon = fileInfo.hIcon;
//    }
//
//    return icon;
//}

VOID PhpSetClipboardData(
    _In_ HWND WindowHandle,
    _In_ ULONG Format,
    _In_ HANDLE Data
    )
{
    if (OpenClipboard(WindowHandle))
    {
        if (!EmptyClipboard())
            goto Fail;

        if (!SetClipboardData(Format, Data))
            goto Fail;

        CloseClipboard();

        return;
    }

Fail:
    GlobalFree(Data);
}

VOID PhSetClipboardString(
    _In_ HWND WindowHandle,
    _In_ PPH_STRINGREF String
    )
{
    HANDLE data;
    PVOID memory;

    data = GlobalAlloc(GMEM_MOVEABLE, String->Length + sizeof(UNICODE_NULL));
    memory = GlobalLock(data);

    memcpy(memory, String->Buffer, String->Length);
    *(PWCHAR)PTR_ADD_OFFSET(memory, String->Length) = UNICODE_NULL;

    GlobalUnlock(memory);

    PhpSetClipboardData(WindowHandle, CF_UNICODETEXT, data);
}

PPH_STRING PhGetClipboardString(
    _In_ HWND WindowHandle
    )
{
    PPH_STRING string;
    HGLOBAL data;

    string = PhReferenceEmptyString();

    if (!IsClipboardFormatAvailable(CF_UNICODETEXT))
        return string;

    if (!OpenClipboard(WindowHandle))
        return string;

    data = GetClipboardData(CF_UNICODETEXT);
    if (data)
    {
        PVOID str;

        str = GlobalLock(data);
        if (str)
        {
            PhMoveReference(&string, PhCreateString(str));
            GlobalUnlock(data);
        }
    }

    CloseClipboard();

    return string;
}

HWND PhCreateDialogFromTemplate(
    _In_ HWND Parent,
    _In_ ULONG Style,
    _In_ PVOID Instance,
    _In_ PCWSTR Template,
    _In_ DLGPROC DialogProc,
    _In_ PVOID Parameter
    )
{
    PDLGTEMPLATEEX dialogTemplate;
    HWND dialogHandle;

    if (!PhLoadResourceCopy(Instance, Template, RT_DIALOG, NULL, &dialogTemplate))
        return NULL;

    if (dialogTemplate->signature == USHRT_MAX)
    {
        dialogTemplate->style = Style;
    }
    else
    {
        ((DLGTEMPLATE *)dialogTemplate)->style = Style;
    }

    dialogHandle = CreateDialogIndirectParam(
        Instance,
        (DLGTEMPLATE *)dialogTemplate,
        Parent,
        DialogProc,
        (LPARAM)Parameter
        );

    PhFree(dialogTemplate);

    return dialogHandle;
}

HWND PhCreateDialog(
    _In_ PVOID Instance,
    _In_ PCWSTR Template,
    _In_opt_ HWND ParentWindow,
    _In_ DLGPROC DialogProc,
    _In_opt_ PVOID Parameter
    )
{
    PDLGTEMPLATEEX dialogTemplate;
    HWND dialogHandle;

    if (!PhLoadResource(Instance, Template, RT_DIALOG, NULL, &dialogTemplate))
        return NULL;

    dialogHandle = CreateDialogIndirectParam(
        Instance,
        (LPDLGTEMPLATE)dialogTemplate,
        ParentWindow,
        DialogProc,
        (LPARAM)Parameter
        );

    return dialogHandle;
}

HWND PhCreateWindowEx(
    _In_ PCWSTR ClassName,
    _In_opt_ PCWSTR WindowName,
    _In_ ULONG Style,
    _In_ ULONG ExStyle,
    _In_ LONG X,
    _In_ LONG Y,
    _In_ LONG Width,
    _In_ LONG Height,
    _In_opt_ HWND ParentWindow,
    _In_opt_ HMENU MenuHandle,
    _In_opt_ PVOID InstanceHandle,
    _In_opt_ PVOID Parameter
    )
{
    HWND windowHandle;

    windowHandle = CreateWindowEx(
        ExStyle,
        ClassName,
        WindowName,
        Style,
        X,
        Y,
        Width,
        Height,
        ParentWindow,
        MenuHandle,
        InstanceHandle,
        Parameter
        );

    return windowHandle;
}

HWND PhCreateMessageWindow(
    VOID
    )
{
    HWND windowHandle;

    windowHandle = CreateWindowEx(
        0,
        L"Message",
        NULL,
        0,
        0, 0, 0, 0,
        HWND_MESSAGE,
        NULL,
        NULL,
        NULL
        );

    return windowHandle;
}

INT_PTR PhDialogBox(
    _In_ PVOID Instance,
    _In_ PCWSTR Template,
    _In_opt_ HWND ParentWindow,
    _In_ DLGPROC DialogProc,
    _In_opt_ PVOID Parameter
    )
{
    PDLGTEMPLATEEX dialogTemplate;
    INT_PTR dialogResult;

    if (!PhLoadResource(Instance, Template, RT_DIALOG, NULL, &dialogTemplate))
        return INT_ERROR;

    dialogResult = DialogBoxIndirectParam(
        Instance,
        (LPDLGTEMPLATE)dialogTemplate,
        ParentWindow,
        DialogProc,
        (LPARAM)Parameter
        );

    return dialogResult;
}

// rev from LoadMenuW
HMENU PhLoadMenu(
    _In_ PVOID DllBase,
    _In_ PCWSTR MenuName
    )
{
    HMENU menuHandle = NULL;
    LPMENUTEMPLATE templateBuffer;

    if (PhLoadResource(
        DllBase,
        MenuName,
        RT_MENU,
        NULL,
        &templateBuffer
        ))
    {
        menuHandle = LoadMenuIndirect(templateBuffer);
    }

    return menuHandle;
}

LRESULT CALLBACK PhpGeneralPropSheetWndProc(
    _In_ HWND hwnd,
    _In_ UINT uMsg,
    _In_ WPARAM wParam,
    _In_ LPARAM lParam
<<<<<<< HEAD
)
=======
    )
>>>>>>> bc32285f
{
    WNDPROC oldWndProc;

    oldWndProc = PhGetWindowContext(hwnd, 0xF);

    if (!oldWndProc)
        return 0;

    switch (uMsg)
    {
        case WM_NCDESTROY:
        {
            SetWindowLongPtr(hwnd, GWLP_WNDPROC, (LONG_PTR)oldWndProc);
            PhRemoveWindowContext(hwnd, 0xF);
        }
        break;
    case WM_SYSCOMMAND:
        {
            switch (wParam & 0xFFF0)
            {
                case SC_CLOSE:
                {
                    PostMessage(hwnd, WM_CLOSE, 0, 0);
                }
                break;
            }
        }
        break;
    case WM_COMMAND:
        {
            switch (GET_WM_COMMAND_ID(wParam, lParam))
            {
            case IDOK:
                // Prevent the OK button from working (even though
                // it's already hidden). This prevents the Enter
                // key from closing the dialog box.
                return 0;
            }
        }
        break;
    case WM_KEYDOWN: // forward key messages
        {
            HWND pageWindowHandle;

            if (pageWindowHandle = PropSheet_GetCurrentPageHwnd(hwnd))
            {
                if (SendMessage(pageWindowHandle, uMsg, wParam, lParam))
                {
                    return TRUE;
                }
            }
        }
        break;
    }

    return CallWindowProc(oldWndProc, hwnd, uMsg, wParam, lParam);
}

INT CALLBACK PhpGeneralPropSheetProc(
    _In_ HWND hwndDlg,
    _In_ UINT uMsg,
    _In_ LPARAM lParam
<<<<<<< HEAD
)
=======
    )
>>>>>>> bc32285f
{
    switch (uMsg)
    {
        case PSCB_INITIALIZED:
        {
            PhSetWindowContext(hwndDlg, 0xF, (PVOID)GetWindowLongPtr(hwndDlg, GWLP_WNDPROC));

            SetWindowLongPtr(hwndDlg, GWLP_WNDPROC, (LONG_PTR)PhpGeneralPropSheetWndProc);

            // Hide the OK button.
            ShowWindow(GetDlgItem(hwndDlg, IDOK), SW_HIDE);
            // Set the Cancel button's text to "Close".
            PhSetDialogItemText(hwndDlg, IDCANCEL, L"Close");
        }
        break;
    }

    return 0;
}

BOOLEAN PhModalPropertySheet(
    _Inout_ PROPSHEETHEADER *Header
    )
{
    // PropertySheet incorrectly discards WM_QUIT messages in certain cases, so we will use our own
    // message loop. An example of this is when GetMessage (called by PropertySheet's message loop)
    // dispatches a message directly from kernel-mode that causes the property sheet to close. In
    // that case PropertySheet will retrieve the WM_QUIT message but will ignore it because of its
    // buggy logic.

    // This is also a good opportunity to introduce an auto-pool.

    PH_AUTO_POOL autoPool;
    HWND oldFocus;
    HWND topLevelOwner;
    HWND hwnd;
    BOOL result;
    MSG message;

    PhInitializeAutoPool(&autoPool);

    oldFocus = GetFocus();
    topLevelOwner = Header->hwndParent;

    while (topLevelOwner && (GetWindowLongPtr(topLevelOwner, GWL_STYLE) & WS_CHILD))
        topLevelOwner = GetParent(topLevelOwner);

    if (topLevelOwner && (topLevelOwner == GetDesktopWindow() || EnableWindow(topLevelOwner, FALSE)))
        topLevelOwner = NULL;

    Header->dwFlags |= PSH_MODELESS;
<<<<<<< HEAD
    // Allow to close other modeless property sheets (ex. Handle properties) by clicking the X on the taskbar window thumbnail, also forward key messages (Dart Vanya)
=======
    // Allow to close other modeless property sheets (ex. Handle properties) by clicking the X on
    // the taskbar window thumbnail, also forward key messages (Dart Vanya)
>>>>>>> bc32285f
    if (!Header->pfnCallback)
    {
        Header->dwFlags |= PSH_USECALLBACK;
        Header->pfnCallback = PhpGeneralPropSheetProc;
    }
    hwnd = (HWND)PropertySheet(Header);

    if (!hwnd)
    {
        if (topLevelOwner)
            EnableWindow(topLevelOwner, TRUE);

        return FALSE;
    }

    while (result = GetMessage(&message, NULL, 0, 0))
    {
        if (result == INT_ERROR)
            break;

        if (message.message == WM_KEYDOWN /*|| message.message == WM_KEYUP*/) // forward key messages (dmex)
        {
            //DefWindowProc(hwnd, message.message, message.wParam, message.lParam);
            CallWindowProc((WNDPROC)GetWindowLongPtr(hwnd, GWLP_WNDPROC), hwnd, message.message, message.wParam, message.lParam);
        }

        if (!PropSheet_IsDialogMessage(hwnd, &message))
        {
            TranslateMessage(&message);
            DispatchMessage(&message);
        }

        PhDrainAutoPool(&autoPool);

        // Destroy the window when necessary.
        if (!PropSheet_GetCurrentPageHwnd(hwnd))
            break;
    }

    if (result == 0)
        PostQuitMessage((INT)message.wParam);
    if (Header->hwndParent && GetActiveWindow() == hwnd)
        SetActiveWindow(Header->hwndParent);
    if (topLevelOwner)
        EnableWindow(topLevelOwner, TRUE);
    if (oldFocus && IsWindow(oldFocus))
        SetFocus(oldFocus);

    DestroyWindow(hwnd);
    PhDeleteAutoPool(&autoPool);

    return TRUE;
}

VOID PhInitializeLayoutManager(
    _Out_ PPH_LAYOUT_MANAGER Manager,
    _In_ HWND RootWindowHandle
    )
{
    RECT rect;
    LONG dpiValue;

    dpiValue = PhGetWindowDpi(RootWindowHandle);

    GetClientRect(RootWindowHandle, &rect);

    PhGetSizeDpiValue(&rect, dpiValue, FALSE);

    Manager->List = PhCreateList(4);

    Manager->dpiValue = dpiValue;
    Manager->LayoutNumber = 0;

    Manager->RootItem.Handle = RootWindowHandle;
    Manager->RootItem.Rect = rect;
    Manager->RootItem.ParentItem = NULL;
    Manager->RootItem.LayoutParentItem = NULL;
    Manager->RootItem.LayoutNumber = 0;
    Manager->RootItem.NumberOfChildren = 0;
    Manager->RootItem.DeferHandle = NULL;
}

VOID PhDeleteLayoutManager(
    _Inout_ PPH_LAYOUT_MANAGER Manager
    )
{
    ULONG i;

    for (i = 0; i < Manager->List->Count; i++)
        PhFree(Manager->List->Items[i]);

    PhDereferenceObject(Manager->List);
}

// HACK: The math below is all horribly broken, especially the HACK for multiline tab controls.

PPH_LAYOUT_ITEM PhAddLayoutItem(
    _Inout_ PPH_LAYOUT_MANAGER Manager,
    _In_ HWND Handle,
    _In_opt_ PPH_LAYOUT_ITEM ParentItem,
    _In_ ULONG Anchor
    )
{
    PPH_LAYOUT_ITEM layoutItem;
    RECT dummy = { 0 };

    layoutItem = PhAddLayoutItemEx(
        Manager,
        Handle,
        ParentItem,
        Anchor,
        dummy
        );

    layoutItem->Margin = layoutItem->Rect;
    PhConvertRect(&layoutItem->Margin, &layoutItem->ParentItem->Rect);

    if (layoutItem->ParentItem != layoutItem->LayoutParentItem)
    {
        // Fix the margin because the item has a dummy parent. They share the same layout parent
        // item.
        layoutItem->Margin.top -= layoutItem->ParentItem->Rect.top;
        layoutItem->Margin.left -= layoutItem->ParentItem->Rect.left;
        layoutItem->Margin.right = layoutItem->ParentItem->Margin.right;
        layoutItem->Margin.bottom = layoutItem->ParentItem->Margin.bottom;
    }

    return layoutItem;
}

PPH_LAYOUT_ITEM PhAddLayoutItemEx(
    _Inout_ PPH_LAYOUT_MANAGER Manager,
    _In_ HWND Handle,
    _In_opt_ PPH_LAYOUT_ITEM ParentItem,
    _In_ ULONG Anchor,
    _In_ RECT Margin
    )
{
    PPH_LAYOUT_ITEM item;

    if (!ParentItem)
        ParentItem = &Manager->RootItem;

    item = PhAllocate(sizeof(PH_LAYOUT_ITEM));
    item->Handle = Handle;
    item->ParentItem = ParentItem;
    item->LayoutNumber = Manager->LayoutNumber;
    item->NumberOfChildren = 0;
    item->DeferHandle = NULL;
    item->Anchor = Anchor;

    item->LayoutParentItem = item->ParentItem;

    while ((item->LayoutParentItem->Anchor & PH_LAYOUT_DUMMY_MASK) &&
        item->LayoutParentItem->LayoutParentItem)
    {
        item->LayoutParentItem = item->LayoutParentItem->LayoutParentItem;
    }

    item->LayoutParentItem->NumberOfChildren++;

    GetWindowRect(Handle, &item->Rect);
    MapWindowPoints(HWND_DESKTOP, item->LayoutParentItem->Handle, (PPOINT)&item->Rect, 2);

    if (item->Anchor & PH_LAYOUT_TAB_CONTROL)
    {
        // We want to convert the tab control rectangle to the tab page display rectangle.
        TabCtrl_AdjustRect(Handle, FALSE, &item->Rect);
    }

    PhGetSizeDpiValue(&item->Rect, Manager->dpiValue, FALSE);

    item->Margin = Margin;
    PhGetSizeDpiValue(&item->Margin, Manager->dpiValue, FALSE);

    PhAddItemList(Manager->List, item);

    return item;
}

VOID PhpLayoutItemLayout(
    _Inout_ PPH_LAYOUT_MANAGER Manager,
    _Inout_ PPH_LAYOUT_ITEM Item
    )
{
    RECT margin;
    RECT rect;
    ULONG diff;
    BOOLEAN hasDummyParent;

    if (Item->NumberOfChildren > 0 && !Item->DeferHandle)
        Item->DeferHandle = BeginDeferWindowPos(Item->NumberOfChildren);

    if (Item->LayoutNumber == Manager->LayoutNumber)
        return;

    // If this is the root item we must stop here.
    if (!Item->ParentItem)
        return;

    PhpLayoutItemLayout(Manager, Item->ParentItem);

    if (Item->ParentItem != Item->LayoutParentItem)
    {
        PhpLayoutItemLayout(Manager, Item->LayoutParentItem);
        hasDummyParent = TRUE;
    }
    else
    {
        hasDummyParent = FALSE;
    }

    GetWindowRect(Item->Handle, &Item->Rect);
    MapWindowPoints(HWND_DESKTOP, Item->LayoutParentItem->Handle, (PPOINT)&Item->Rect, 2);

    if (Item->Anchor & PH_LAYOUT_TAB_CONTROL)
    {
        // We want to convert the tab control rectangle to the tab page display rectangle.
        TabCtrl_AdjustRect(Item->Handle, FALSE, &Item->Rect);
    }

    PhGetSizeDpiValue(&Item->Rect, Manager->dpiValue, FALSE);

    if (!(Item->Anchor & PH_LAYOUT_DUMMY_MASK))
    {
        margin = Item->Margin;
        rect = Item->Rect;

        // Convert right/bottom into margins to make the calculations
        // easier.
        PhConvertRect(&rect, &Item->LayoutParentItem->Rect);

        if (!(Item->Anchor & (PH_ANCHOR_LEFT | PH_ANCHOR_RIGHT)))
        {
            // TODO
            PhRaiseStatus(STATUS_NOT_IMPLEMENTED);
        }
        else if (Item->Anchor & PH_ANCHOR_RIGHT)
        {
            if (Item->Anchor & PH_ANCHOR_LEFT)
            {
                rect.left = (hasDummyParent ? Item->ParentItem->Rect.left : 0) + margin.left;
                rect.right = margin.right;
            }
            else
            {
                diff = margin.right - rect.right;

                rect.left -= diff;
                rect.right += diff;
            }
        }

        if (!(Item->Anchor & (PH_ANCHOR_TOP | PH_ANCHOR_BOTTOM)))
        {
            // TODO
            PhRaiseStatus(STATUS_NOT_IMPLEMENTED);
        }
        else if (Item->Anchor & PH_ANCHOR_BOTTOM)
        {
            if (Item->Anchor & PH_ANCHOR_TOP)
            {
                // tab control hack
                rect.top = (hasDummyParent ? Item->ParentItem->Rect.top : 0) + margin.top;
                rect.bottom = margin.bottom;
            }
            else
            {
                diff = margin.bottom - rect.bottom;

                rect.top -= diff;
                rect.bottom += diff;
            }
        }

        // Convert the right/bottom back into co-ordinates.
        PhConvertRect(&rect, &Item->LayoutParentItem->Rect);
        Item->Rect = rect;
        PhGetSizeDpiValue(&rect, Manager->dpiValue, TRUE);

        if (!(Item->Anchor & PH_LAYOUT_IMMEDIATE_RESIZE))
        {
            Item->LayoutParentItem->DeferHandle = DeferWindowPos(
                Item->LayoutParentItem->DeferHandle, Item->Handle,
                NULL, rect.left, rect.top,
                rect.right - rect.left, rect.bottom - rect.top,
                SWP_NOACTIVATE | SWP_NOZORDER
                );
        }
        else
        {
            // This is needed for tab controls, so that TabCtrl_AdjustRect will give us an
            // up-to-date result.
            SetWindowPos(
                Item->Handle,
                NULL, rect.left, rect.top,
                rect.right - rect.left, rect.bottom - rect.top,
                SWP_NOACTIVATE | SWP_NOZORDER
                );
        }
    }

    Item->LayoutNumber = Manager->LayoutNumber;
}

VOID PhLayoutManagerLayout(
    _Inout_ PPH_LAYOUT_MANAGER Manager
    )
{
    PPH_LAYOUT_ITEM item;
    LONG dpiValue;
    ULONG i;

    Manager->LayoutNumber++;

    dpiValue = PhGetWindowDpi(Manager->RootItem.Handle);
    Manager->dpiValue = dpiValue;

    GetClientRect(Manager->RootItem.Handle, &Manager->RootItem.Rect);
    PhGetSizeDpiValue(&Manager->RootItem.Rect, dpiValue, FALSE);

    for (i = 0; i < Manager->List->Count; i++)
    {
        item = (PPH_LAYOUT_ITEM)Manager->List->Items[i];

        PhpLayoutItemLayout(Manager, item);
    }

    for (i = 0; i < Manager->List->Count; i++)
    {
        item = (PPH_LAYOUT_ITEM)Manager->List->Items[i];

        if (item->DeferHandle)
        {
            EndDeferWindowPos(item->DeferHandle);
            item->DeferHandle = NULL;
        }

        if (item->Anchor & PH_LAYOUT_FORCE_INVALIDATE)
        {
            InvalidateRect(item->Handle, NULL, FALSE);
        }
    }

    if (Manager->RootItem.DeferHandle)
    {
        EndDeferWindowPos(Manager->RootItem.DeferHandle);
        Manager->RootItem.DeferHandle = NULL;
    }
}

BOOLEAN NTAPI PhpWindowContextHashtableEqualFunction(
    _In_ PVOID Entry1,
    _In_ PVOID Entry2
    )
{
    PPH_WINDOW_PROPERTY_CONTEXT entry1 = Entry1;
    PPH_WINDOW_PROPERTY_CONTEXT entry2 = Entry2;

    return
        entry1->WindowHandle == entry2->WindowHandle &&
        entry1->PropertyHash == entry2->PropertyHash;
}

ULONG NTAPI PhpWindowContextHashtableHashFunction(
    _In_ PVOID Entry
    )
{
    PPH_WINDOW_PROPERTY_CONTEXT entry = Entry;

    return PhHashIntPtr((ULONG_PTR)entry->WindowHandle) ^ entry->PropertyHash; // PhHashInt32
}

PVOID PhGetWindowContext(
    _In_ HWND WindowHandle,
    _In_ ULONG PropertyHash
    )
{
    PH_WINDOW_PROPERTY_CONTEXT lookupEntry;
    PPH_WINDOW_PROPERTY_CONTEXT entry;

    lookupEntry.WindowHandle = WindowHandle;
    lookupEntry.PropertyHash = PropertyHash;

    PhAcquireQueuedLockShared(&WindowContextListLock);
    entry = PhFindEntryHashtable(WindowContextHashTable, &lookupEntry);
    PhReleaseQueuedLockShared(&WindowContextListLock);

    if (entry)
        return entry->Context;
    else
        return NULL;
}

VOID PhSetWindowContext(
    _In_ HWND WindowHandle,
    _In_ ULONG PropertyHash,
    _In_ PVOID Context
    )
{
    PH_WINDOW_PROPERTY_CONTEXT entry;

    entry.WindowHandle = WindowHandle;
    entry.PropertyHash = PropertyHash;
    entry.Context = Context;

    PhAcquireQueuedLockExclusive(&WindowContextListLock);
    PhAddEntryHashtable(WindowContextHashTable, &entry);
    PhReleaseQueuedLockExclusive(&WindowContextListLock);
}

VOID PhRemoveWindowContext(
    _In_ HWND WindowHandle,
    _In_ ULONG PropertyHash
    )
{
    PH_WINDOW_PROPERTY_CONTEXT lookupEntry;

    lookupEntry.WindowHandle = WindowHandle;
    lookupEntry.PropertyHash = PropertyHash;

    PhAcquireQueuedLockExclusive(&WindowContextListLock);
    PhRemoveEntryHashtable(WindowContextHashTable, &lookupEntry);
    PhReleaseQueuedLockExclusive(&WindowContextListLock);
}

VOID PhEnumWindows(
    _In_ PH_ENUM_CALLBACK Callback,
    _In_opt_ PVOID Context
    )
{
    EnumWindows((WNDENUMPROC)Callback, (LPARAM)Context);
}

/**
 * Enumerates the child windows of the specified window handle.
 *
 * \param WindowHandle The handle of the parent window.
 * \param Limit The maximum number of child windows to enumerate.
 * \param Callback The callback function to be called for each child window.
 * \param Context An optional context parameter to be passed to the callback function.
 */
VOID PhEnumChildWindows(
    _In_opt_ HWND WindowHandle,
    _In_ ULONG Limit,
    _In_ PH_CHILD_ENUM_CALLBACK Callback,
    _In_opt_ PVOID Context
    )
{
    EnumChildWindows(WindowHandle, (WNDENUMPROC)Callback, (LPARAM)Context);

    //HWND childWindow = NULL;
    //ULONG i = 0;
    //
    //while (i < Limit && (childWindow = FindWindowEx(WindowHandle, childWindow, NULL, NULL)))
    //{
    //    if (!Callback(childWindow, Context))
    //        return;
    //
    //    i++;
    //}
}

typedef struct _GET_PROCESS_MAIN_WINDOW_CONTEXT
{
    HWND Window;
    HWND ImmersiveWindow;
    HANDLE ProcessId;
    BOOLEAN IsImmersive;
    BOOLEAN SkipInvisible;
} GET_PROCESS_MAIN_WINDOW_CONTEXT, *PGET_PROCESS_MAIN_WINDOW_CONTEXT;

BOOL CALLBACK PhpGetProcessMainWindowEnumWindowsProc(
    _In_ HWND WindowHandle,
    _In_ PVOID Context
    )
{
    PGET_PROCESS_MAIN_WINDOW_CONTEXT context = (PGET_PROCESS_MAIN_WINDOW_CONTEXT)Context;
    ULONG processId;
    WINDOWINFO windowInfo;

    if (context->SkipInvisible && !IsWindowVisible(WindowHandle))
        return TRUE;

    GetWindowThreadProcessId(WindowHandle, &processId);

    //if (UlongToHandle(processId) == context->ProcessId && (context->SkipInvisible ?
    //    !((parentWindow = GetParent(WindowHandle)) && IsWindowVisible(parentWindow)) && // skip windows with a visible parent
    //    PhGetWindowTextEx(WindowHandle, PH_GET_WINDOW_TEXT_INTERNAL | PH_GET_WINDOW_TEXT_LENGTH_ONLY, NULL) != 0 : TRUE)) // skip windows with no title

    if (UlongToHandle(processId) == context->ProcessId)
    {
        if (!context->ImmersiveWindow && context->IsImmersive &&
            GetProp(WindowHandle, L"Windows.ImmersiveShell.IdentifyAsMainCoreWindow"))
        {
            context->ImmersiveWindow = WindowHandle;
        }

        windowInfo.cbSize = sizeof(WINDOWINFO);

        if (!context->Window && GetWindowInfo(WindowHandle, &windowInfo) && (windowInfo.dwStyle & WS_DLGFRAME))
        {
            context->Window = WindowHandle;

            // If we're not looking at an immersive process, there's no need to search any more windows.
            if (!context->IsImmersive)
                return FALSE;
        }
    }

    return TRUE;
}

HWND PhGetProcessMainWindow(
    _In_opt_ HANDLE ProcessId,
    _In_opt_ HANDLE ProcessHandle
    )
{
    return PhGetProcessMainWindowEx(ProcessId, ProcessHandle, TRUE);
}

HWND PhGetProcessMainWindowEx(
    _In_opt_ HANDLE ProcessId,
    _In_opt_ HANDLE ProcessHandle,
    _In_ BOOLEAN SkipInvisible
    )
{
    GET_PROCESS_MAIN_WINDOW_CONTEXT context;
    HANDLE processHandle = NULL;

    memset(&context, 0, sizeof(GET_PROCESS_MAIN_WINDOW_CONTEXT));
    context.ProcessId = ProcessId;
    context.SkipInvisible = SkipInvisible;

    if (ProcessHandle)
        processHandle = ProcessHandle;
    else
        PhOpenProcess(&processHandle, PROCESS_QUERY_LIMITED_INFORMATION, ProcessId);

    if (processHandle && WindowsVersion >= WINDOWS_8)
        context.IsImmersive = PhIsImmersiveProcess(processHandle);

    PhEnumWindows(PhpGetProcessMainWindowEnumWindowsProc, &context);
    //PhEnumChildWindows(NULL, 0x800, PhpGetProcessMainWindowEnumWindowsProc, &context);

    if (!ProcessHandle && processHandle)
        NtClose(processHandle);

    return context.ImmersiveWindow ? context.ImmersiveWindow : context.Window;
}

ULONG PhGetDialogItemValue(
    _In_ HWND WindowHandle,
    _In_ LONG ControlID
    )
{
    ULONG64 controlValue = 0;
    HWND controlHandle;
    PPH_STRING controlText;

    if (controlHandle = GetDlgItem(WindowHandle, ControlID))
    {
        if (controlText = PhGetWindowText(controlHandle))
        {
            PhStringToInteger64(&controlText->sr, 10, &controlValue);
            PhDereferenceObject(controlText);
        }
    }

    return (ULONG)controlValue;
}

VOID PhSetDialogItemValue(
    _In_ HWND WindowHandle,
    _In_ LONG ControlID,
    _In_ ULONG Value,
    _In_ BOOLEAN Signed
    )
{
    HWND controlHandle;
    WCHAR valueString[PH_INT32_STR_LEN_1];

    if (Signed)
        PhPrintInt32(valueString, (LONG)Value);
    else
        PhPrintUInt32(valueString, Value);

    if (controlHandle = GetDlgItem(WindowHandle, ControlID))
    {
        PhSetWindowText(controlHandle, valueString);
    }
}

VOID PhSetDialogItemText(
    _In_ HWND WindowHandle,
    _In_ LONG ControlID,
    _In_ PCWSTR WindowText
    )
{
    HWND controlHandle;

    if (controlHandle = GetDlgItem(WindowHandle, ControlID))
    {
        PhSetWindowText(controlHandle, WindowText);
    }
}

VOID PhSetWindowText(
    _In_ HWND WindowHandle,
    _In_ PCWSTR WindowText
    )
{
    SendMessage(WindowHandle, WM_SETTEXT, 0, (LPARAM)WindowText); // TODO: DefWindowProc (dmex)
}

VOID PhSetGroupBoxText(
    _In_ HWND WindowHandle,
    _In_ PCWSTR WindowText
    )
{
    // Suspend the groupbox when setting the text otherwise
    // the groupbox doesn't paint the text with dark theme colors. (dmex)

    SendMessage(WindowHandle, WM_SETREDRAW, FALSE, 0);
    PhSetWindowText(WindowHandle, WindowText);
    SendMessage(WindowHandle, WM_SETREDRAW, TRUE, 0);

    InvalidateRect(WindowHandle, NULL, FALSE);
}

VOID PhSetWindowAlwaysOnTop(
    _In_ HWND WindowHandle,
    _In_ BOOLEAN AlwaysOnTop
    )
{
    SetFocus(WindowHandle); // HACK - SetWindowPos doesn't work properly without this (wj32)
    SetWindowPos(
        WindowHandle,
        AlwaysOnTop ? HWND_TOPMOST : HWND_NOTOPMOST,
        0, 0, 0, 0,
        SWP_NOACTIVATE | SWP_NOMOVE | SWP_NOSIZE
        );
}

BOOLEAN NTAPI PhpWindowCallbackHashtableEqualFunction(
    _In_ PVOID Entry1,
    _In_ PVOID Entry2
    )
{
    return
        ((PPH_PLUGIN_WINDOW_CALLBACK_REGISTRATION)Entry1)->WindowHandle ==
        ((PPH_PLUGIN_WINDOW_CALLBACK_REGISTRATION)Entry2)->WindowHandle;
}

ULONG NTAPI PhpWindowCallbackHashtableHashFunction(
    _In_ PVOID Entry
    )
{
    return PhHashIntPtr((ULONG_PTR)((PPH_PLUGIN_WINDOW_CALLBACK_REGISTRATION)Entry)->WindowHandle);
}

VOID PhRegisterWindowCallback(
    _In_ HWND WindowHandle,
    _In_ PH_PLUGIN_WINDOW_EVENT_TYPE Type,
    _In_opt_ PVOID Context
    )
{
    PH_PLUGIN_WINDOW_CALLBACK_REGISTRATION entry;

    entry.WindowHandle = WindowHandle;
    entry.Type = Type;

    switch (Type) // HACK
    {
    case PH_PLUGIN_WINDOW_EVENT_TYPE_TOPMOST:
        if (PhGetIntegerSetting(L"MainWindowAlwaysOnTop"))
            PhSetWindowAlwaysOnTop(WindowHandle, TRUE);
        break;
    }

    PhAcquireQueuedLockExclusive(&WindowCallbackListLock);
    PhAddEntryHashtable(WindowCallbackHashTable, &entry);
    PhReleaseQueuedLockExclusive(&WindowCallbackListLock);
}

VOID PhUnregisterWindowCallback(
    _In_ HWND WindowHandle
    )
{
    PH_PLUGIN_WINDOW_CALLBACK_REGISTRATION lookupEntry;
    PPH_PLUGIN_WINDOW_CALLBACK_REGISTRATION entry;

    lookupEntry.WindowHandle = WindowHandle;

    PhAcquireQueuedLockExclusive(&WindowCallbackListLock);
    entry = PhFindEntryHashtable(WindowCallbackHashTable, &lookupEntry);
    assert(entry);
    PhRemoveEntryHashtable(WindowCallbackHashTable, entry);
    PhReleaseQueuedLockExclusive(&WindowCallbackListLock);
}

VOID PhWindowNotifyTopMostEvent(
    _In_ BOOLEAN TopMost
    )
{
    PPH_PLUGIN_WINDOW_CALLBACK_REGISTRATION entry;
    ULONG i = 0;

    PhAcquireQueuedLockExclusive(&WindowCallbackListLock);

    while (PhEnumHashtable(WindowCallbackHashTable, &entry, &i))
    {
        if (entry->Type & PH_PLUGIN_WINDOW_EVENT_TYPE_TOPMOST)
        {
            PhSetWindowAlwaysOnTop(entry->WindowHandle, TopMost);
        }
    }

    PhReleaseQueuedLockExclusive(&WindowCallbackListLock);
}

_Success_(return)
BOOLEAN PhRegenerateUserEnvironment(
    _Out_opt_ PVOID* NewEnvironment,
    _In_ BOOLEAN UpdateCurrentEnvironment
    )
{
    static PH_INITONCE initOnce = PH_INITONCE_INIT;
    static BOOL (WINAPI *RegenerateUserEnvironment_I)(
        _Out_ PVOID* NewEnvironment,
        _In_ BOOL UpdateCurrentEnvironment
        ) = NULL;
    PVOID environment;

    if (PhBeginInitOnce(&initOnce))
    {
        PVOID shell32Handle;

        if (shell32Handle = PhLoadLibrary(L"shell32.dll"))
        {
            RegenerateUserEnvironment_I = PhGetDllBaseProcedureAddress(shell32Handle, "RegenerateUserEnvironment", 0);
        }

        PhEndInitOnce(&initOnce);
    }

    if (!RegenerateUserEnvironment_I)
        return FALSE;

    if (RegenerateUserEnvironment_I(&environment, UpdateCurrentEnvironment))
    {
        if (NewEnvironment)
        {
            *NewEnvironment = environment;
        }
        else
        {
            if (DestroyEnvironmentBlock_Import() && !UpdateCurrentEnvironment)
            {
                DestroyEnvironmentBlock_Import()(environment);
            }
        }

        return TRUE;
    }

    return FALSE;
}

HICON PhGetInternalWindowIcon(
    _In_ HWND WindowHandle,
    _In_ UINT Type
    )
{
    static PH_INITONCE initOnce = PH_INITONCE_INIT;
    static HICON (WINAPI *InternalGetWindowIcon_I)(
        _In_ HWND WindowHandle,
        _In_ ULONG Type
        ) = NULL;

    if (PhBeginInitOnce(&initOnce))
    {
        PVOID shell32Handle;

        if (shell32Handle = PhLoadLibrary(L"shell32.dll"))
        {
            InternalGetWindowIcon_I = PhGetDllBaseProcedureAddress(shell32Handle, "InternalGetWindowIcon", 0);
        }

        PhEndInitOnce(&initOnce);
    }

    if (!InternalGetWindowIcon_I)
        return NULL;

    return InternalGetWindowIcon_I(WindowHandle, Type);
}

BOOLEAN PhIsImmersiveProcess(
    _In_ HANDLE ProcessHandle
    )
{
    static PH_INITONCE initOnce = PH_INITONCE_INIT;
    static BOOL (WINAPI* IsImmersiveProcess_I)(
        _In_ HANDLE ProcessHandle
        ) = NULL;

    if (PhBeginInitOnce(&initOnce))
    {
        if (WindowsVersion >= WINDOWS_8)
            IsImmersiveProcess_I = PhGetDllProcedureAddress(L"user32.dll", "IsImmersiveProcess", 0);
        PhEndInitOnce(&initOnce);
    }

    if (!IsImmersiveProcess_I)
        return FALSE;

    return !!IsImmersiveProcess_I(ProcessHandle);
}

_Success_(return)
BOOLEAN PhGetProcessUIContextInformation(
    _In_ HANDLE ProcessHandle,
    _Out_ PPROCESS_UICONTEXT_INFORMATION UIContext
    )
{
    static PH_INITONCE initOnce = PH_INITONCE_INIT;
    static BOOL (WINAPI* GetProcessUIContextInformation_I)(
        _In_ HANDLE ProcessHandle,
        _Out_ PPROCESS_UICONTEXT_INFORMATION UIContext
        ) = NULL;

    if (PhBeginInitOnce(&initOnce))
    {
        if (WindowsVersion >= WINDOWS_8)
            GetProcessUIContextInformation_I = PhGetDllProcedureAddress(L"user32.dll", "GetProcessUIContextInformation", 0);
        PhEndInitOnce(&initOnce);
    }

    if (!GetProcessUIContextInformation_I)
        return FALSE;

    return !!GetProcessUIContextInformation_I(ProcessHandle, UIContext);
}

_Success_(return)
BOOLEAN PhGetProcessDpiAwareness(
    _In_ HANDLE ProcessHandle,
    _Out_ PPH_PROCESS_DPI_AWARENESS ProcessDpiAwareness
    )
{
    static PH_INITONCE initOnce = PH_INITONCE_INIT;
    static DPI_AWARENESS_CONTEXT (WINAPI* GetDpiAwarenessContextForProcess_I)(
        _In_ HANDLE hprocess) = NULL;
    static BOOL (WINAPI* AreDpiAwarenessContextsEqual_I)(
        _In_ DPI_AWARENESS_CONTEXT dpiContextA,
        _In_ DPI_AWARENESS_CONTEXT dpiContextB) = NULL;
    static BOOL (WINAPI* GetProcessDpiAwarenessInternal_I)(
        _In_ HANDLE hprocess,
        _Out_ ULONG* value) = NULL;

    if (PhBeginInitOnce(&initOnce))
    {
        PVOID baseAddress;

        if (baseAddress = PhGetLoaderEntryDllBaseZ(L"user32.dll"))
        {
            if (WindowsVersion >= WINDOWS_10_RS1)
            {
                GetDpiAwarenessContextForProcess_I = PhGetDllBaseProcedureAddress(baseAddress, "GetDpiAwarenessContextForProcess", 0);
                AreDpiAwarenessContextsEqual_I = PhGetDllBaseProcedureAddress(baseAddress, "AreDpiAwarenessContextsEqual", 0);
            }

            if (!(GetDpiAwarenessContextForProcess_I && AreDpiAwarenessContextsEqual_I))
            {
                GetProcessDpiAwarenessInternal_I = PhGetDllBaseProcedureAddress(baseAddress, "GetProcessDpiAwarenessInternal", 0);
            }
        }

        PhEndInitOnce(&initOnce);
    }

    if (GetDpiAwarenessContextForProcess_I && AreDpiAwarenessContextsEqual_I)
    {
        DPI_AWARENESS_CONTEXT context = GetDpiAwarenessContextForProcess_I(ProcessHandle);

        if (AreDpiAwarenessContextsEqual_I(context, DPI_AWARENESS_CONTEXT_UNAWARE))
        {
            *ProcessDpiAwareness = PH_PROCESS_DPI_AWARENESS_UNAWARE;
            return TRUE;
        }

        if (AreDpiAwarenessContextsEqual_I(context, DPI_AWARENESS_CONTEXT_SYSTEM_AWARE))
        {
            *ProcessDpiAwareness = PH_PROCESS_DPI_AWARENESS_SYSTEM_DPI_AWARE;
            return TRUE;
        }

        if (AreDpiAwarenessContextsEqual_I(context, DPI_AWARENESS_CONTEXT_PER_MONITOR_AWARE))
        {
            *ProcessDpiAwareness = PH_PROCESS_DPI_AWARENESS_PER_MONITOR_DPI_AWARE;
            return TRUE;
        }

        if (AreDpiAwarenessContextsEqual_I(context, DPI_AWARENESS_CONTEXT_PER_MONITOR_AWARE_V2))
        {
            *ProcessDpiAwareness = PH_PROCESS_DPI_AWARENESS_PER_MONITOR_AWARE_V2;
            return TRUE;
        }

        if (AreDpiAwarenessContextsEqual_I(context, DPI_AWARENESS_CONTEXT_UNAWARE_GDISCALED))
        {
            *ProcessDpiAwareness = PH_PROCESS_DPI_AWARENESS_UNAWARE_GDISCALED;
            return TRUE;
        }
    }

    if (GetProcessDpiAwarenessInternal_I)
    {
        ULONG dpiAwareness = 0;

        if (GetProcessDpiAwarenessInternal_I(ProcessHandle, &dpiAwareness))
        {
            switch (dpiAwareness)
            {
            case PROCESS_DPI_UNAWARE:
                *ProcessDpiAwareness = PH_PROCESS_DPI_AWARENESS_UNAWARE;
                return TRUE;
            case PROCESS_SYSTEM_DPI_AWARE:
                *ProcessDpiAwareness = PH_PROCESS_DPI_AWARENESS_SYSTEM_DPI_AWARE;
                return TRUE;
            case PROCESS_PER_MONITOR_DPI_AWARE:
                *ProcessDpiAwareness = PH_PROCESS_DPI_AWARENESS_PER_MONITOR_DPI_AWARE;
                return TRUE;
            }
        }
    }

    return FALSE;
}

_Success_(return)
BOOLEAN PhGetPhysicallyInstalledSystemMemory(
    _Out_ PULONGLONG TotalMemory,
    _Out_ PULONGLONG ReservedMemory
    )
{
    static PH_INITONCE initOnce = PH_INITONCE_INIT;
    static BOOL (WINAPI *GetPhysicallyInstalledSystemMemory_I)(_Out_ PULONGLONG TotalMemoryInKilobytes) = NULL;
    ULONGLONG physicallyInstalledSystemMemory = 0;

    if (PhBeginInitOnce(&initOnce))
    {
        GetPhysicallyInstalledSystemMemory_I = PhGetDllProcedureAddress(L"kernel32.dll", "GetPhysicallyInstalledSystemMemory", 0);
        PhEndInitOnce(&initOnce);
    }

    if (!GetPhysicallyInstalledSystemMemory_I)
        return FALSE;

    if (GetPhysicallyInstalledSystemMemory_I(&physicallyInstalledSystemMemory))
    {
        *TotalMemory = physicallyInstalledSystemMemory * 1024ULL;
        *ReservedMemory = physicallyInstalledSystemMemory * 1024ULL - UInt32x32To64(PhSystemBasicInformation.NumberOfPhysicalPages, PAGE_SIZE);
        return TRUE;
    }

    return FALSE;
}

/**
 * Retrieves the GUI resources used by a session.
 *
 * \param Flags The flags to be used for retrieving the GUI resources.
 * \param Total Pointer to a variable that will receive the total number of GUI resources.
 * \return Returns the status code indicating the success or failure of the operation.
 */
NTSTATUS PhGetSessionGuiResources(
    _In_ ULONG Flags,
    _Out_ PULONG Total
    )
{
    return PhGetProcessGuiResources(GR_GLOBAL, Flags, Total);
}

/**
 * Retrieves the GUI resources used by a process.
 *
 * \param ProcessHandle The handle to the process for which to retrieve the GUI resources.
 * \param Flags The flags to be used for retrieving the GUI resources.
 * \param Total Pointer to a variable that will receive the total number of GUI resources.
 * \return Returns the status code indicating the success or failure of the operation.
 */
NTSTATUS PhGetProcessGuiResources(
    _In_ HANDLE ProcessHandle,
    _In_ ULONG Flags,
    _Out_ PULONG Total
    )
{
    if (*Total = GetGuiResources(ProcessHandle, Flags))
        return STATUS_SUCCESS;

    return PhGetLastWin32ErrorAsNtStatus();
}

_Success_(return)
BOOLEAN PhGetThreadWin32Thread(
    _In_ HANDLE ThreadId
    )
{
    GUITHREADINFO info;

    memset(&info, 0, sizeof(GUITHREADINFO));
    info.cbSize = sizeof(GUITHREADINFO);

    if (GetGUIThreadInfo(HandleToUlong(ThreadId), &info))
    {
        return TRUE;
    }

    return FALSE;
}

_Success_(return)
BOOLEAN PhGetSendMessageReceiver(
    _In_ HANDLE ThreadId,
    _Out_ HWND *WindowHandle
    )
{
    static PH_INITONCE initOnce = PH_INITONCE_INIT;
    static HWND (WINAPI *GetSendMessageReceiver_I)(
        _In_ HANDLE ThreadId
        );
    HWND windowHandle;

    // GetSendMessageReceiver is an undocumented function exported by
    // user32.dll. It retrieves the handle of the window which a thread
    // is sending a message to. (wj32)

    if (PhBeginInitOnce(&initOnce))
    {
        GetSendMessageReceiver_I = PhGetDllProcedureAddress(L"user32.dll", "GetSendMessageReceiver", 0);
        PhEndInitOnce(&initOnce);
    }

    if (!GetSendMessageReceiver_I)
        return FALSE;

    if (windowHandle = GetSendMessageReceiver_I(ThreadId)) // && GetLastError() == ERROR_SUCCESS
    {
        *WindowHandle = windowHandle;
        return TRUE;
    }

    return FALSE;
}

// rev from ExtractIconExW
_Success_(return)
BOOLEAN PhExtractIcon(
    _In_ PCWSTR FileName,
    _Out_opt_ HICON *IconLarge,
    _Out_opt_ HICON *IconSmall
    )
{
    static PH_INITONCE initOnce = PH_INITONCE_INIT;
    static LONG (WINAPI *PrivateExtractIconExW)(
        _In_ PCWSTR FileName,
        _In_ LONG IconIndex,
        _Out_opt_ HICON* IconLarge,
        _Out_opt_ HICON* IconSmall,
        _In_ LONG IconCount
        ) = NULL;
    HICON iconLarge = NULL;
    HICON iconSmall = NULL;

    if (PhBeginInitOnce(&initOnce))
    {
        PrivateExtractIconExW = PhGetDllProcedureAddress(L"user32.dll", "PrivateExtractIconExW", 0);
        PhEndInitOnce(&initOnce);
    }

    if (!PrivateExtractIconExW)
        return FALSE;

    if (PrivateExtractIconExW(
        FileName,
        0,
        IconLarge ? &iconLarge : NULL,
        IconSmall ? &iconSmall : NULL,
        1
        ) > 0)
    {
        if (IconLarge)
            *IconLarge = iconLarge;
        if (IconSmall)
            *IconSmall = iconSmall;

        return TRUE;
    }

    if (iconLarge)
        DestroyIcon(iconLarge);
    if (iconSmall)
        DestroyIcon(iconSmall);

    return FALSE;
}

_Success_(return)
BOOLEAN PhLoadIconFromResourceDirectory(
    _In_ PPH_MAPPED_IMAGE MappedImage,
    _In_ PIMAGE_RESOURCE_DIRECTORY ResourceDirectory,
    _In_ LONG ResourceIndex,
    _In_ PCWSTR ResourceType,
    _Out_opt_ ULONG* ResourceLength,
    _Out_opt_ PVOID* ResourceBuffer
    )
{
    ULONG resourceIndex;
    ULONG resourceCount;
    PVOID resourceBuffer;
    PIMAGE_RESOURCE_DIRECTORY nameDirectory;
    PIMAGE_RESOURCE_DIRECTORY languageDirectory;
    PIMAGE_RESOURCE_DIRECTORY_ENTRY resourceType;
    PIMAGE_RESOURCE_DIRECTORY_ENTRY resourceName;
    PIMAGE_RESOURCE_DIRECTORY_ENTRY resourceLanguage;
    PIMAGE_RESOURCE_DATA_ENTRY resourceData;

    // Find the type
    resourceCount = ResourceDirectory->NumberOfIdEntries + ResourceDirectory->NumberOfNamedEntries;
    resourceType = PTR_ADD_OFFSET(ResourceDirectory, sizeof(IMAGE_RESOURCE_DIRECTORY));

    for (resourceIndex = 0; resourceIndex < resourceCount; resourceIndex++)
    {
        if (resourceType[resourceIndex].NameIsString)
            continue;
        if (resourceType[resourceIndex].Name == PtrToUlong(ResourceType))
            break;
    }

    if (resourceIndex == resourceCount)
        return FALSE;
    if (!resourceType[resourceIndex].DataIsDirectory)
        return FALSE;

    // Find the name
    nameDirectory = PTR_ADD_OFFSET(ResourceDirectory, resourceType[resourceIndex].OffsetToDirectory);
    resourceCount = nameDirectory->NumberOfIdEntries + nameDirectory->NumberOfNamedEntries;
    resourceName = PTR_ADD_OFFSET(nameDirectory, sizeof(IMAGE_RESOURCE_DIRECTORY));

    if (ResourceIndex < 0) // RT_ICON and DEVPKEY_DeviceClass_IconPath
    {
        for (resourceIndex = 0; resourceIndex < resourceCount; resourceIndex++)
        {
            if (resourceName[resourceIndex].NameIsString)
                continue;
            if (resourceName[resourceIndex].Name == (ULONG)-ResourceIndex)
                break;
        }
    }
    else // RT_GROUP_ICON
    {
        resourceIndex = ResourceIndex;
    }

    if (resourceIndex >= resourceCount)
        return FALSE;
    if (!resourceName[resourceIndex].DataIsDirectory)
        return FALSE;

    // Find the language
    languageDirectory = PTR_ADD_OFFSET(ResourceDirectory, resourceName[resourceIndex].OffsetToDirectory);
    //resourceCount = languageDirectory->NumberOfIdEntries + languageDirectory->NumberOfNamedEntries;
    resourceLanguage = PTR_ADD_OFFSET(languageDirectory, sizeof(IMAGE_RESOURCE_DIRECTORY));
    resourceIndex = 0; // use the first entry

    if (resourceLanguage[resourceIndex].DataIsDirectory)
        return FALSE;

    resourceData = PTR_ADD_OFFSET(ResourceDirectory, resourceLanguage[resourceIndex].OffsetToData);

    if (!resourceData)
        return FALSE;

    resourceBuffer = PhMappedImageRvaToVa(MappedImage, resourceData->OffsetToData, NULL);

    if (!resourceBuffer)
        return FALSE;

    if (ResourceLength)
        *ResourceLength = resourceData->Size;
    if (ResourceBuffer)
        *ResourceBuffer = resourceBuffer;

    // if (LDR_IS_IMAGEMAPPING(ImageBaseAddress))
    // PhLoaderEntryImageRvaToVa(ImageBaseAddress, resourceData->OffsetToData, resourceBuffer);
    // PhLoadResource(ImageBaseAddress, MAKEINTRESOURCE(ResourceIndex), ResourceType, &resourceLength, &resourceBuffer);

    return TRUE;
}

#ifndef MAKEFOURCC
#define MAKEFOURCC(ch0, ch1, ch2, ch3) \
 ((ULONG)(BYTE)(ch0) | ((ULONG)(BYTE)(ch1) << 8) | \
 ((ULONG)(BYTE)(ch2) << 16) | ((ULONG)(BYTE)(ch3) << 24 ))
#endif

// https://docs.microsoft.com/en-us/windows/win32/menurc/newheader
// One or more RESDIR structures immediately follow the NEWHEADER structure.
typedef struct _NEWHEADER
{
    USHORT Reserved;
    USHORT ResourceType;
    USHORT ResourceCount;
} NEWHEADER, *PNEWHEADER;

HICON PhCreateIconFromResourceDirectory(
    _In_ PPH_MAPPED_IMAGE MappedImage,
    _In_ PVOID ResourceDirectory,
    _In_ PVOID IconDirectory,
    _In_ LONG Width,
    _In_ LONG Height,
    _In_ ULONG Flags
    )
{
    LONG iconResourceId;
    ULONG iconResourceLength;
    PVOID iconResourceBuffer;

    if (!(iconResourceId = LookupIconIdFromDirectoryEx(
        IconDirectory,
        TRUE,
        Width,
        Height,
        Flags
        )))
    {
        return NULL;
    }

    if (!PhLoadIconFromResourceDirectory(
        MappedImage,
        ResourceDirectory,
        -iconResourceId,
        RT_ICON,
        &iconResourceLength,
        &iconResourceBuffer
        ))
    {
        return NULL;
    }

    if (
        ((PBITMAPINFOHEADER)iconResourceBuffer)->biSize != sizeof(BITMAPINFOHEADER) &&
        ((PBITMAPCOREHEADER)iconResourceBuffer)->bcSize != sizeof(BITMAPCOREHEADER) &&
        ((PBITMAPCOREHEADER)iconResourceBuffer)->bcSize != MAKEFOURCC(137, 'P', 'N', 'G') &&
        ((PBITMAPCOREHEADER)iconResourceBuffer)->bcSize != MAKEFOURCC('J', 'P', 'E', 'G')
        )
    {
        return NULL;
    }

    return CreateIconFromResourceEx(
        iconResourceBuffer,
        iconResourceLength,
        TRUE,
        0x30000,
        Width,
        Height,
        Flags
        );
}

// rev from LdrLoadAlternateResourceModuleEx and GetMunResourceModuleForEnumIfExist (dmex)
/**
 * Retrieves the filename of the \SystemResources\.mun alternate resource (mandatory on 19H1 and later).
 *
 * \param FileName A string containing a file name.
 * \param NativeFileName The type of name format.
 * \param ResourceFileName A pointer to the MUN filename.
 *
 * \return Successful or errant status.
 *
 * \remarks LdrLoadAlternateResourceModuleEx and GetMunResourceModuleForEnumIfExist always search the parent directory
 * and this function has the same logic and semantics. For example: C:\Windows\explorer.exe -> C:\SystemResources\explorer.exe.mun
 */
_Success_(return)
BOOLEAN PhGetSystemResourcesFileName(
    _In_ PPH_STRINGREF FileName,
    _In_ BOOLEAN NativeFileName,
    _Out_ PPH_STRING* ResourceFileName
    )
{
    static PH_STRINGREF directoryName = PH_STRINGREF_INIT(L"\\SystemResources\\");
    static PH_STRINGREF extensionName = PH_STRINGREF_INIT(L".mun");
    PPH_STRING fileName;
    PH_STRINGREF directoryPart;
    PH_STRINGREF fileNamePart;
    PH_STRINGREF baseNamePart;

    if (WindowsVersion < WINDOWS_10_19H1)
        return FALSE;
    if (PhDetermineDosPathNameType(FileName) == RtlPathTypeUncAbsolute)
        return FALSE;
    if (!PhGetBasePath(FileName, &directoryPart, &fileNamePart))
        return FALSE;

    if (directoryPart.Length && fileNamePart.Length)
    {
        if (!PhGetBasePath(&directoryPart, &baseNamePart, NULL))
            return FALSE;

        fileName = PhConcatStringRef4(
            &baseNamePart,
            &directoryName,
            &fileNamePart,
            &extensionName
            );

        if (NativeFileName)
        {
            if (PhDoesFileExist(&fileName->sr))
            {
                *ResourceFileName = fileName;
                return TRUE;
            }
        }
        else
        {
            if (PhDoesFileExistWin32(PhGetString(fileName)))
            {
                *ResourceFileName = fileName;
                return TRUE;
            }
        }

        PhClearReference(&fileName);
    }

    return FALSE;
}

/**
 * \brief Extracts icons from the specified executable file.
 *
 * \param FileName A string containing a file name.
 * \param NativeFileName The type of name format.
 * \param IconIndex The zero-based index of the icon within the group or a negative number for a specific resource identifier.
 * \param IconLarge A handle to the large icon within the group or handle to the an icon from the resource identifier.
 * \param IconSmall A handle to the small icon within the group or handle to the an icon from the resource identifier.
 * \param WindowDpi The DPI to use for scaling the metric.
 *
 * \return Successful or errant status.
 *
 * \remarks Use this function instead of PrivateExtractIconExW() because images are mapped with SEC_COMMIT and READONLY
 * while PrivateExtractIconExW loads images with EXECUTE and SEC_IMAGE (section allocations and relocation processing).
 */
_Success_(return)
BOOLEAN PhExtractIconEx(
    _In_ PPH_STRINGREF FileName,
    _In_ BOOLEAN NativeFileName,
    _In_ LONG IconIndex,
    _Out_opt_ HICON *IconLarge,
    _Out_opt_ HICON *IconSmall,
    _In_ LONG WindowDpi
    )
{
    NTSTATUS status;
    HICON iconLarge = NULL;
    HICON iconSmall = NULL;
    PPH_STRING resourceFileName = NULL;
    PH_STRINGREF fileName;
    PH_MAPPED_IMAGE mappedImage;
    PIMAGE_DATA_DIRECTORY dataDirectory;
    PIMAGE_RESOURCE_DIRECTORY resourceDirectory;
    ULONG iconDirectoryResourceLength;
    PNEWHEADER iconDirectoryResource;
    RTL_PATH_TYPE fileNameType;

    fileNameType = PhDetermineDosPathNameType(FileName);

    if (!(fileNameType == RtlPathTypeRooted || fileNameType == RtlPathTypeDriveAbsolute))
        return FALSE;

    if (PhGetSystemResourcesFileName(FileName, NativeFileName, &resourceFileName))
    {
        fileName.Buffer = resourceFileName->Buffer;
        fileName.Length = resourceFileName->Length;
    }
    else
    {
        fileName.Buffer = FileName->Buffer;
        fileName.Length = FileName->Length;
    }

    if (PhIsNullOrEmptyStringRef(&fileName))
    {
        PhClearReference(&resourceFileName);
        return FALSE;
    }

    if (NativeFileName)
    {
        status = PhLoadMappedImageEx(
            &fileName,
            NULL,
            &mappedImage
            );
    }
    else
    {
        status = PhLoadMappedImage(
            PhGetStringRefZ(&fileName),
            NULL,
            &mappedImage
            );
    }

    if (!NT_SUCCESS(status))
    {
        PhClearReference(&resourceFileName);
        return FALSE;
    }

    status = PhGetMappedImageDataDirectory(
        &mappedImage,
        IMAGE_DIRECTORY_ENTRY_RESOURCE,
        &dataDirectory
        );

    if (!NT_SUCCESS(status))
        goto CleanupExit;

    resourceDirectory = PhMappedImageRvaToVa(
        &mappedImage,
        dataDirectory->VirtualAddress,
        NULL
        );

    if (!resourceDirectory)
        goto CleanupExit;

    __try
    {
        if (!PhLoadIconFromResourceDirectory(
            &mappedImage,
            resourceDirectory,
            IconIndex,
            RT_GROUP_ICON,
            &iconDirectoryResourceLength,
            &iconDirectoryResource
            ))
        {
            goto CleanupExit;
        }

        if (iconDirectoryResource->ResourceType != RES_ICON)
            goto CleanupExit;

        if (IconLarge)
        {
            iconLarge = PhCreateIconFromResourceDirectory(
                &mappedImage,
                resourceDirectory,
                iconDirectoryResource,
                PhGetSystemMetrics(SM_CXICON, WindowDpi),
                PhGetSystemMetrics(SM_CYICON, WindowDpi),
                LR_DEFAULTCOLOR
                );
        }

        if (IconSmall)
        {
            iconSmall = PhCreateIconFromResourceDirectory(
                &mappedImage,
                resourceDirectory,
                iconDirectoryResource,
                PhGetSystemMetrics(SM_CXSMICON, WindowDpi),
                PhGetSystemMetrics(SM_CYSMICON, WindowDpi),
                LR_DEFAULTCOLOR
                );
        }
    }
    __except (EXCEPTION_EXECUTE_HANDLER)
    {
        NOTHING;
    }

CleanupExit:

    PhUnloadMappedImage(&mappedImage);
    PhClearReference(&resourceFileName);

    if (IconLarge && IconSmall)
    {
        if (iconLarge && iconSmall)
        {
            *IconLarge = iconLarge;
            *IconSmall = iconSmall;
            return TRUE;
        }

        if (iconLarge)
            DestroyIcon(iconLarge);
        if (iconSmall)
            DestroyIcon(iconSmall);

        return FALSE;
    }

    if (IconLarge && iconLarge)
    {
        *IconLarge = iconLarge;
        return TRUE;
    }

    if (IconSmall && iconSmall)
    {
        *IconSmall = iconSmall;
        return TRUE;
    }

    if (iconLarge)
        DestroyIcon(iconLarge);
    if (iconSmall)
        DestroyIcon(iconSmall);

    return FALSE;
}

// Imagelist support

HIMAGELIST PhImageListCreate(
    _In_ LONG Width,
    _In_ LONG Height,
    _In_ LONG Flags,
    _In_ LONG InitialCount,
    _In_ LONG GrowCount
    )
{
    HRESULT status;
    IImageList2* imageList;

    status = ImageList_CoCreateInstance(
        &CLSID_ImageList,
        NULL,
        &IID_IImageList2,
        &imageList
        );

    if (FAILED(status))
        return NULL;

    status = IImageList2_Initialize(
        imageList,
        Width,
        Height,
        Flags,
        InitialCount,
        GrowCount
        );

    if (FAILED(status))
        return NULL;

    return IImageListToHIMAGELIST(imageList);
}

BOOLEAN PhImageListDestroy(
    _In_opt_ HIMAGELIST ImageListHandle
    )
{
    if (!ImageListHandle)
        return TRUE;

    return SUCCEEDED(IImageList2_Release((IImageList2*)ImageListHandle));
}

BOOLEAN PhImageListSetImageCount(
    _In_ HIMAGELIST ImageListHandle,
    _In_ ULONG Count
    )
{
    return SUCCEEDED(IImageList2_SetImageCount((IImageList2*)ImageListHandle, Count));
}

BOOLEAN PhImageListGetImageCount(
    _In_ HIMAGELIST ImageListHandle,
    _Out_ PLONG Count
    )
{
    return SUCCEEDED(IImageList2_GetImageCount((IImageList2*)ImageListHandle, Count));
}

BOOLEAN PhImageListSetBkColor(
    _In_ HIMAGELIST ImageListHandle,
    _In_ COLORREF BackgroundColor
    )
{
    COLORREF previousColor = 0;

    return SUCCEEDED(IImageList2_SetBkColor(
        (IImageList2*)ImageListHandle,
        BackgroundColor,
        &previousColor
        ));
}

LONG PhImageListAddIcon(
    _In_ HIMAGELIST ImageListHandle,
    _In_ HICON IconHandle
    )
{
    LONG index = INT_ERROR;

    IImageList2_ReplaceIcon(
        (IImageList2*)ImageListHandle,
        INT_ERROR,
        IconHandle,
        &index
        );

    return index;
}

LONG PhImageListAddBitmap(
    _In_ HIMAGELIST ImageListHandle,
    _In_ HBITMAP BitmapImage,
    _In_opt_ HBITMAP BitmapMask
    )
{
    LONG index = INT_ERROR;

    IImageList2_Add(
        (IImageList2*)ImageListHandle,
        BitmapImage,
        BitmapMask,
        &index
        );

    return index;
}

BOOLEAN PhImageListRemoveIcon(
    _In_ HIMAGELIST ImageListHandle,
    _In_ LONG Index
    )
{
    return SUCCEEDED(IImageList2_Remove(
        (IImageList2*)ImageListHandle,
        Index
        ));
}

HICON PhImageListGetIcon(
    _In_ HIMAGELIST ImageListHandle,
    _In_ LONG Index,
    _In_ ULONG Flags
    )
{
    HICON iconhandle = NULL;

    IImageList2_GetIcon(
        (IImageList2*)ImageListHandle,
        Index,
        Flags,
        &iconhandle
        );

    return iconhandle;
}

BOOLEAN PhImageListGetIconSize(
    _In_ HIMAGELIST ImageListHandle,
    _Out_ PLONG cx,
    _Out_ PLONG cy
    )
{
    return SUCCEEDED(IImageList2_GetIconSize(
        (IImageList2*)ImageListHandle,
        cx,
        cy
        ));
}

BOOLEAN PhImageListReplace(
    _In_ HIMAGELIST ImageListHandle,
    _In_ LONG Index,
    _In_ HBITMAP BitmapImage,
    _In_opt_ HBITMAP BitmapMask
    )
{
    return SUCCEEDED(IImageList2_Replace(
        (IImageList2*)ImageListHandle,
        Index,
        BitmapImage,
        BitmapMask
        ));
}

BOOLEAN PhImageListDrawIcon(
    _In_ HIMAGELIST ImageListHandle,
    _In_ LONG Index,
    _In_ HDC Hdc,
    _In_ LONG x,
    _In_ LONG y,
    _In_ UINT32 Style,
    _In_ BOOLEAN Disabled
    )
{
    return PhImageListDrawEx(
        ImageListHandle,
        Index,
        Hdc,
        x,
        y,
        0,
        0,
        CLR_DEFAULT,
        CLR_DEFAULT,
        Style,
        Disabled ? ILS_SATURATE : ILS_NORMAL
        );
}

BOOLEAN PhImageListDrawEx(
    _In_ HIMAGELIST ImageListHandle,
    _In_ LONG Index,
    _In_ HDC Hdc,
    _In_ LONG x,
    _In_ LONG y,
    _In_ LONG dx,
    _In_ LONG dy,
    _In_ COLORREF BackColor,
    _In_ COLORREF ForeColor,
    _In_ UINT32 Style,
    _In_ ULONG State
    )
{
    IMAGELISTDRAWPARAMS imagelistDraw;

    memset(&imagelistDraw, 0, sizeof(IMAGELISTDRAWPARAMS));
    imagelistDraw.cbSize = sizeof(IMAGELISTDRAWPARAMS);
    imagelistDraw.himl = ImageListHandle;
    imagelistDraw.hdcDst = Hdc;
    imagelistDraw.i = Index;
    imagelistDraw.x = x;
    imagelistDraw.y = y;
    imagelistDraw.cx = dx;
    imagelistDraw.cy = dy;
    imagelistDraw.rgbBk = BackColor;
    imagelistDraw.rgbFg = ForeColor;
    imagelistDraw.fStyle = Style;
    imagelistDraw.fState = State;

    return SUCCEEDED(IImageList2_Draw((IImageList2*)ImageListHandle, &imagelistDraw));
}

BOOLEAN PhImageListSetIconSize(
    _In_ HIMAGELIST ImageListHandle,
    _In_ LONG cx,
    _In_ LONG cy
    )
{
    return SUCCEEDED(IImageList2_SetIconSize((IImageList2*)ImageListHandle, cx, cy));
}

static const PH_FLAG_MAPPING PhpInitiateShutdownMappings[] =
{
    { PH_SHUTDOWN_RESTART, SHUTDOWN_RESTART },
    { PH_SHUTDOWN_POWEROFF, SHUTDOWN_POWEROFF },
    { PH_SHUTDOWN_INSTALL_UPDATES, SHUTDOWN_INSTALL_UPDATES },
    { PH_SHUTDOWN_HYBRID, SHUTDOWN_HYBRID },
    { PH_SHUTDOWN_RESTART_BOOTOPTIONS, SHUTDOWN_RESTART_BOOTOPTIONS },
    { PH_CREATE_PROCESS_EXTENDED_STARTUPINFO, EXTENDED_STARTUPINFO_PRESENT },
};

ULONG PhInitiateShutdown(
    _In_ ULONG Flags
    )
{
    ULONG status;
    ULONG newFlags;

    newFlags = 0;
    PhMapFlags1(&newFlags, Flags, PhpInitiateShutdownMappings, ARRAYSIZE(PhpInitiateShutdownMappings));

    status = InitiateShutdown(
        NULL,
        NULL,
        0,
        SHUTDOWN_FORCE_OTHERS | newFlags,
        SHTDN_REASON_FLAG_PLANNED
        );

    return status;
}

/**
 * Sets shutdown parameters for the current process relative to the other processes in the system.
 *
 * \param Level The shutdown priority for the current process.
 * \param Flags Optional flags for terminating the current process.
 *
 * \return Successful or errant status.
 */
BOOLEAN PhSetProcessShutdownParameters(
    _In_ ULONG Level,
    _In_ ULONG Flags
    )
{
    static PH_INITONCE initOnce = PH_INITONCE_INIT;
    static BOOL (WINAPI *SetProcessShutdownParameters_I)(
        _In_ ULONG dwLevel,
        _In_ ULONG dwFlags
        ) = NULL;

    if (PhBeginInitOnce(&initOnce))
    {
        PVOID baseAddress;

        if (baseAddress = PhLoadLibrary(L"kernel32.dll"))
        {
            SetProcessShutdownParameters_I = PhGetDllBaseProcedureAddress(baseAddress, "SetProcessShutdownParameters", 0);
        }

        PhEndInitOnce(&initOnce);
    }

    if (!SetProcessShutdownParameters_I)
        return FALSE;

    return !!SetProcessShutdownParameters_I(Level, Flags);
}

// Timeline drawing support

VOID PhCustomDrawTreeTimeLine(
    _In_ HDC Hdc,
    _In_ RECT CellRect,
    _In_ ULONG Flags,
    _In_opt_ PLARGE_INTEGER StartTime,
    _In_ PLARGE_INTEGER CreateTime
    )
{
    RECT rect = CellRect;
    RECT borderRect = CellRect;
    FLOAT percent;
    ULONG flags = 0;
    LARGE_INTEGER systemTime;
    LARGE_INTEGER startTime;
    LARGE_INTEGER createTime;

    if (StartTime)
    {
        PhQuerySystemTime(&systemTime);
        startTime.QuadPart = systemTime.QuadPart - StartTime->QuadPart;
        createTime.QuadPart = systemTime.QuadPart - CreateTime->QuadPart;
    }
    else
    {
        static LARGE_INTEGER bootTime = { 0 };

        if (bootTime.QuadPart == 0)
        {
            PhGetSystemBootTime(&bootTime);
        }

        PhQuerySystemTime(&systemTime);
        startTime.QuadPart = systemTime.QuadPart - bootTime.QuadPart;
        createTime.QuadPart = systemTime.QuadPart - CreateTime->QuadPart;
    }

    if (createTime.QuadPart > startTime.QuadPart)
    {
        SetFlag(flags, PH_DRAW_TIMELINE_OVERFLOW);
    }

    percent = (FLOAT)createTime.QuadPart / (FLOAT)startTime.QuadPart * 100.f;

    if (percent > 100.f)
        percent = 100.f;
    if (percent < 0.0005f)
        percent = 0.0f;

    if (FlagOn(Flags, PH_DRAW_TIMELINE_DARKTHEME))
        FillRect(Hdc, &rect, PhThemeWindowBackgroundBrush);
    else
        FillRect(Hdc, &rect, (HBRUSH)(COLOR_WINDOW + 1));

    PhInflateRect(&rect, -1, -1);
    rect.bottom += 1;
    PhInflateRect(&borderRect, -1, -1);
    borderRect.bottom += 1;

    if (FlagOn(Flags, PH_DRAW_TIMELINE_DARKTHEME))
    {
        FillRect(Hdc, &rect, PhThemeWindowBackgroundBrush);

        if (FlagOn(flags, PH_DRAW_TIMELINE_OVERFLOW))
            SetDCBrushColor(Hdc, RGB(128, 128, 128));
        else
            SetDCBrushColor(Hdc, RGB(0, 130, 135));

        SelectBrush(Hdc, PhGetStockBrush(DC_BRUSH));
    }
    else
    {
        FillRect(Hdc, &rect, (HBRUSH)(COLOR_BTNFACE + 1));

        if (FlagOn(flags, PH_DRAW_TIMELINE_OVERFLOW))
            SetDCBrushColor(Hdc, RGB(128, 128, 128));
        else
            SetDCBrushColor(Hdc, RGB(158, 202, 158));

        SelectBrush(Hdc, PhGetStockBrush(DC_BRUSH));
    }

    rect.left = (LONG)((LONG)rect.right + ((LONG)(rect.left - rect.right) * (percent / 100.f)));

    if (rect.left < borderRect.left)
        rect.left = borderRect.left;

    PatBlt(
        Hdc,
        rect.left,
        rect.top,
        rect.right - rect.left,
        rect.bottom - rect.top,
        PATCOPY
        );

    FrameRect(Hdc, &borderRect, PhGetStockBrush(GRAY_BRUSH));
}

// Windows Imaging Component (WIC) bitmap support

HBITMAP PhCreateDIBSection(
    _In_ HDC Hdc,
    _In_ PH_BUFFERFORMAT Format,
    _In_ LONG Width,
    _In_ LONG Height,
    _Outptr_opt_ _When_(return != NULL, _Notnull_) PVOID* Bits
    )
{
    switch (Format)
    {
    case PHBF_COMPATIBLEBITMAP:
        {
            if (Bits)
            {
                *Bits = NULL;
            }
            return CreateCompatibleBitmap(Hdc, Width, Height);
        }
        break;
    case PHBF_DIB:
    case PHBF_TOPDOWNDIB:
    case PHBF_TOPDOWNMONODIB:
        {
            BITMAPINFO bitmapInfo;

            memset(&bitmapInfo, 0, sizeof(BITMAPINFOHEADER));
            bitmapInfo.bmiHeader.biSize = sizeof(BITMAPINFOHEADER);
            bitmapInfo.bmiHeader.biWidth = Width;
            bitmapInfo.bmiHeader.biHeight = Format == PHBF_TOPDOWNDIB ? -Height : Height;
            bitmapInfo.bmiHeader.biPlanes = 1;
            bitmapInfo.bmiHeader.biBitCount = Format == PHBF_TOPDOWNMONODIB ? 1 : 32;
            bitmapInfo.bmiHeader.biCompression = BI_RGB;

            return CreateDIBSection(Hdc, &bitmapInfo, DIB_RGB_COLORS, Bits, NULL, 0);
        }
        break;
    }

    return NULL;
}

HBITMAP PhCreateBitmapHandle(
    _In_ LONG Width,
    _In_ LONG Height,
    _Outptr_opt_ _When_(return != NULL, _Notnull_) PVOID* Bits
    )
{
    HBITMAP bitmapHandle;
    BITMAPINFO bitmapInfo;

    memset(&bitmapInfo, 0, sizeof(BITMAPINFO));
    bitmapInfo.bmiHeader.biSize = sizeof(BITMAPINFOHEADER);
    bitmapInfo.bmiHeader.biWidth = Width;
    bitmapInfo.bmiHeader.biHeight = -Height;
    bitmapInfo.bmiHeader.biPlanes = 1;
    bitmapInfo.bmiHeader.biBitCount = 32;
    bitmapInfo.bmiHeader.biCompression = BI_RGB;

    bitmapHandle = CreateDIBSection(PhGetScreenDC(), &bitmapInfo, DIB_RGB_COLORS, Bits, NULL, 0);

    return bitmapHandle;
}

static PVOID PhpGetWicImagingFactoryInterface(
    VOID
    )
{
    static PH_INITONCE initOnce = PH_INITONCE_INIT;
    static PVOID wicImagingFactory = NULL;

    if (PhBeginInitOnce(&initOnce))
    {
        if (WindowsVersion >= WINDOWS_8)
            PhGetClassObject(L"windowscodecs.dll", &CLSID_WICImagingFactory2, &IID_IWICImagingFactory, &wicImagingFactory);
        else
            PhGetClassObject(L"windowscodecs.dll", &CLSID_WICImagingFactory1, &IID_IWICImagingFactory, &wicImagingFactory);

        PhEndInitOnce(&initOnce);
    }

    return wicImagingFactory;
}

static PGUID PhpGetImageFormatDecoderType(
    _In_ PH_IMAGE_FORMAT_TYPE Format
    )
{
    switch (Format)
    {
    case PH_IMAGE_FORMAT_TYPE_ICO:
        return (PGUID)&GUID_ContainerFormatIco;
    case PH_IMAGE_FORMAT_TYPE_BMP:
        return (PGUID)&GUID_ContainerFormatBmp;
    case PH_IMAGE_FORMAT_TYPE_JPG:
        return (PGUID)&GUID_ContainerFormatJpeg;
    case PH_IMAGE_FORMAT_TYPE_PNG:
        return (PGUID)&GUID_ContainerFormatPng;
    }

    return (PGUID)&GUID_ContainerFormatRaw;
}

HBITMAP PhLoadImageFormatFromResource(
    _In_ PVOID DllBase,
    _In_ PCWSTR Name,
    _In_ PCWSTR Type,
    _In_ PH_IMAGE_FORMAT_TYPE Format,
    _In_ LONG Width,
    _In_ LONG Height
    )
{
    BOOLEAN success = FALSE;
    HBITMAP bitmapHandle = NULL;
    ULONG resourceLength = 0;
    WICInProcPointer resourceBuffer = NULL;
    PVOID bitmapBuffer = NULL;
    IWICImagingFactory* wicImageFactory = NULL;
    IWICStream* wicBitmapStream = NULL;
    IWICBitmapSource* wicBitmapSource = NULL;
    IWICBitmapDecoder* wicBitmapDecoder = NULL;
    IWICBitmapFrameDecode* wicBitmapFrame = NULL;
    WICPixelFormatGUID pixelFormat;
    UINT sourceWidth = 0;
    UINT sourceHeight = 0;

    if (!PhLoadResource(DllBase, Name, Type, &resourceLength, &resourceBuffer))
        goto CleanupExit;

    if (!(wicImageFactory = PhpGetWicImagingFactoryInterface()))
        goto CleanupExit;
    if (FAILED(IWICImagingFactory_CreateStream(wicImageFactory, &wicBitmapStream)))
        goto CleanupExit;
    if (FAILED(IWICStream_InitializeFromMemory(wicBitmapStream, resourceBuffer, resourceLength)))
        goto CleanupExit;
    if (FAILED(IWICImagingFactory_CreateDecoder(wicImageFactory, PhpGetImageFormatDecoderType(Format), &GUID_VendorMicrosoft, &wicBitmapDecoder)))
        goto CleanupExit;
    if (FAILED(IWICBitmapDecoder_Initialize(wicBitmapDecoder, (IStream*)wicBitmapStream, WICDecodeMetadataCacheOnDemand)))
        goto CleanupExit;
    if (FAILED(IWICBitmapDecoder_GetFrame(wicBitmapDecoder, 0, &wicBitmapFrame)))
        goto CleanupExit;
    if (FAILED(IWICBitmapFrameDecode_GetPixelFormat(wicBitmapFrame, &pixelFormat)))
        goto CleanupExit;

    if (IsEqualGUID(&pixelFormat, &GUID_WICPixelFormat32bppBGRA)) // CreateDIBSection format
    {
        if (FAILED(IWICBitmapFrameDecode_QueryInterface(wicBitmapFrame, &IID_IWICBitmapSource, &wicBitmapSource)))
            goto CleanupExit;
    }
    else
    {
        IWICFormatConverter* wicFormatConverter = NULL;

        if (FAILED(IWICImagingFactory_CreateFormatConverter(wicImageFactory, &wicFormatConverter)))
            goto CleanupExit;

        if (FAILED(IWICFormatConverter_Initialize(
            wicFormatConverter,
            (IWICBitmapSource*)wicBitmapFrame,
            &GUID_WICPixelFormat32bppBGRA,
            WICBitmapDitherTypeNone,
            NULL,
            0.0f,
            WICBitmapPaletteTypeCustom
            )))
        {
            IWICFormatConverter_Release(wicFormatConverter);
            goto CleanupExit;
        }

        if (FAILED(IWICFormatConverter_QueryInterface(wicFormatConverter, &IID_IWICBitmapSource, &wicBitmapSource)))
            goto CleanupExit;

        IWICFormatConverter_Release(wicFormatConverter);
    }

    if (!(bitmapHandle = PhCreateBitmapHandle(Width, Height, &bitmapBuffer)))
        goto CleanupExit;

    if (SUCCEEDED(IWICBitmapSource_GetSize(wicBitmapSource, &sourceWidth, &sourceHeight)) && sourceWidth == Width && sourceHeight == Height)
    {
        if (SUCCEEDED(IWICBitmapSource_CopyPixels(
            wicBitmapSource,
            NULL,
            Width * sizeof(RGBQUAD),
            Width * Height * sizeof(RGBQUAD),
            bitmapBuffer
            )))
        {
            success = TRUE;
        }
    }
    else
    {
        IWICBitmapScaler* wicBitmapScaler = NULL;

        if (SUCCEEDED(IWICImagingFactory_CreateBitmapScaler(wicImageFactory, &wicBitmapScaler)))
        {
            if (SUCCEEDED(IWICBitmapScaler_Initialize(
                wicBitmapScaler,
                wicBitmapSource,
                Width,
                Height,
                WindowsVersion < WINDOWS_10 ? WICBitmapInterpolationModeFant : WICBitmapInterpolationModeHighQualityCubic
                )))
            {
                if (SUCCEEDED(IWICBitmapScaler_CopyPixels(
                    wicBitmapScaler,
                    NULL,
                    Width * sizeof(RGBQUAD),
                    Width * Height * sizeof(RGBQUAD),
                    bitmapBuffer
                    )))
                {
                    success = TRUE;
                }
            }

            IWICBitmapScaler_Release(wicBitmapScaler);
        }
    }

CleanupExit:

    if (wicBitmapSource)
        IWICBitmapSource_Release(wicBitmapSource);
    if (wicBitmapDecoder)
        IWICBitmapDecoder_Release(wicBitmapDecoder);
    if (wicBitmapFrame)
        IWICBitmapFrameDecode_Release(wicBitmapFrame);
    if (wicBitmapStream)
        IWICStream_Release(wicBitmapStream);

    if (!success)
    {
        if (bitmapHandle) DeleteBitmap(bitmapHandle);
        return NULL;
    }

    return bitmapHandle;
}

HBITMAP PhLoadImageFromAddress(
    _In_ PVOID Buffer,
    _In_ ULONG BufferLength,
    _In_ LONG Width,
    _In_ LONG Height
    )
{
    BOOLEAN success = FALSE;
    HBITMAP bitmapHandle = NULL;
    PVOID bitmapBuffer = NULL;
    IWICImagingFactory* wicImageFactory;
    IWICStream* wicBitmapStream = NULL;
    IWICBitmapSource* wicBitmapSource = NULL;
    IWICBitmapDecoder* wicBitmapDecoder = NULL;
    IWICBitmapFrameDecode* wicBitmapFrame = NULL;
    WICPixelFormatGUID pixelFormat;
    UINT sourceWidth = 0;
    UINT sourceHeight = 0;

    if (!(wicImageFactory = PhpGetWicImagingFactoryInterface()))
        goto CleanupExit;
    if (FAILED(IWICImagingFactory_CreateStream(wicImageFactory, &wicBitmapStream)))
        goto CleanupExit;
    if (FAILED(IWICStream_InitializeFromMemory(wicBitmapStream, Buffer, BufferLength)))
        goto CleanupExit;
    if (FAILED(IWICImagingFactory_CreateDecoderFromStream(wicImageFactory, (IStream*)wicBitmapStream, &GUID_VendorMicrosoft, WICDecodeMetadataCacheOnDemand, &wicBitmapDecoder)))
        goto CleanupExit;
    if (FAILED(IWICBitmapDecoder_GetFrame(wicBitmapDecoder, 0, &wicBitmapFrame)))
        goto CleanupExit;
    if (FAILED(IWICBitmapFrameDecode_GetPixelFormat(wicBitmapFrame, &pixelFormat)))
        goto CleanupExit;

    if (IsEqualGUID(&pixelFormat, &GUID_WICPixelFormat32bppBGRA))
    {
        if (FAILED(IWICBitmapFrameDecode_QueryInterface(wicBitmapFrame, &IID_IWICBitmapSource, &wicBitmapSource)))
            goto CleanupExit;
    }
    else
    {
        IWICFormatConverter* wicFormatConverter = NULL;

        if (FAILED(IWICImagingFactory_CreateFormatConverter(wicImageFactory, &wicFormatConverter)))
            goto CleanupExit;

        if (FAILED(IWICFormatConverter_Initialize(
            wicFormatConverter,
            (IWICBitmapSource*)wicBitmapFrame,
            &GUID_WICPixelFormat32bppBGRA,
            WICBitmapDitherTypeNone,
            NULL,
            0.0f,
            WICBitmapPaletteTypeCustom
            )))
        {
            IWICFormatConverter_Release(wicFormatConverter);
            goto CleanupExit;
        }

        if (FAILED(IWICFormatConverter_QueryInterface(wicFormatConverter, &IID_IWICBitmapSource, &wicBitmapSource)))
            goto CleanupExit;

        IWICFormatConverter_Release(wicFormatConverter);
    }

    if (!(bitmapHandle = PhCreateBitmapHandle(Width, Height, &bitmapBuffer)))
        goto CleanupExit;

    if (SUCCEEDED(IWICBitmapSource_GetSize(wicBitmapSource, &sourceWidth, &sourceHeight)) && sourceWidth == Width && sourceHeight == Height)
    {
        if (SUCCEEDED(IWICBitmapSource_CopyPixels(
            wicBitmapSource,
            NULL,
            Width * sizeof(RGBQUAD),
            Width * Height * sizeof(RGBQUAD),
            bitmapBuffer
            )))
        {
            success = TRUE;
        }
    }
    else
    {
        IWICBitmapScaler* wicBitmapScaler = NULL;

        if (SUCCEEDED(IWICImagingFactory_CreateBitmapScaler(wicImageFactory, &wicBitmapScaler)))
        {
            if (SUCCEEDED(IWICBitmapScaler_Initialize(
                wicBitmapScaler,
                wicBitmapSource,
                Width,
                Height,
                WindowsVersion < WINDOWS_10 ? WICBitmapInterpolationModeFant : WICBitmapInterpolationModeHighQualityCubic
                )))
            {
                if (SUCCEEDED(IWICBitmapScaler_CopyPixels(
                    wicBitmapScaler,
                    NULL,
                    Width * sizeof(RGBQUAD),
                    Width * Height * sizeof(RGBQUAD),
                    bitmapBuffer
                    )))
                {
                    success = TRUE;
                }
            }

            IWICBitmapScaler_Release(wicBitmapScaler);
        }
    }

CleanupExit:

    if (wicBitmapSource)
        IWICBitmapSource_Release(wicBitmapSource);
    if (wicBitmapDecoder)
        IWICBitmapDecoder_Release(wicBitmapDecoder);
    if (wicBitmapFrame)
        IWICBitmapFrameDecode_Release(wicBitmapFrame);
    if (wicBitmapStream)
        IWICStream_Release(wicBitmapStream);

    if (!success)
    {
        if (bitmapHandle) DeleteBitmap(bitmapHandle);
        return NULL;
    }

    return bitmapHandle;
}

// Load image and auto-detect the format (dmex)
HBITMAP PhLoadImageFromResource(
    _In_ PVOID DllBase,
    _In_ PCWSTR Name,
    _In_ PCWSTR Type,
    _In_ LONG Width,
    _In_ LONG Height
    )
{
    ULONG resourceLength = 0;
    WICInProcPointer resourceBuffer = NULL;

    if (!PhLoadResource(DllBase, Name, Type, &resourceLength, &resourceBuffer))
        return NULL;

    return PhLoadImageFromAddress(resourceBuffer, resourceLength, Width, Height);
}

// Load image and auto-detect the format (dmex)
HBITMAP PhLoadImageFromFile(
    _In_ PCWSTR FileName,
    _In_ LONG Width,
    _In_ LONG Height
    )
{
    BOOLEAN success = FALSE;
    HBITMAP bitmapHandle = NULL;
    PVOID bitmapBuffer = NULL;
    IWICImagingFactory* wicFactory = NULL;
    IWICBitmapSource* wicBitmapSource = NULL;
    IWICBitmapDecoder* wicBitmapDecoder = NULL;
    IWICBitmapFrameDecode* wicBitmapFrame = NULL;
    WICPixelFormatGUID pixelFormat;
    UINT sourceWidth = 0;
    UINT sourceHeight = 0;

    if (!(wicFactory = PhpGetWicImagingFactoryInterface()))
        goto CleanupExit;
    if (FAILED(IWICImagingFactory_CreateDecoderFromFilename(wicFactory, FileName, &GUID_VendorMicrosoft, GENERIC_READ, WICDecodeMetadataCacheOnDemand, &wicBitmapDecoder)))
        goto CleanupExit;
    if (FAILED(IWICBitmapDecoder_GetFrame(wicBitmapDecoder, 0, &wicBitmapFrame)))
        goto CleanupExit;
    if (FAILED(IWICBitmapFrameDecode_GetPixelFormat(wicBitmapFrame, &pixelFormat)))
        goto CleanupExit;

    if (IsEqualGUID(&pixelFormat, &GUID_WICPixelFormat32bppBGRA))
    {
        if (FAILED(IWICBitmapFrameDecode_QueryInterface(wicBitmapFrame, &IID_IWICBitmapSource, &wicBitmapSource)))
            goto CleanupExit;
    }
    else
    {
        IWICFormatConverter* wicFormatConverter = NULL;

        if (FAILED(IWICImagingFactory_CreateFormatConverter(wicFactory, &wicFormatConverter)))
            goto CleanupExit;

        if (FAILED(IWICFormatConverter_Initialize(
            wicFormatConverter,
            (IWICBitmapSource*)wicBitmapFrame,
            &GUID_WICPixelFormat32bppBGRA,
            WICBitmapDitherTypeNone,
            NULL,
            0.0f,
            WICBitmapPaletteTypeCustom
            )))
        {
            IWICFormatConverter_Release(wicFormatConverter);
            goto CleanupExit;
        }

        if (FAILED(IWICFormatConverter_QueryInterface(wicFormatConverter, &IID_IWICBitmapSource, &wicBitmapSource)))
            goto CleanupExit;

        IWICFormatConverter_Release(wicFormatConverter);
    }

    if (!(bitmapHandle = PhCreateBitmapHandle(Width, Height, &bitmapBuffer)))
        goto CleanupExit;

    if (SUCCEEDED(IWICBitmapSource_GetSize(wicBitmapSource, &sourceWidth, &sourceHeight)) && sourceWidth == Width && sourceHeight == Height)
    {
        if (SUCCEEDED(IWICBitmapSource_CopyPixels(
            wicBitmapSource,
            NULL,
            Width * sizeof(RGBQUAD),
            Width * Height * sizeof(RGBQUAD),
            bitmapBuffer
            )))
        {
            success = TRUE;
        }
    }
    else
    {
        IWICBitmapScaler* wicBitmapScaler = NULL;

        if (SUCCEEDED(IWICImagingFactory_CreateBitmapScaler(wicFactory, &wicBitmapScaler)))
        {
            if (SUCCEEDED(IWICBitmapScaler_Initialize(
                wicBitmapScaler,
                wicBitmapSource,
                Width,
                Height,
                WindowsVersion < WINDOWS_10 ? WICBitmapInterpolationModeFant : WICBitmapInterpolationModeHighQualityCubic
                )))
            {
                if (SUCCEEDED(IWICBitmapScaler_CopyPixels(
                    wicBitmapScaler,
                    NULL,
                    Width * sizeof(RGBQUAD),
                    Width * Height * sizeof(RGBQUAD),
                    bitmapBuffer
                    )))
                {
                    success = TRUE;
                }
            }

            IWICBitmapScaler_Release(wicBitmapScaler);
        }
    }

CleanupExit:

    if (wicBitmapSource)
        IWICBitmapSource_Release(wicBitmapSource);
    if (wicBitmapDecoder)
        IWICBitmapDecoder_Release(wicBitmapDecoder);
    if (wicBitmapFrame)
        IWICBitmapFrameDecode_Release(wicBitmapFrame);

    if (!success)
    {
        if (bitmapHandle) DeleteBitmap(bitmapHandle);
        return NULL;
    }

    return bitmapHandle;
}

BOOLEAN PhSetWindowCompositionAttribute(
    _In_ HWND WindowHandle,
    _In_ PWINDOWCOMPOSITIONATTRIBUTEDATA AttributeData
    )
{
    static PH_INITONCE initOnce = PH_INITONCE_INIT;
    static BOOL (WINAPI* SetWindowCompositionAttribute_I)(
        _In_ HWND WindowHandle,
        _In_ PWINDOWCOMPOSITIONATTRIBUTEDATA AttributeData
        ) = NULL;

    if (PhBeginInitOnce(&initOnce))
    {
        SetWindowCompositionAttribute_I = PhGetDllProcedureAddress(L"user32.dll", "SetWindowCompositionAttribute", 0);
        PhEndInitOnce(&initOnce);
    }

    if (SetWindowCompositionAttribute_I)
    {
        return !!SetWindowCompositionAttribute_I(WindowHandle, AttributeData);
    }

    return FALSE;
}

BOOLEAN PhSetWindowAcrylicCompositionColor(
    _In_ HWND WindowHandle,
    _In_ ULONG GradientColor
    )
{
    ACCENT_POLICY policy =
    {
        ACCENT_ENABLE_ACRYLICBLURBEHIND,
        ACCENT_WINDOWS11_LUMINOSITY | ACCENT_BORDER_ALL,
        GradientColor,
        0
    };
    WINDOWCOMPOSITIONATTRIBUTEDATA attribute =
    {
        WCA_ACCENT_POLICY,
        &policy,
        sizeof(ACCENT_POLICY)
    };

    return PhSetWindowCompositionAttribute(WindowHandle, &attribute);
}

HCURSOR PhLoadArrowCursor(
    VOID
    )
{
    static PH_INITONCE initOnce = PH_INITONCE_INIT;
    static HCURSOR arrowCursorHandle = NULL;

    if (PhBeginInitOnce(&initOnce))
    {
        arrowCursorHandle = PhLoadCursor(NULL, IDC_ARROW);
        PhEndInitOnce(&initOnce);
    }

    return arrowCursorHandle;
}

HCURSOR PhLoadDividerCursor(
    VOID
    )
{
    static PH_INITONCE initOnce = PH_INITONCE_INIT;
    static HCURSOR dividerCursorHandle = NULL;

    if (PhBeginInitOnce(&initOnce))
    {
        PVOID baseAddress;

        //dividerCursorHandle = PhLoadCursor(NULL, IDC_SIZEWE);

        if (baseAddress = PhGetLoaderEntryDllBaseZ(L"comctl32.dll"))
        {
            dividerCursorHandle = PhLoadCursor(baseAddress, IDC_DIVIDER);
        }

        PhEndInitOnce(&initOnce);
    }

    return dividerCursorHandle;
}

BOOLEAN PhIsInteractiveUserSession(
    VOID
    )
{
    USEROBJECTFLAGS flags;

    memset(&flags, 0, sizeof(USEROBJECTFLAGS));

    if (GetUserObjectInformation(
        GetProcessWindowStation(),
        UOI_FLAGS,
        &flags,
        sizeof(USEROBJECTFLAGS),
        NULL
        ))
    {
        if (BooleanFlagOn(flags.dwFlags, WSF_VISIBLE))
            return TRUE;
    }

    return FALSE;
}

PPH_STRING PhGetCurrentWindowStationName(
    VOID
    )
{
    PPH_STRING string;

    string = PhCreateStringEx(NULL, 0x200);

    if (GetUserObjectInformation(
        GetProcessWindowStation(),
        UOI_NAME,
        string->Buffer,
        (ULONG)string->Length + sizeof(UNICODE_NULL),
        NULL
        ))
    {
        PhTrimToNullTerminatorString(string);
        return string;
    }
    else
    {
        PhDereferenceObject(string);
        return PhCreateString(L"WinSta0"); // assume the current window station is WinSta0
    }
}

PPH_STRING PhGetCurrentThreadDesktopName(
    VOID
    )
{
    PPH_STRING string;

    string = PhCreateStringEx(NULL, 0x200);

    if (GetUserObjectInformation(
        GetThreadDesktop(HandleToUlong(NtCurrentThreadId())),
        UOI_NAME,
        string->Buffer,
        (ULONG)string->Length + sizeof(UNICODE_NULL),
        NULL
        ))
    {
        PhTrimToNullTerminatorString(string);
        return string;
    }
    else
    {
        PhDereferenceObject(string);
        return PhCreateString(L"Default");
    }
}

BOOLEAN PhpInitializeMRUList(VOID)
{
    static PH_INITONCE initOnce = PH_INITONCE_INIT;
    static PVOID comctl32ModuleHandle = NULL;

    if (PhBeginInitOnce(&initOnce))
    {
        if (comctl32ModuleHandle = PhLoadLibrary(L"comctl32.dll"))
        {
            CreateMRUList_I = PhGetDllBaseProcedureAddress(comctl32ModuleHandle, "CreateMRUListW", 0);
            AddMRUString_I = PhGetDllBaseProcedureAddress(comctl32ModuleHandle, "AddMRUStringW", 0);
            EnumMRUList_I = PhGetDllBaseProcedureAddress(comctl32ModuleHandle, "EnumMRUListW", 0);
            FreeMRUList_I = PhGetDllBaseProcedureAddress(comctl32ModuleHandle, "FreeMRUList", 0);

            if (!(CreateMRUList_I && AddMRUString_I && EnumMRUList_I && FreeMRUList_I))
            {
                PhFreeLibrary(comctl32ModuleHandle);
                comctl32ModuleHandle = NULL;
            }
        }

        PhEndInitOnce(&initOnce);
    }

    if (comctl32ModuleHandle)
        return TRUE;

    return FALSE;
}

_Success_(return)
BOOLEAN PhRecentListCreate(
    _Out_ PHANDLE RecentHandle
    )
{
    HANDLE handle;
    MRUINFO info;

    if (!PhpInitializeMRUList())
        return FALSE;

    memset(&info, 0, sizeof(MRUINFO));
    info.cbSize = sizeof(MRUINFO);
    info.uMaxItems = UINT_MAX;
    info.hKey = HKEY_CURRENT_USER;
    info.lpszSubKey = L"Software\\Microsoft\\Windows\\CurrentVersion\\Explorer\\RunMRU";

    if (handle = CreateMRUList_I(&info))
    {
        *RecentHandle = handle;
        return TRUE;
    }

    return FALSE;
}

VOID PhRecentListDestroy(
    _In_ HANDLE RecentHandle
    )
{
    if (!PhpInitializeMRUList())
        return;

    if (RecentHandle)
    {
        FreeMRUList_I(RecentHandle);
    }
}

BOOLEAN PhRecentListAddString(
    _In_ HANDLE RecentHandle,
    _In_ PCWSTR String
    )
{
    if (!PhpInitializeMRUList())
        return FALSE;

    return AddMRUString_I(RecentHandle, String) != INT_ERROR;
}

BOOLEAN PhRecentListAddCommand(
    _In_ PPH_STRINGREF Command
    )
{
    static PH_STRINGREF prefixSr = PH_STRINGREF_INIT(L"\\1");
    BOOLEAN status;
    HANDLE listHandle;
    PPH_STRING command;

    if (!PhpInitializeMRUList())
        return FALSE;
    if (!PhRecentListCreate(&listHandle))
        return FALSE;

    command = PhConcatStringRef2(Command, &prefixSr);

    status = PhRecentListAddString(listHandle, PhGetString(command));

    PhDereferenceObject(command);

    PhRecentListDestroy(listHandle);

    return status;
}

VOID PhEnumerateRecentList(
    _In_ PPH_ENUM_MRULIST_CALLBACK Callback,
    _In_opt_ PVOID Context
    )
{
    HANDLE listHandle;
    LONG listCount;

    if (!PhpInitializeMRUList())
        return;
    if (!PhRecentListCreate(&listHandle))
        return;

    listCount = EnumMRUList_I(
        listHandle,
        MAXINT,
        NULL,
        0
        );

    for (LONG i = 0; i < listCount; i++)
    {
        PH_STRINGREF string;
        SIZE_T returnLength;
        WCHAR buffer[DOS_MAX_PATH_LENGTH] = L"";

        returnLength = EnumMRUList_I(
            listHandle,
            i,
            buffer,
            RTL_NUMBER_OF(buffer)
            );

        if (returnLength >= RTL_NUMBER_OF(buffer))
            continue;
        if (returnLength < sizeof(UNICODE_NULL))
            continue;

        buffer[returnLength] = UNICODE_NULL;

        string.Buffer = buffer;
        string.Length = returnLength * sizeof(WCHAR);

        // trim \\1 (dmex)
        if (string.Buffer[returnLength - 1] == L'1' && string.Buffer[returnLength - 2] == L'\\')
        {
            string.Buffer[returnLength - 2] = UNICODE_NULL;
            string.Length -= 4;
        }

        if (!Callback(&string, Context))
            break;
    }

    FreeMRUList_I(listHandle);
}<|MERGE_RESOLUTION|>--- conflicted
+++ resolved
@@ -1915,11 +1915,7 @@
     _In_ UINT uMsg,
     _In_ WPARAM wParam,
     _In_ LPARAM lParam
-<<<<<<< HEAD
-)
-=======
-    )
->>>>>>> bc32285f
+    )
 {
     WNDPROC oldWndProc;
 
@@ -1982,11 +1978,7 @@
     _In_ HWND hwndDlg,
     _In_ UINT uMsg,
     _In_ LPARAM lParam
-<<<<<<< HEAD
-)
-=======
-    )
->>>>>>> bc32285f
+    )
 {
     switch (uMsg)
     {
@@ -2038,12 +2030,8 @@
         topLevelOwner = NULL;
 
     Header->dwFlags |= PSH_MODELESS;
-<<<<<<< HEAD
-    // Allow to close other modeless property sheets (ex. Handle properties) by clicking the X on the taskbar window thumbnail, also forward key messages (Dart Vanya)
-=======
     // Allow to close other modeless property sheets (ex. Handle properties) by clicking the X on
     // the taskbar window thumbnail, also forward key messages (Dart Vanya)
->>>>>>> bc32285f
     if (!Header->pfnCallback)
     {
         Header->dwFlags |= PSH_USECALLBACK;
