/*
 * Copyright (c) 2022 Winsider Seminars & Solutions, Inc.  All rights reserved.
 *
 * This file is part of System Informer.
 *
 * Authors:
 *
 *     wj32    2009-2016
 *     dmex    2017-2023
 *
 */

#ifndef _PH_PHGUI_H
#define _PH_PHGUI_H

#include <commctrl.h>
#include <guisupview.h>

EXTERN_C_START

// guisup

#define RFF_NOBROWSE 0x0001
#define RFF_NODEFAULT 0x0002
#define RFF_CALCDIRECTORY 0x0004
#define RFF_NOLABEL 0x0008
#define RFF_NOSEPARATEMEM 0x0020
#define RFF_OPTRUNAS 0x0040

#define RFN_VALIDATE (-510)
#define RFN_LIMITEDRUNAS (-511)

typedef struct _NMRUNFILEDLGW
{
    NMHDR hdr;
    PWSTR lpszFile;
    PWSTR lpszDirectory;
    UINT ShowCmd;
} NMRUNFILEDLGW, *LPNMRUNFILEDLGW, *PNMRUNFILEDLGW;

typedef NMRUNFILEDLGW NMRUNFILEDLG;
typedef PNMRUNFILEDLGW PNMRUNFILEDLG;
typedef LPNMRUNFILEDLGW LPNMRUNFILEDLG;

#define RF_OK 0x0000
#define RF_CANCEL 0x0001
#define RF_RETRY 0x0002

typedef HANDLE HTHEME;

#define DCX_USESTYLE 0x00010000
#define DCX_NODELETERGN 0x00040000

#define HRGN_FULL ((HRGN)1) // passed by WM_NCPAINT even though it's completely undocumented (wj32)

extern LONG PhSystemDpi;
extern PH_INTEGER_PAIR PhSmallIconSize;
extern PH_INTEGER_PAIR PhLargeIconSize;

PHLIBAPI
VOID
NTAPI
PhGuiSupportInitialization(
    VOID
    );

PHLIBAPI
VOID
NTAPI
PhGuiSupportUpdateSystemMetrics(
    _In_opt_ HWND WindowHandle,
    _In_opt_ LONG WindowDpi
    );

PHLIBAPI
VOID
NTAPI
PhInitializeFont(
    _In_ HWND WindowHandle,
    _In_ LONG WindowDpi
    );

PHLIBAPI
VOID
NTAPI
PhInitializeMonospaceFont(
    _In_ HWND WindowHandle,
    _In_ LONG WindowDpi
    );

PHLIBAPI
HDC
NTAPI
PhGetScreenDC(
    VOID
    );

PHLIBAPI
HGDIOBJ
NTAPI
PhGetStockObject(
    _In_ LONG Index
    );

#define PhGetStockBrush(i) ((HBRUSH)PhGetStockObject(i))
#define PhGetStockPen(i) ((HPEN)PhGetStockObject(i))

PHLIBAPI
HTHEME
NTAPI
PhOpenThemeData(
    _In_opt_ HWND WindowHandle,
    _In_ PCWSTR ClassList,
    _In_ LONG WindowDpi
    );

PHLIBAPI
VOID
NTAPI
PhCloseThemeData(
    _In_ HTHEME ThemeHandle
    );

PHLIBAPI
VOID
NTAPI
PhSetControlTheme(
    _In_ HWND Handle,
    _In_opt_ PCWSTR Theme
    );

PHLIBAPI
BOOLEAN
NTAPI
PhIsThemeActive(
    VOID
    );

PHLIBAPI
BOOLEAN
NTAPI
PhIsThemePartDefined(
    _In_ HTHEME ThemeHandle,
    _In_ LONG PartId,
    _In_ LONG StateId
    );

_Success_(return)
PHLIBAPI
BOOLEAN
NTAPI
PhGetThemeClass(
    _In_ HTHEME ThemeHandle,
    _Out_writes_z_(ClassLength) PWSTR Class,
    _In_ ULONG ClassLength
    );

_Success_(return)
PHLIBAPI
BOOLEAN
NTAPI
PhGetThemeColor(
    _In_ HTHEME ThemeHandle,
    _In_ LONG PartId,
    _In_ LONG StateId,
    _In_ LONG PropId,
    _Out_ COLORREF* Color
    );

_Success_(return)
PHLIBAPI
BOOLEAN
NTAPI
PhGetThemeInt(
    _In_ HTHEME ThemeHandle,
    _In_ LONG PartId,
    _In_ LONG StateId,
    _In_ LONG PropId,
    _Out_ PLONG Value
    );

typedef enum _THEMEPARTSIZE
{
    THEMEPARTSIZE_MIN, // minimum size
    THEMEPARTSIZE_TRUE, // size without stretching
    THEMEPARTSIZE_DRAW // size that theme mgr will use to draw part
} THEMEPARTSIZE;

_Success_(return)
PHLIBAPI
BOOLEAN
NTAPI
PhGetThemePartSize(
    _In_ HTHEME ThemeHandle,
    _In_opt_ HDC hdc,
    _In_ LONG PartId,
    _In_ LONG StateId,
    _In_opt_ LPCRECT Rect,
    _In_ THEMEPARTSIZE Flags,
    _Out_ PSIZE Size
    );

PHLIBAPI
BOOLEAN
NTAPI
PhDrawThemeBackground(
    _In_ HTHEME ThemeHandle,
    _In_ HDC hdc,
    _In_ LONG PartId,
    _In_ LONG StateId,
    _In_ LPCRECT Rect,
    _In_opt_ LPCRECT ClipRect
    );

PHLIBAPI
BOOLEAN
NTAPI
PhAllowDarkModeForWindow(
    _In_ HWND WindowHandle,
    _In_ BOOL Enabled
    );

PHLIBAPI
BOOLEAN
NTAPI
PhIsDarkModeAllowedForWindow(
    _In_ HWND WindowHandle
    );

PHLIBAPI
BOOLEAN
NTAPI
<<<<<<< HEAD
PhShouldAppsUseDarkMode(
    VOID
=======
PhGetWindowRect(
    _In_ HWND WindowHandle,
    _Out_ PRECT WindowRect
>>>>>>> 3ee4b7da
    );

PHLIBAPI
BOOLEAN
NTAPI
<<<<<<< HEAD
PhIsThemeSupportEnabled(
    VOID
    );

typedef enum _PreferredAppMode
{
    PreferredAppModeDisabled,
    PreferredAppModeDarkOnDark,
    PreferredAppModeDarkAlways,
    PreferredAppModeLightAlways,
    PreferredAppModeMax
} PreferredAppMode;

PHLIBAPI
PreferredAppMode
NTAPI
PhSetPreferredAppMode(
    _In_ PreferredAppMode AppMode
    );

PHLIBAPI
VOID
NTAPI
PhFlushMenuThemes(
    VOID
    );

#define GETCLASSNAME_OR_NULL(WindowHandle, ClassName) if (!GetClassName(WindowHandle, ClassName, RTL_NUMBER_OF(ClassName))) ClassName[0] = UNICODE_NULL

#define PH_THEME_SET_PREFFEREDAPPMODE(GeneralThemeSetting, UseWindowsThemeSetting)     PhSetPreferredAppMode( \
    PhGetIntegerSetting(GeneralThemeSetting) ? \
    PhGetIntegerSetting(UseWindowsThemeSetting) ? PreferredAppModeDarkOnDark : PreferredAppModeDarkAlways : \
    PreferredAppModeLightAlways)

#define PH_THEME_GET_GENERAL_SWITCH(GeneralThemeSetting) PhGetIntegerSetting(GeneralThemeSetting) && PhShouldAppsUseDarkMode()

#define HANDLE_COLORSCHEMECHANGE_MESSAGE(wParam, lParam, GeneralThemeSetting, UseWindowsThemeSetting) \
    ((ULONG)wParam == 0 && PhEqualStringZ((PWSTR)lParam, L"ImmersiveColorSet", TRUE) && \
    PhGetIntegerSetting(GeneralThemeSetting) && \
    PhGetIntegerSetting(UseWindowsThemeSetting))

=======
PhGetClientRect(
    _In_ HWND WindowHandle,
    _Out_ PRECT ClientRect
    );

>>>>>>> 3ee4b7da
PHLIBAPI
BOOLEAN
NTAPI
PhIsHungAppWindow(
    _In_ HWND WindowHandle
    );

PHLIBAPI
HWND
NTAPI
PhGetShellWindow(
    VOID
    );

PHLIBAPI
LONG
NTAPI
PhGetDpi(
    _In_ LONG Number,
    _In_ LONG DpiValue
    );

PHLIBAPI
LONG
NTAPI
PhGetMonitorDpi(
    _In_ LPCRECT rect
    );

PHLIBAPI
LONG
NTAPI
PhGetSystemDpi(
    VOID
    );

PHLIBAPI
LONG
NTAPI
PhGetTaskbarDpi(
    VOID
    );

PHLIBAPI
LONG
NTAPI
PhGetWindowDpi(
    _In_ HWND WindowHandle
    );

PHLIBAPI
LONG
NTAPI
PhGetDpiValue(
    _In_opt_ HWND WindowHandle,
    _In_opt_ LPCRECT Rect
    );

PHLIBAPI
LONG
NTAPI
PhGetSystemMetrics(
    _In_ LONG Index,
    _In_opt_ LONG DpiValue
    );

PHLIBAPI
BOOLEAN
NTAPI
PhGetSystemSafeBootMode(
    VOID
    );

PHLIBAPI
BOOL
NTAPI
PhGetSystemParametersInfo(
    _In_ LONG Action,
    _In_ ULONG Param1,
    _Pre_maybenull_ _Post_valid_ PVOID Param2,
    _In_opt_ LONG DpiValue
    );

PHLIBAPI
VOID
NTAPI
PhGetSizeDpiValue(
    _Inout_ PRECT rect,
    _In_ LONG DpiValue,
    _In_ BOOLEAN isUnpack
    );

FORCEINLINE LONG_PTR PhGetClassStyle(
    _In_ HWND WindowHandle
    )
{
    return GetClassLongPtr(WindowHandle, GCL_STYLE);
}

FORCEINLINE VOID PhSetClassStyle(
    _In_ HWND Handle,
    _In_ LONG_PTR Mask,
    _In_ LONG_PTR Value
    )
{
    LONG_PTR style;

    style = GetClassLongPtr(Handle, GCL_STYLE);
    style = (style & ~Mask) | (Value & Mask);
    SetClassLongPtr(Handle, GCL_STYLE, style);
}

FORCEINLINE LONG_PTR PhGetWindowStyle(
    _In_ HWND WindowHandle
    )
{
    return GetWindowLongPtr(WindowHandle, GWL_STYLE);
}

FORCEINLINE LONG_PTR PhGetWindowStyleEx(
    _In_ HWND WindowHandle
    )
{
    return GetWindowLongPtr(WindowHandle, GWL_EXSTYLE);
}

FORCEINLINE VOID PhSetWindowStyle(
    _In_ HWND Handle,
    _In_ LONG_PTR Mask,
    _In_ LONG_PTR Value
    )
{
    LONG_PTR style;

    style = GetWindowLongPtr(Handle, GWL_STYLE);
    style = (style & ~Mask) | (Value & Mask);
    SetWindowLongPtr(Handle, GWL_STYLE, style);
}

FORCEINLINE VOID PhSetWindowExStyle(
    _In_ HWND Handle,
    _In_ LONG_PTR Mask,
    _In_ LONG_PTR Value
    )
{
    LONG_PTR style;

    style = GetWindowLongPtr(Handle, GWL_EXSTYLE);
    style = (style & ~Mask) | (Value & Mask);
    SetWindowLongPtr(Handle, GWL_EXSTYLE, style);
}

FORCEINLINE WNDPROC PhGetWindowProcedure(
    _In_ HWND WindowHandle
    )
{
    return (WNDPROC)GetWindowLongPtr(WindowHandle, GWLP_WNDPROC);
}

FORCEINLINE WNDPROC PhSetWindowProcedure(
    _In_ HWND WindowHandle,
    _In_ WNDPROC SubclassProcedure
    )
{
    return (WNDPROC)SetWindowLongPtr(WindowHandle, GWLP_WNDPROC, (LONG_PTR)SubclassProcedure);
}

#define PH_WINDOW_TIMER_DEFAULT 0xF

FORCEINLINE ULONG_PTR PhSetTimer(
    _In_ HWND WindowHandle,
    _In_ ULONG_PTR TimerID,
    _In_ ULONG Elapse,
    _In_opt_ TIMERPROC TimerProcedure
    )
{
    assert(WindowHandle);
    return SetTimer(WindowHandle, TimerID, Elapse, TimerProcedure);
}

FORCEINLINE BOOL PhKillTimer(
    _In_ HWND WindowHandle,
    _In_ ULONG_PTR TimerID
    )
{
    assert(WindowHandle);
    return KillTimer(WindowHandle, TimerID);
}

#define IDC_DIVIDER MAKEINTRESOURCE(106) // comctl32.dll

FORCEINLINE
HCURSOR
NTAPI
PhLoadCursor(
    _In_opt_ PVOID BaseAddress,
    _In_ PCWSTR CursorName
    )
{
    return (HCURSOR)LoadImage((HINSTANCE)BaseAddress, CursorName, IMAGE_CURSOR, 0, 0, LR_SHARED);
    //return LoadCursor((HINSTANCE)BaseAddress, CursorName);
}

FORCEINLINE
HCURSOR
NTAPI
PhGetCursor(
    VOID
    )
{
    return GetCursor();
}

FORCEINLINE
HCURSOR
NTAPI
PhSetCursor(
    _In_opt_ HCURSOR CursorHandle
    )
{
    return SetCursor(CursorHandle);
}

FORCEINLINE
BOOLEAN
NTAPI
PhGetKeyState(
    _In_ LONG VirtualKey
    )
{
    return GetKeyState(VirtualKey) < 0;
}

#ifndef WM_REFLECT
#define WM_REFLECT 0x2000
#endif

FORCEINLINE LRESULT PhReflectMessage(
    _In_ HWND Handle,
    _In_ ULONG Message,
    _In_ WPARAM wParam,
    _In_ LPARAM lParam
    )
{
    if (Message == WM_NOTIFY)
    {
        LPNMHDR header = (LPNMHDR)lParam;

        if (header->hwndFrom == Handle)
            return SendMessage(Handle, WM_REFLECT + Message, wParam, lParam);
    }

    return 0;
}

#define REFLECT_MESSAGE(hwnd, msg, wParam, lParam) \
    { \
        LRESULT result_ = PhReflectMessage(hwnd, msg, wParam, lParam); \
        \
        if (result_) \
            return result_; \
    }

#define REFLECT_MESSAGE_DLG(hwndDlg, hwnd, msg, wParam, lParam) \
    { \
        LRESULT result_ = PhReflectMessage(hwnd, msg, wParam, lParam); \
        \
        if (result_) \
        { \
            SetWindowLongPtr(hwndDlg, DWLP_MSGRESULT, result_); \
            return TRUE; \
        } \
    }

FORCEINLINE VOID PhSetListViewStyle(
    _In_ HWND Handle,
    _In_ BOOLEAN AllowDragDrop,
    _In_ BOOLEAN ShowLabelTips
    )
{
    ULONG style;

    style = LVS_EX_FULLROWSELECT | LVS_EX_DOUBLEBUFFER | LVS_EX_INFOTIP;

    if (AllowDragDrop)
        style |= LVS_EX_HEADERDRAGDROP;
    if (ShowLabelTips)
        style |= LVS_EX_LABELTIP;

    ListView_SetExtendedListViewStyleEx(
        Handle,
        style,
        INT_ERROR
        );
}

PHLIBAPI
LONG
NTAPI
PhAddListViewColumnDpi(
    _In_ HWND ListViewHandle,
    _In_ LONG ListViewDpi,
    _In_ LONG Index,
    _In_ LONG DisplayIndex,
    _In_ LONG SubItemIndex,
    _In_ LONG Format,
    _In_ LONG Width,
    _In_ PCWSTR Text
    );

PHLIBAPI
LONG
NTAPI
PhAddIListViewColumnDpi(
    _In_ IListView* ListView,
    _In_ LONG ListViewDpi,
    _In_ LONG Index,
    _In_ LONG DisplayIndex,
    _In_ LONG SubItemIndex,
    _In_ LONG Format,
    _In_ LONG Width,
    _In_ PCWSTR Text
    );

PHLIBAPI
LONG
NTAPI
PhAddListViewColumn(
    _In_ HWND ListViewHandle,
    _In_ LONG Index,
    _In_ LONG DisplayIndex,
    _In_ LONG SubItemIndex,
    _In_ LONG Format,
    _In_ LONG Width,
    _In_ PCWSTR Text
    );

PHLIBAPI
LONG
NTAPI
PhAddIListViewColumn(
    _In_ IListView* ListView,
    _In_ LONG Index,
    _In_ LONG DisplayIndex,
    _In_ LONG SubItemIndex,
    _In_ LONG Format,
    _In_ LONG Width,
    _In_ PCWSTR Text
    );

PHLIBAPI
LONG
NTAPI
PhAddListViewItem(
    _In_ HWND ListViewHandle,
    _In_ LONG Index,
    _In_ PCWSTR Text,
    _In_opt_ PVOID Param
    );

PHLIBAPI
LONG
NTAPI
PhAddIListViewItem(
    _In_ IListView* ListView,
    _In_ LONG Index,
    _In_ PCWSTR Text,
    _In_opt_ PVOID Param
    );

PHLIBAPI
LONG
NTAPI
PhFindListViewItemByFlags(
    _In_ HWND ListViewHandle,
    _In_ LONG StartIndex,
    _In_ ULONG Flags
    );

PHLIBAPI
LONG
NTAPI
PhFindIListViewItemByFlags(
    _In_ IListView* ListView,
    _In_ LONG StartIndex,
    _In_ ULONG Flags
    );

PHLIBAPI
LONG
NTAPI
PhFindListViewItemByParam(
    _In_ HWND ListViewHandle,
    _In_ LONG StartIndex,
    _In_opt_ PVOID Param
    );

PHLIBAPI
LONG
NTAPI
PhFindIListViewItemByParam(
    _In_ IListView* ListView,
    _In_ LONG StartIndex,
    _In_opt_ PVOID Param
    );

_Success_(return)
PHLIBAPI
BOOLEAN
NTAPI
PhGetListViewItemImageIndex(
    _In_ HWND ListViewHandle,
    _In_ LONG Index,
    _Out_ PLONG ImageIndex
    );

_Success_(return)
PHLIBAPI
BOOLEAN
NTAPI
PhGetListViewItemParam(
    _In_ HWND ListViewHandle,
    _In_ LONG Index,
    _Outptr_ PVOID *Param
    );

_Success_(return)
PHLIBAPI
BOOLEAN
NTAPI
PhGetIListViewItemParam(
    _In_ IListView* ListView,
    _In_ LONG Index,
    _Outptr_ PVOID * Param
    );

PHLIBAPI
BOOLEAN
NTAPI
PhSetListViewItemParam(
    _In_ HWND ListViewHandle,
    _In_ LONG Index,
    _In_ PVOID Param
    );

PHLIBAPI
VOID
NTAPI
PhRemoveListViewItem(
    _In_ HWND ListViewHandle,
    _In_ LONG Index
    );

PHLIBAPI
VOID
NTAPI
PhRemoveIListViewItem(
    _In_ IListView * ListView,
    _In_ LONG Index
    );

PHLIBAPI
VOID
NTAPI
PhSetListViewItemImageIndex(
    _In_ HWND ListViewHandle,
    _In_ LONG Index,
    _In_ LONG ImageIndex
    );

PHLIBAPI
VOID
NTAPI
PhSetIListViewItemImageIndex(
    _In_ IListView * ListView,
    _In_ LONG Index,
    _In_ LONG ImageIndex
    );

PHLIBAPI
VOID
NTAPI
PhSetListViewSubItem(
    _In_ HWND ListViewHandle,
    _In_ LONG Index,
    _In_ LONG SubItemIndex,
    _In_ PCWSTR Text
    );

PHLIBAPI
VOID
NTAPI
PhSetIListViewSubItem(
    _In_ IListView* ListView,
    _In_ LONG Index,
    _In_ LONG SubItemIndex,
    _In_ PCWSTR Text
    );

PHLIBAPI
VOID
NTAPI
PhRedrawListViewItems(
    _In_ HWND ListViewHandle
    );

PHLIBAPI
VOID
NTAPI
PhRedrawIListViewItems(
    _In_ IListView* ListView,
    _In_ HWND ListViewHandle
    );

PHLIBAPI
LONG
NTAPI
PhAddListViewGroup(
    _In_ HWND ListViewHandle,
    _In_ LONG GroupId,
    _In_ PCWSTR Text
    );

PHLIBAPI
LONG
NTAPI
PhAddIListViewGroup(
    _In_ IListView* ListView,
    _In_ LONG GroupId,
    _In_ PCWSTR Text
    );

PHLIBAPI
LONG
NTAPI
PhAddListViewGroupItem(
    _In_ HWND ListViewHandle,
    _In_ LONG GroupId,
    _In_ LONG Index,
    _In_ PCWSTR Text,
    _In_opt_ PVOID Param
    );

PHLIBAPI
LONG
NTAPI
PhAddIListViewGroupItem(
    _In_ IListView* ListView,
    _In_ LONG GroupId,
    _In_ LONG Index,
    _In_ PCWSTR Text,
    _In_opt_ PVOID Param
    );

PHLIBAPI
LONG
NTAPI
PhAddTabControlTab(
    _In_ HWND TabControlHandle,
    _In_ LONG Index,
    _In_ PCWSTR Text
    );

#define PhaGetDlgItemText(hwndDlg, id) \
    PH_AUTO_T(PH_STRING, PhGetWindowText(GetDlgItem(hwndDlg, id)))

PHLIBAPI
PPH_STRING
NTAPI
PhGetWindowText(
    _In_ HWND WindowHandle
    );

#define PH_GET_WINDOW_TEXT_INTERNAL 0x1
#define PH_GET_WINDOW_TEXT_LENGTH_ONLY 0x2

PHLIBAPI
ULONG
NTAPI
PhGetWindowTextEx(
    _In_ HWND WindowHandle,
    _In_ ULONG Flags,
    _Out_opt_ PPH_STRING *Text
    );

PHLIBAPI
NTSTATUS
NTAPI
PhGetWindowTextToBuffer(
    _In_ HWND WindowHandle,
    _In_ ULONG Flags,
    _Out_writes_bytes_(BufferLength) PWSTR Buffer,
    _In_opt_ ULONG BufferLength,
    _Out_opt_ PULONG ReturnLength
    );

FORCEINLINE
VOID
NTAPI
PhAddComboBoxStrings(
    _In_ HWND WindowHandle,
    _In_ PCWSTR* Strings,
    _In_ ULONG NumberOfStrings
    )
{
    for (ULONG i = 0; i < NumberOfStrings; i++)
        ComboBox_AddString(WindowHandle, Strings[i]);
}

FORCEINLINE
VOID
NTAPI
PhAddComboBoxStringRefs(
    _In_ HWND WindowHandle,
    _In_ CONST PPH_STRINGREF* Strings,
    _In_ ULONG NumberOfStrings
    )
{
    for (ULONG i = 0; i < NumberOfStrings; i++)
        ComboBox_AddString(WindowHandle, Strings[i]->Buffer);
}

PHLIBAPI
PPH_STRING
NTAPI
PhGetComboBoxString(
    _In_ HWND WindowHandle,
    _In_ LONG Index
    );

PHLIBAPI
LONG
NTAPI
PhSelectComboBoxString(
    _In_ HWND WindowHandle,
    _In_ PCWSTR String,
    _In_ BOOLEAN Partial
    );

PHLIBAPI
VOID
NTAPI
PhDeleteComboBoxStrings(
    _In_ HWND ComboBoxHandle,
    _In_ BOOLEAN ResetContent
    );

PHLIBAPI
PPH_STRING
NTAPI
PhGetListBoxString(
    _In_ HWND WindowHandle,
    _In_ LONG Index
    );

PHLIBAPI
VOID
NTAPI
PhSetStateAllListViewItems(
    _In_ HWND WindowHandle,
    _In_ ULONG State,
    _In_ ULONG Mask
    );

PHLIBAPI
VOID
NTAPI
PhSetStateAllIListViewItems(
    _In_ IListView* ListView,
    _In_ ULONG State,
    _In_ ULONG Mask
    );

PHLIBAPI
PVOID
NTAPI
PhGetSelectedListViewItemParam(
    _In_ HWND WindowHandle
    );

PHLIBAPI
PVOID
NTAPI
PhGetSelectedIListViewItemParam(
    _In_ IListView* ListView
    );

PHLIBAPI
VOID
NTAPI
PhGetSelectedListViewItemParams(
    _In_ HWND WindowHandle,
    _Out_ PVOID **Items,
    _Out_ PULONG NumberOfItems
    );

PHLIBAPI
VOID
NTAPI
PhGetSelectedIListViewItemParams(
    _In_ IListView* ListView,
    _Out_ PVOID** Items,
    _Out_ PULONG NumberOfItems
    );

PHLIBAPI
BOOLEAN
NTAPI
PhGetIListViewClientRect(
    _In_ IListView* ListView,
    _Inout_ PRECT ClientRect
    );

PHLIBAPI
BOOLEAN
NTAPI
PhGetIListViewItemRect(
    _In_ IListView* ListView,
    _In_ LONG StartIndex,
    _In_ ULONG Flags,
    _Inout_ PRECT ItemRect
    );

FORCEINLINE
IListView*
NTAPI
PhGetListViewInterface(
    _In_ HWND ListViewHandle
    )
{
    IListView* listviewInterface = nullptr;

    SendMessage(
        ListViewHandle,
        LVM_QUERYINTERFACE,
        (WPARAM)&IID_IListView,
        (LPARAM)&listviewInterface
        );

    return listviewInterface;
}

PHLIBAPI
VOID
NTAPI
PhSetImageListBitmap(
    _In_ HIMAGELIST ImageList,
    _In_ LONG Index,
    _In_ HINSTANCE InstanceHandle,
    _In_ PCWSTR BitmapName
    );

#define PH_LOAD_ICON_SHARED 0x1
#define PH_LOAD_ICON_SIZE_SMALL 0x2
#define PH_LOAD_ICON_SIZE_LARGE 0x4
#define PH_LOAD_ICON_STRICT 0x8

PHLIBAPI
HICON
NTAPI
PhLoadIcon(
    _In_opt_ PVOID ImageBaseAddress,
    _In_ PCWSTR Name,
    _In_ ULONG Flags,
    _In_opt_ LONG Width,
    _In_opt_ LONG Height,
    _In_opt_ LONG SystemDpi
    );

PHLIBAPI
VOID
NTAPI
PhGetStockApplicationIcon(
    _Out_opt_ HICON *SmallIcon,
    _Out_opt_ HICON *LargeIcon
    );

//PHLIBAPI
//HICON PhGetFileShellIcon(
//    _In_opt_ PWSTR FileName,
//    _In_opt_ PWSTR DefaultExtension,
//    _In_ BOOLEAN LargeIcon
//    );

PHLIBAPI
VOID
NTAPI
PhSetClipboardString(
    _In_ HWND WindowHandle,
    _In_ PPH_STRINGREF String
    );

PHLIBAPI
PPH_STRING
NTAPI
PhGetClipboardString(
    _In_ HWND WindowHandle
    );

#include <pshpack1.h>
typedef struct _DLGTEMPLATEEX
{
    USHORT dlgVer;
    USHORT signature;
    ULONG helpID;
    ULONG exStyle;
    ULONG style;
    USHORT cDlgItems;
    SHORT x;
    SHORT y;
    SHORT cx;
    SHORT cy;
    //sz_Or_Ord menu;
    //sz_Or_Ord windowClass;
    //WCHAR title[titleLen];
    //USHORT pointsize;
    //USHORT weight;
    //BYTE italic;
    //BYTE charset;
    //WCHAR typeface[stringLen];
} DLGTEMPLATEEX, *PDLGTEMPLATEEX;
#include <poppack.h>

PHLIBAPI
HWND
NTAPI
PhCreateDialogFromTemplate(
    _In_ HWND Parent,
    _In_ ULONG Style,
    _In_ PVOID Instance,
    _In_ PCWSTR Template,
    _In_ DLGPROC DialogProc,
    _In_ PVOID Parameter
    );

PHLIBAPI
HWND
NTAPI
PhCreateDialog(
    _In_ PVOID Instance,
    _In_ PCWSTR Template,
    _In_opt_ HWND ParentWindow,
    _In_ DLGPROC DialogProc,
    _In_opt_ PVOID Parameter
    );

PHLIBAPI
HWND
NTAPI
PhCreateWindowEx(
    _In_ PCWSTR ClassName,
    _In_opt_ PCWSTR WindowName,
    _In_ ULONG Style,
    _In_ ULONG ExStyle,
    _In_ LONG X,
    _In_ LONG Y,
    _In_ LONG Width,
    _In_ LONG Height,
    _In_opt_ HWND ParentWindow,
    _In_opt_ HMENU MenuHandle,
    _In_opt_ PVOID InstanceHandle,
    _In_opt_ PVOID Parameter
    );

PHLIBAPI
INT_PTR
NTAPI
PhDialogBox(
    _In_ PVOID Instance,
    _In_ PCWSTR Template,
    _In_opt_ HWND ParentWindow,
    _In_ DLGPROC DialogProc,
    _In_opt_ PVOID Parameter
    );

PHLIBAPI
HMENU
NTAPI
PhLoadMenu(
    _In_ PVOID DllBase,
    _In_ PCWSTR MenuName
    );

PHLIBAPI
BOOLEAN PhModalPropertySheet(
    _Inout_ PROPSHEETHEADER *Header
    );

#define PH_ANCHOR_LEFT 0x1
#define PH_ANCHOR_TOP 0x2
#define PH_ANCHOR_RIGHT 0x4
#define PH_ANCHOR_BOTTOM 0x8
#define PH_ANCHOR_ALL 0xf

// This interface is horrible and should be rewritten, but it works for now.

#define PH_LAYOUT_FORCE_INVALIDATE 0x1000 // invalidate the control when it is resized
#define PH_LAYOUT_TAB_CONTROL 0x2000 // this is a dummy item, a hack for the tab control
#define PH_LAYOUT_IMMEDIATE_RESIZE 0x4000 // needed for the tab control hack

#define PH_LAYOUT_DUMMY_MASK (PH_LAYOUT_TAB_CONTROL) // items that don't have a window handle, or don't actually get their window resized

typedef struct _PH_LAYOUT_ITEM
{
    HWND Handle;
    struct _PH_LAYOUT_ITEM *ParentItem; // for rectangle calculation
    struct _PH_LAYOUT_ITEM *LayoutParentItem; // for actual resizing
    ULONG LayoutNumber;
    ULONG NumberOfChildren;
    HDWP DeferHandle;

    RECT Rect;
    RECT Margin;
    ULONG Anchor;
} PH_LAYOUT_ITEM, *PPH_LAYOUT_ITEM;

typedef struct _PH_LAYOUT_MANAGER
{
    PPH_LIST List;
    PH_LAYOUT_ITEM RootItem;

    ULONG LayoutNumber;

    LONG dpiValue;
} PH_LAYOUT_MANAGER, *PPH_LAYOUT_MANAGER;

PHLIBAPI
VOID
NTAPI
PhInitializeLayoutManager(
    _Out_ PPH_LAYOUT_MANAGER Manager,
    _In_ HWND RootWindowHandle
    );

PHLIBAPI
VOID
NTAPI
PhDeleteLayoutManager(
    _Inout_ PPH_LAYOUT_MANAGER Manager
    );

PHLIBAPI
PPH_LAYOUT_ITEM
NTAPI
PhAddLayoutItem(
    _Inout_ PPH_LAYOUT_MANAGER Manager,
    _In_ HWND Handle,
    _In_opt_ PPH_LAYOUT_ITEM ParentItem,
    _In_ ULONG Anchor
    );

PHLIBAPI
PPH_LAYOUT_ITEM
NTAPI
PhAddLayoutItemEx(
    _Inout_ PPH_LAYOUT_MANAGER Manager,
    _In_ HWND Handle,
    _In_opt_ PPH_LAYOUT_ITEM ParentItem,
    _In_ ULONG Anchor,
    _In_ RECT Margin
    );

PHLIBAPI
VOID
NTAPI
PhLayoutManagerLayout(
    _Inout_ PPH_LAYOUT_MANAGER Manager
    );

#define PH_WINDOW_CONTEXT_DEFAULT 0xFFFF

PHLIBAPI
PVOID
NTAPI
PhGetWindowContext(
    _In_ HWND WindowHandle,
    _In_ ULONG PropertyHash
    );

PHLIBAPI
VOID
NTAPI
PhSetWindowContext(
    _In_ HWND WindowHandle,
    _In_ ULONG PropertyHash,
    _In_ PVOID Context
    );

PHLIBAPI
VOID
NTAPI
PhRemoveWindowContext(
    _In_ HWND WindowHandle,
    _In_ ULONG PropertyHash
    );

FORCEINLINE
PVOID
NTAPI
PhGetWindowContextEx(
    _In_ HWND WindowHandle
    )
{
#if defined(PHNT_WINDOW_CLASS_CONTEXT)
    return PhGetWindowContext(WindowHandle, MAXCHAR);
#else
    //assert(GetClassLongPtr(WindowHandle, GCL_CBWNDEXTRA) == sizeof(PVOID));
    return (PVOID)GetWindowLongPtr(WindowHandle, 0);
#endif
}

FORCEINLINE
VOID
NTAPI
PhSetWindowContextEx(
    _In_ HWND WindowHandle,
    _In_ PVOID Context
    )
{
#if defined(PHNT_WINDOW_CLASS_CONTEXT)
    PhSetWindowContext(WindowHandle, MAXCHAR, Context);
#else
    //assert(GetClassLongPtr(WindowHandle, GCL_CBWNDEXTRA) == sizeof(PVOID));
    SetWindowLongPtr(WindowHandle, 0, (LONG_PTR)Context);
#endif
}

FORCEINLINE
VOID
NTAPI
PhRemoveWindowContextEx(
    _In_ HWND WindowHandle
    )
{
#if defined(PHNT_WINDOW_CLASS_CONTEXT)
    PhRemoveWindowContext(WindowHandle, MAXCHAR);
#else
    //assert(GetClassLongPtr(WindowHandle, GCL_CBWNDEXTRA) == sizeof(PVOID));
    SetWindowLongPtr(WindowHandle, 0, (LONG_PTR)NULL);
#endif
}

FORCEINLINE
PVOID
NTAPI
PhGetDialogContext(
    _In_ HWND WindowHandle
    )
{
#if defined(PHNT_WINDOW_CLASS_CONTEXT)
    return PhGetWindowContext(WindowHandle, MAXCHAR);
#else
    return (PVOID)GetWindowLongPtr(WindowHandle, DWLP_USER);
#endif
}

FORCEINLINE
VOID
NTAPI
PhSetDialogContext(
    _In_ HWND WindowHandle,
    _In_ PVOID Context
    )
{
#if defined(PHNT_WINDOW_CLASS_CONTEXT)
    PhSetWindowContext(WindowHandle, MAXCHAR, Context);
#else
    SetWindowLongPtr(WindowHandle, DWLP_USER, (LONG_PTR)Context);
#endif
}

FORCEINLINE
VOID
NTAPI
PhRemoveDialogContext(
    _In_ HWND WindowHandle
    )
{
#if defined(PHNT_WINDOW_CLASS_CONTEXT)
    PhRemoveWindowContext(WindowHandle, MAXCHAR);
#else
    SetWindowLongPtr(WindowHandle, DWLP_USER, (LONG_PTR)NULL);
#endif
}

typedef BOOL (CALLBACK* PH_ENUM_CALLBACK)(
    _In_ HWND WindowHandle,
    _In_opt_ PVOID Context
    );

VOID PhEnumWindows(
    _In_ PH_ENUM_CALLBACK Callback,
    _In_opt_ PVOID Context
    );

typedef BOOLEAN (CALLBACK *PH_CHILD_ENUM_CALLBACK)(
    _In_ HWND WindowHandle,
    _In_opt_ PVOID Context
    );

VOID PhEnumChildWindows(
    _In_opt_ HWND WindowHandle,
    _In_ ULONG Limit,
    _In_ PH_CHILD_ENUM_CALLBACK Callback,
    _In_opt_ PVOID Context
    );

HWND PhGetProcessMainWindow(
    _In_opt_ HANDLE ProcessId,
    _In_opt_ HANDLE ProcessHandle
    );

HWND PhGetProcessMainWindowEx(
    _In_opt_ HANDLE ProcessId,
    _In_opt_ HANDLE ProcessHandle,
    _In_ BOOLEAN SkipInvisible
    );

PHLIBAPI
ULONG
NTAPI
PhGetDialogItemValue(
    _In_ HWND WindowHandle,
    _In_ LONG ControlID
    );

PHLIBAPI
VOID
NTAPI
PhSetDialogItemValue(
    _In_ HWND WindowHandle,
    _In_ LONG ControlID,
    _In_ ULONG Value,
    _In_ BOOLEAN Signed
    );

PHLIBAPI
VOID
NTAPI
PhSetDialogItemText(
    _In_ HWND WindowHandle,
    _In_ LONG ControlID,
    _In_ PCWSTR WindowText
    );

PHLIBAPI
VOID
NTAPI
PhSetWindowText(
    _In_ HWND WindowHandle,
    _In_ PCWSTR WindowText
    );

PHLIBAPI
VOID
NTAPI
PhSetGroupBoxText(
    _In_ HWND WindowHandle,
    _In_ PCWSTR WindowText
    );

PHLIBAPI
VOID
NTAPI
PhSetWindowAlwaysOnTop(
    _In_ HWND WindowHandle,
    _In_ BOOLEAN AlwaysOnTop
    );

FORCEINLINE ULONG PhGetWindowTextLength(
    _In_ HWND WindowHandle
    )
{
    return (ULONG)SendMessage(WindowHandle, WM_GETTEXTLENGTH, 0, 0); // DefWindowProc
}

FORCEINLINE VOID PhSetDialogFocus(
    _In_ HWND WindowHandle,
    _In_ HWND FocusHandle
    )
{
    // Do not use the SendMessage function to send a WM_NEXTDLGCTL message if your application will
    // concurrently process other messages that set the focus. Use the PostMessage function instead.
    SendMessage(WindowHandle, WM_NEXTDLGCTL, (WPARAM)FocusHandle, MAKELPARAM(TRUE, 0));
}

FORCEINLINE VOID PhResizingMinimumSize(
    _Inout_ PRECT Rect,
    _In_ WPARAM Edge,
    _In_ LONG MinimumWidth,
    _In_ LONG MinimumHeight
    )
{
    if (Edge == WMSZ_BOTTOMRIGHT || Edge == WMSZ_RIGHT || Edge == WMSZ_TOPRIGHT)
    {
        if (Rect->right - Rect->left < MinimumWidth)
            Rect->right = Rect->left + MinimumWidth;
    }
    else if (Edge == WMSZ_BOTTOMLEFT || Edge == WMSZ_LEFT || Edge == WMSZ_TOPLEFT)
    {
        if (Rect->right - Rect->left < MinimumWidth)
            Rect->left = Rect->right - MinimumWidth;
    }

    if (Edge == WMSZ_BOTTOMRIGHT || Edge == WMSZ_BOTTOM || Edge == WMSZ_BOTTOMLEFT)
    {
        if (Rect->bottom - Rect->top < MinimumHeight)
            Rect->bottom = Rect->top + MinimumHeight;
    }
    else if (Edge == WMSZ_TOPRIGHT || Edge == WMSZ_TOP || Edge == WMSZ_TOPLEFT)
    {
        if (Rect->bottom - Rect->top < MinimumHeight)
            Rect->top = Rect->bottom - MinimumHeight;
    }
}

FORCEINLINE VOID PhCopyControlRectangle(
    _In_ HWND ParentWindowHandle,
    _In_ HWND FromControlHandle,
    _In_ HWND ToControlHandle
    )
{
    RECT windowRect;

    GetWindowRect(FromControlHandle, &windowRect);
    MapWindowRect(NULL, ParentWindowHandle, &windowRect);
    MoveWindow(ToControlHandle, windowRect.left, windowRect.top,
        windowRect.right - windowRect.left, windowRect.bottom - windowRect.top, FALSE);
}

// icotobmp

PHLIBAPI
HBITMAP
NTAPI
PhIconToBitmap(
    _In_ HICON Icon,
    _In_ LONG Width,
    _In_ LONG Height
    );

PHLIBAPI
VOID
NTAPI
PhBitmapSetAlpha(
    _In_ PVOID Bits,
    _In_ LONG Width,
    _In_ LONG Height
    );

// extlv

#define PH_ALIGN_CENTER 0x0
#define PH_ALIGN_LEFT 0x1
#define PH_ALIGN_RIGHT 0x2
#define PH_ALIGN_TOP 0x4
#define PH_ALIGN_BOTTOM 0x8

#define PH_ALIGN_MONOSPACE_FONT 0x80000000

typedef enum _PH_ITEM_STATE
{
    // The item is normal. Use the ItemColorFunction to determine the color of the item.
    NormalItemState = 0,
    // The item is new. On the next tick, change the state to NormalItemState. When an item is in
    // this state, highlight it in NewColor.
    NewItemState,
    // The item is being removed. On the next tick, delete the item. When an item is in this state,
    // highlight it in RemovingColor.
    RemovingItemState
} PH_ITEM_STATE;

typedef COLORREF (NTAPI *PPH_EXTLV_GET_ITEM_COLOR)(
    _In_ LONG Index,
    _In_ PVOID Param,
    _In_opt_ PVOID Context
    );

typedef HFONT (NTAPI *PPH_EXTLV_GET_ITEM_FONT)(
    _In_ LONG Index,
    _In_ PVOID Param,
    _In_opt_ PVOID Context
    );

PHLIBAPI
VOID
NTAPI
PhSetExtendedListView(
    _In_ HWND WindowHandle
    );

PHLIBAPI
VOID
NTAPI
PhSetExtendedListViewEx(
    _In_ HWND WindowHandle,
    _In_ ULONG SortColumn,
    _In_ ULONG SortOrder
    );

PHLIBAPI
VOID
NTAPI
PhSetHeaderSortIcon(
    _In_ HWND hwnd,
    _In_ LONG Index,
    _In_ PH_SORT_ORDER Order
    );

// next 1122

#define ELVM_ADDFALLBACKCOLUMN (WM_APP + 1106)
#define ELVM_ADDFALLBACKCOLUMNS (WM_APP + 1109)
#define ELVM_RESERVED5 (WM_APP + 1120)
#define ELVM_INIT (WM_APP + 1102)
#define ELVM_SETCOLUMNWIDTH (WM_APP + 1121)
#define ELVM_SETCOMPAREFUNCTION (WM_APP + 1104)
#define ELVM_SETCONTEXT (WM_APP + 1103)
#define ELVM_SETCURSOR (WM_APP + 1114)
#define ELVM_RESERVED4 (WM_APP + 1118)
#define ELVM_SETITEMCOLORFUNCTION (WM_APP + 1111)
#define ELVM_SETITEMFONTFUNCTION (WM_APP + 1117)
#define ELVM_RESERVED1 (WM_APP + 1112)
#define ELVM_SETREDRAW (WM_APP + 1116)
#define ELVM_GETSORT (WM_APP + 1113)
#define ELVM_SETSORT (WM_APP + 1108)
#define ELVM_SETSORTFAST (WM_APP + 1119)
#define ELVM_RESERVED0 (WM_APP + 1110)
#define ELVM_SETTRISTATE (WM_APP + 1107)
#define ELVM_SETTRISTATECOMPAREFUNCTION (WM_APP + 1105)
#define ELVM_SORTITEMS (WM_APP + 1101)
#define ELVM_RESERVED3 (WM_APP + 1115)

#define ExtendedListView_AddFallbackColumn(hWnd, Column) \
    SendMessage((hWnd), ELVM_ADDFALLBACKCOLUMN, (WPARAM)(Column), 0)
#define ExtendedListView_AddFallbackColumns(hWnd, NumberOfColumns, Columns) \
    SendMessage((hWnd), ELVM_ADDFALLBACKCOLUMNS, (WPARAM)(NumberOfColumns), (LPARAM)(Columns))
#define ExtendedListView_Init(hWnd) \
    SendMessage((hWnd), ELVM_INIT, 0, 0)
#define ExtendedListView_SetColumnWidth(hWnd, Column, Width) \
    SendMessage((hWnd), ELVM_SETCOLUMNWIDTH, (WPARAM)(Column), (LPARAM)(Width))
#define ExtendedListView_SetCompareFunction(hWnd, Column, CompareFunction) \
    SendMessage((hWnd), ELVM_SETCOMPAREFUNCTION, (WPARAM)(Column), (LPARAM)(CompareFunction))
#define ExtendedListView_SetContext(hWnd, Context) \
    SendMessage((hWnd), ELVM_SETCONTEXT, 0, (LPARAM)(Context))
#define ExtendedListView_SetCursor(hWnd, Cursor) \
    SendMessage((hWnd), ELVM_SETCURSOR, 0, (LPARAM)(Cursor))
#define ExtendedListView_SetItemColorFunction(hWnd, ItemColorFunction) \
    SendMessage((hWnd), ELVM_SETITEMCOLORFUNCTION, 0, (LPARAM)(ItemColorFunction))
#define ExtendedListView_SetItemFontFunction(hWnd, ItemFontFunction) \
    SendMessage((hWnd), ELVM_SETITEMFONTFUNCTION, 0, (LPARAM)(ItemFontFunction))
#define ExtendedListView_SetRedraw(hWnd, Redraw) \
    SendMessage((hWnd), ELVM_SETREDRAW, (WPARAM)(Redraw), 0)
#define ExtendedListView_GetSort(hWnd, Column, Order) \
    SendMessage((hWnd), ELVM_GETSORT, (WPARAM)(Column), (LPARAM)(Order))
#define ExtendedListView_SetSort(hWnd, Column, Order) \
    SendMessage((hWnd), ELVM_SETSORT, (WPARAM)(Column), (LPARAM)(Order))
#define ExtendedListView_SetSortFast(hWnd, Fast) \
    SendMessage((hWnd), ELVM_SETSORTFAST, (WPARAM)(Fast), 0)
#define ExtendedListView_SetTriState(hWnd, TriState) \
    SendMessage((hWnd), ELVM_SETTRISTATE, (WPARAM)(TriState), 0)
#define ExtendedListView_SetTriStateCompareFunction(hWnd, CompareFunction) \
    SendMessage((hWnd), ELVM_SETTRISTATECOMPAREFUNCTION, 0, (LPARAM)(CompareFunction))
#define ExtendedListView_SortItems(hWnd) \
    SendMessage((hWnd), ELVM_SORTITEMS, 0, 0)

#define ELVSCW_AUTOSIZE (-1)
#define ELVSCW_AUTOSIZE_USEHEADER (-2)
#define ELVSCW_AUTOSIZE_REMAININGSPACE (-3)

/**
 * Gets the brightness of a color.
 *
 * \param Color The color.
 *
 * \return A value ranging from 0 to 255, indicating the brightness of the color.
 */
FORCEINLINE
ULONG
PhGetColorBrightness(
    _In_ COLORREF Color
    )
{
    ULONG r = Color & 0xff;
    ULONG g = (Color >> 8) & 0xff;
    ULONG b = (Color >> 16) & 0xff;
    ULONG min;
    ULONG max;

    min = r;
    if (g < min) min = g;
    if (b < min) min = b;

    max = r;
    if (g > max) max = g;
    if (b > max) max = b;

    return (min + max) / 2;
}

FORCEINLINE
COLORREF
PhHalveColorBrightness(
    _In_ COLORREF Color
    )
{
    /*return RGB(
        (UCHAR)Color / 2,
        (UCHAR)(Color >> 8) / 2,
        (UCHAR)(Color >> 16) / 2
        );*/
    // Since all targets are little-endian, we can use the following method.
    *((PUCHAR)&Color) /= 2;
    *((PUCHAR)&Color + 1) /= 2;
    *((PUCHAR)&Color + 2) /= 2;

    return Color;
}

FORCEINLINE
COLORREF
PhMakeColorBrighter(
    _In_ COLORREF Color,
    _In_ UCHAR Increment
    )
{
    UCHAR r;
    UCHAR g;
    UCHAR b;

    r = (UCHAR)Color;
    g = (UCHAR)(Color >> 8);
    b = (UCHAR)(Color >> 16);

    if (r <= 255 - Increment)
        r += Increment;
    else
        r = 255;

    if (g <= 255 - Increment)
        g += Increment;
    else
        g = 255;

    if (b <= 255 - Increment)
        b += Increment;
    else
        b = 255;

    return RGB(r, g, b);
}

FORCEINLINE
COLORREF
PhMakeColorDarker(
    _In_ COLORREF Color,
    _In_ UCHAR Increment
    )
{
    UCHAR r;
    UCHAR g;
    UCHAR b;

    r = (UCHAR)Color;
    g = (UCHAR)(Color >> 8);
    b = (UCHAR)(Color >> 16);

    if (r - Increment > 0)
        r -= Increment;
    else
        r = 0;

    if (g - Increment > 0)
        g -= Increment;
    else
        g = 0;

    if (b - Increment > 0)
        b -= Increment;
    else
        b = 0;

    return RGB(r, g, b);
}

// Window support

typedef enum _PH_PLUGIN_WINDOW_EVENT_TYPE
{
    PH_PLUGIN_WINDOW_EVENT_TYPE_NONE,
    PH_PLUGIN_WINDOW_EVENT_TYPE_TOPMOST,
    PH_PLUGIN_WINDOW_EVENT_TYPE_MAX
} PH_PLUGIN_WINDOW_EVENT_TYPE;

typedef struct _PH_PLUGIN_WINDOW_CALLBACK_REGISTRATION
{
    HWND WindowHandle;
    PH_PLUGIN_WINDOW_EVENT_TYPE Type;
} PH_PLUGIN_WINDOW_CALLBACK_REGISTRATION, *PPH_PLUGIN_WINDOW_CALLBACK_REGISTRATION;

typedef struct _PH_PLUGIN_WINDOW_NOTIFY_EVENT
{
    PH_PLUGIN_WINDOW_EVENT_TYPE Type;
    union
    {
        BOOLEAN TopMost;
        //HFONT FontHandle;
    };
} PH_PLUGIN_WINDOW_NOTIFY_EVENT, *PPH_PLUGIN_WINDOW_NOTIFY_EVENT;

typedef struct _PH_PLUGIN_MAINWINDOW_NOTIFY_EVENT
{
    PPH_PLUGIN_WINDOW_NOTIFY_EVENT Event;
    PPH_PLUGIN_WINDOW_CALLBACK_REGISTRATION Callback;
} PH_PLUGIN_MAINWINDOW_NOTIFY_EVENT, *PPH_PLUGIN_MAINWINDOW_NOTIFY_EVENT;

PHLIBAPI
VOID
NTAPI
PhRegisterWindowCallback(
    _In_ HWND WindowHandle,
    _In_ PH_PLUGIN_WINDOW_EVENT_TYPE Type,
    _In_opt_ PVOID Context
    );

PHLIBAPI
VOID
NTAPI
PhUnregisterWindowCallback(
    _In_ HWND WindowHandle
    );

PHLIBAPI
VOID
NTAPI
PhWindowNotifyTopMostEvent(
    _In_ BOOLEAN TopMost
    );

PHLIBAPI
NTSTATUS
NTAPI
PhCreateEnvironmentBlock(
    _Out_ PVOID* Environment,
    _In_opt_ HANDLE TokenHandle,
    _In_ BOOLEAN Inherit
    );

PHLIBAPI
VOID
NTAPI
PhDestroyEnvironmentBlock(
    _In_ _Post_invalid_ PVOID Environment
    );

_Success_(return)
PHLIBAPI
BOOLEAN
NTAPI
PhRegenerateUserEnvironment(
    _Out_opt_ PVOID* NewEnvironment,
    _In_ BOOLEAN UpdateCurrentEnvironment
    );

PHLIBAPI
BOOLEAN
NTAPI
PhIsImmersiveProcess(
    _In_ HANDLE ProcessHandle
    );

typedef enum _PROCESS_UICONTEXT
{
    PROCESS_UICONTEXT_DESKTOP,
    PROCESS_UICONTEXT_IMMERSIVE,
    PROCESS_UICONTEXT_IMMERSIVE_BROKER,
    PROCESS_UICONTEXT_IMMERSIVE_BROWSER
} PROCESS_UICONTEXT;

typedef enum _PROCESS_UI_FLAGS
{
    PROCESS_UIF_NONE,
    PROCESS_UIF_AUTHORING_MODE,
    PROCESS_UIF_RESTRICTIONS_DISABLED
} PROCESS_UI_FLAGS;

typedef struct _PROCESS_UICONTEXT_INFORMATION
{
    PROCESS_UICONTEXT ProcessUIContext;
    PROCESS_UI_FLAGS Flags;
} PROCESS_UICONTEXT_INFORMATION, *PPROCESS_UICONTEXT_INFORMATION;

_Success_(return)
PHLIBAPI
BOOLEAN
NTAPI
PhGetProcessUIContextInformation(
    _In_ HANDLE ProcessHandle,
    _Out_ PPROCESS_UICONTEXT_INFORMATION UIContext
    );

typedef enum _PH_PROCESS_DPI_AWARENESS
{
    PH_PROCESS_DPI_AWARENESS_UNAWARE = 0,
    PH_PROCESS_DPI_AWARENESS_SYSTEM_DPI_AWARE = 1,
    PH_PROCESS_DPI_AWARENESS_PER_MONITOR_DPI_AWARE = 2,
    PH_PROCESS_DPI_AWARENESS_PER_MONITOR_AWARE_V2 = 3,
    PH_PROCESS_DPI_AWARENESS_UNAWARE_GDISCALED = 4,
} PH_PROCESS_DPI_AWARENESS, *PPH_PROCESS_DPI_AWARENESS;

_Success_(return)
PHLIBAPI
BOOLEAN
NTAPI
PhGetProcessDpiAwareness(
    _In_ HANDLE ProcessHandle,
    _Out_ PPH_PROCESS_DPI_AWARENESS ProcessDpiAwareness
    );

_Success_(return)
PHLIBAPI
BOOLEAN
NTAPI
PhGetPhysicallyInstalledSystemMemory(
    _Out_ PULONGLONG TotalMemory,
    _Out_ PULONGLONG ReservedMemory
    );

PHLIBAPI
NTSTATUS
NTAPI
PhGetSessionGuiResources(
    _In_ ULONG Flags,
    _Out_ PULONG Total
    );

PHLIBAPI
NTSTATUS
NTAPI
PhGetProcessGuiResources(
    _In_ HANDLE ProcessHandle,
    _In_ ULONG Flags,
    _Out_ PULONG Total
    );

_Success_(return)
PHLIBAPI
BOOLEAN
NTAPI
PhGetThreadWin32Thread(
    _In_ HANDLE ThreadId
    );

_Success_(return)
PHLIBAPI
BOOLEAN
NTAPI
PhGetSendMessageReceiver(
    _In_ HANDLE ThreadId,
    _Out_ HWND *WindowHandle
    );

_Success_(return)
PHLIBAPI
BOOLEAN
NTAPI
PhExtractIcon(
    _In_ PCWSTR FileName,
    _Out_opt_ HICON *IconLarge,
    _Out_opt_ HICON *IconSmall
    );

_Success_(return)
PHLIBAPI
BOOLEAN
NTAPI
PhExtractIconEx(
    _In_ PPH_STRINGREF FileName,
    _In_ BOOLEAN NativeFileName,
    _In_ LONG IconIndex,
    _Out_opt_ HICON *IconLarge,
    _Out_opt_ HICON *IconSmall,
    _In_ LONG WindowDpi
    );

// Imagelist support

PHLIBAPI
HIMAGELIST
NTAPI
PhImageListCreate(
    _In_ LONG Width,
    _In_ LONG Height,
    _In_ LONG Flags,
    _In_ LONG InitialCount,
    _In_ LONG GrowCount
    );

PHLIBAPI
BOOLEAN
NTAPI
PhImageListDestroy(
    _In_opt_ HIMAGELIST ImageListHandle
    );

PHLIBAPI
BOOLEAN
NTAPI
PhImageListSetImageCount(
    _In_ HIMAGELIST ImageListHandle,
    _In_ ULONG Count
    );

PHLIBAPI
BOOLEAN
NTAPI
PhImageListGetImageCount(
    _In_ HIMAGELIST ImageListHandle,
    _Out_ PLONG Count
    );

PHLIBAPI
BOOLEAN
NTAPI
PhImageListSetBkColor(
    _In_ HIMAGELIST ImageListHandle,
    _In_ COLORREF BackgroundColor
    );

PHLIBAPI
BOOLEAN
NTAPI
PhImageListRemoveIcon(
    _In_ HIMAGELIST ImageListHandle,
    _In_ LONG Index
    );

#define PhImageListRemoveAll(ImageListHandle) \
    PhImageListRemoveIcon((ImageListHandle), INT_ERROR)

PHLIBAPI
LONG
NTAPI
PhImageListAddIcon(
    _In_ HIMAGELIST ImageListHandle,
    _In_ HICON IconHandle
    );

PHLIBAPI
LONG
NTAPI
PhImageListAddBitmap(
    _In_ HIMAGELIST ImageListHandle,
    _In_ HBITMAP BitmapImage,
    _In_opt_ HBITMAP BitmapMask
    );

PHLIBAPI
HICON
NTAPI
PhImageListGetIcon(
    _In_ HIMAGELIST ImageListHandle,
    _In_ LONG Index,
    _In_ ULONG Flags
    );

PHLIBAPI
BOOLEAN
NTAPI
PhImageListGetIconSize(
    _In_ HIMAGELIST ImageListHandle,
    _Out_ PLONG cx,
    _Out_ PLONG cy
    );

PHLIBAPI
BOOLEAN
NTAPI
PhImageListReplace(
    _In_ HIMAGELIST ImageListHandle,
    _In_ LONG Index,
    _In_ HBITMAP BitmapImage,
    _In_opt_ HBITMAP BitmapMask
    );

PHLIBAPI
BOOLEAN
NTAPI
PhImageListDrawIcon(
    _In_ HIMAGELIST ImageListHandle,
    _In_ LONG Index,
    _In_ HDC Hdc,
    _In_ LONG x,
    _In_ LONG y,
    _In_ UINT32 Style,
    _In_ BOOLEAN Disabled
    );

PHLIBAPI
BOOLEAN
NTAPI
PhImageListDrawEx(
    _In_ HIMAGELIST ImageListHandle,
    _In_ LONG Index,
    _In_ HDC Hdc,
    _In_ LONG x,
    _In_ LONG y,
    _In_ LONG dx,
    _In_ LONG dy,
    _In_ COLORREF BackColor,
    _In_ COLORREF ForeColor,
    _In_ UINT32 Style,
    _In_ ULONG State
    );

PHLIBAPI
BOOLEAN
NTAPI
PhImageListSetIconSize(
    _In_ HIMAGELIST ImageListHandle,
    _In_ LONG cx,
    _In_ LONG cy
    );

#define PH_SHUTDOWN_RESTART 0x1
#define PH_SHUTDOWN_POWEROFF 0x2
#define PH_SHUTDOWN_INSTALL_UPDATES 0x4
#define PH_SHUTDOWN_HYBRID 0x8
#define PH_SHUTDOWN_RESTART_BOOTOPTIONS 0x10

PHLIBAPI
ULONG
NTAPI
PhInitiateShutdown(
    _In_ ULONG Flags
    );

PHLIBAPI
BOOLEAN
NTAPI
PhSetProcessShutdownParameters(
    _In_ ULONG Level,
    _In_ ULONG Flags
    );

#define PH_DRAW_TIMELINE_OVERFLOW 0x1
#define PH_DRAW_TIMELINE_DARKTHEME 0x2

PHLIBAPI
VOID
NTAPI
PhCustomDrawTreeTimeLine(
    _In_ HDC Hdc,
    _In_ RECT CellRect,
    _In_ ULONG Flags,
    _In_opt_ PLARGE_INTEGER StartTime,
    _In_ PLARGE_INTEGER CreateTime
    );

// Windows Imaging Component (WIC) bitmap support

typedef enum _PH_BUFFERFORMAT
{
    PHBF_COMPATIBLEBITMAP,    // Compatible bitmap
    PHBF_DIB,                 // Device-independent bitmap
    PHBF_TOPDOWNDIB,          // Top-down device-independent bitmap
    PHBF_TOPDOWNMONODIB       // Top-down monochrome device-independent bitmap
} PH_BUFFERFORMAT;

HBITMAP PhCreateDIBSection(
    _In_ HDC Hdc,
    _In_ PH_BUFFERFORMAT Format,
    _In_ LONG Width,
    _In_ LONG Height,
    _Outptr_opt_ _When_(return != NULL, _Notnull_) PVOID* Bits
    );

typedef enum _PH_IMAGE_FORMAT_TYPE
{
    PH_IMAGE_FORMAT_TYPE_NONE,
    PH_IMAGE_FORMAT_TYPE_ICO,
    PH_IMAGE_FORMAT_TYPE_BMP,
    PH_IMAGE_FORMAT_TYPE_JPG,
    PH_IMAGE_FORMAT_TYPE_PNG,
} PH_IMAGE_FORMAT_TYPE, *PPH_IMAGE_FORMAT_TYPE;

PHLIBAPI
HBITMAP
NTAPI
PhLoadImageFormatFromResource(
    _In_ PVOID DllBase,
    _In_ PCWSTR Name,
    _In_ PCWSTR Type,
    _In_ PH_IMAGE_FORMAT_TYPE Format,
    _In_ LONG Width,
    _In_ LONG Height
    );

PHLIBAPI
HBITMAP
NTAPI
PhLoadImageFromResource(
    _In_ PVOID DllBase,
    _In_ PCWSTR Name,
    _In_ PCWSTR Type,
    _In_ LONG Width,
    _In_ LONG Height
    );

PHLIBAPI
HBITMAP
NTAPI
PhLoadImageFromFile(
    _In_ PCWSTR FileName,
    _In_ LONG Width,
    _In_ LONG Height
    );

// Acrylic support

typedef enum _WINDOWCOMPOSITIONATTRIB
{
    WCA_UNDEFINED = 0,
    WCA_NCRENDERING_ENABLED = 1,
    WCA_NCRENDERING_POLICY = 2,
    WCA_TRANSITIONS_FORCEDISABLED = 3,
    WCA_ALLOW_NCPAINT = 4,
    WCA_CAPTION_BUTTON_BOUNDS = 5,
    WCA_NONCLIENT_RTL_LAYOUT = 6,
    WCA_FORCE_ICONIC_REPRESENTATION = 7,
    WCA_EXTENDED_FRAME_BOUNDS = 8,
    WCA_HAS_ICONIC_BITMAP = 9,
    WCA_THEME_ATTRIBUTES = 10,
    WCA_NCRENDERING_EXILED = 11,
    WCA_NCADORNMENTINFO = 12,
    WCA_EXCLUDED_FROM_LIVEPREVIEW = 13,
    WCA_VIDEO_OVERLAY_ACTIVE = 14,
    WCA_FORCE_ACTIVEWINDOW_APPEARANCE = 15,
    WCA_DISALLOW_PEEK = 16,
    WCA_CLOAK = 17,
    WCA_CLOAKED = 18,
    WCA_ACCENT_POLICY = 19,
    WCA_FREEZE_REPRESENTATION = 20,
    WCA_EVER_UNCLOAKED = 21,
    WCA_VISUAL_OWNER = 22,
    WCA_HOLOGRAPHIC = 23,
    WCA_EXCLUDED_FROM_DDA = 24,
    WCA_PASSIVEUPDATEMODE = 25,
    WCA_USEDARKMODECOLORS = 26,
    WCA_CORNER_STYLE = 27,
    WCA_PART_COLOR = 28,
    WCA_DISABLE_MOVESIZE_FEEDBACK = 29,
    WCA_SYSTEMBACKDROP_TYPE = 30,
    WCA_SET_TAGGED_WINDOW_RECT = 31,
    WCA_CLEAR_TAGGED_WINDOW_RECT = 32,
    WCA_LAST
} WINDOWCOMPOSITIONATTRIB;

typedef struct _WINDOWCOMPOSITIONATTRIBUTEDATA
{
    WINDOWCOMPOSITIONATTRIB Attribute;
    PVOID Data;
    SIZE_T Length;
} WINDOWCOMPOSITIONATTRIBUTEDATA, *PWINDOWCOMPOSITIONATTRIBUTEDATA;

PHLIBAPI
BOOLEAN
NTAPI
PhSetWindowCompositionAttribute(
    _In_ HWND WindowHandle,
    _In_ PWINDOWCOMPOSITIONATTRIBUTEDATA AttributeData
    );

// TODO: https://stackoverflow.com/questions/12304848/fast-algorithm-to-invert-an-argb-color-value-to-abgr/42133405#42133405
FORCEINLINE ULONG MakeARGB(
    _In_ BYTE a,
    _In_ BYTE r,
    _In_ BYTE g,
    _In_ BYTE b)
{
    return (((ULONG)(b) << 0) | ((ULONG)(g) << 8) | ((ULONG)(r) << 16) | ((ULONG)(a) << 24));
}

FORCEINLINE ULONG MakeABGR(
    _In_ BYTE a,
    _In_ BYTE b,
    _In_ BYTE g,
    _In_ BYTE r)
{
    return (((ULONG)(a) << 24) | ((ULONG)(b) << 16) | ((ULONG)(g) << 8) | ((ULONG)(r) << 0));
}

FORCEINLINE ULONG MakeARGBFromCOLORREF(_In_ BYTE Alpha, _In_ COLORREF rgb)
{
    return MakeARGB(Alpha, GetRValue(rgb), GetGValue(rgb), GetBValue(rgb));
}

FORCEINLINE ULONG MakeABGRFromCOLORREF(_In_ BYTE Alpha, _In_ COLORREF rgb)
{
    return MakeABGR(Alpha, GetBValue(rgb), GetGValue(rgb), GetRValue(rgb));
}

typedef enum _ACCENT_STATE
{
    ACCENT_DISABLED,
    ACCENT_ENABLE_GRADIENT = 1,
    ACCENT_ENABLE_TRANSPARENTGRADIENT = 2,
    ACCENT_ENABLE_BLURBEHIND = 3,
    ACCENT_ENABLE_ACRYLICBLURBEHIND = 4,
    ACCENT_ENABLE_HOSTBACKDROP = 5,
    ACCENT_INVALID_STATE
} ACCENT_STATE;

typedef enum _ACCENT_FLAG
{
    ACCENT_NONE,
    ACCENT_WINDOWS11_LUMINOSITY = 0x2,
    ACCENT_BORDER_LEFT = 0x20,
    ACCENT_BORDER_TOP = 0x40,
    ACCENT_BORDER_RIGHT = 0x80,
    ACCENT_BORDER_BOTTOM = 0x100,
    ACCENT_BORDER_ALL = (ACCENT_BORDER_LEFT | ACCENT_BORDER_TOP | ACCENT_BORDER_RIGHT | ACCENT_BORDER_BOTTOM)
} ACCENT_FLAG;

typedef struct _ACCENT_POLICY
{
    ACCENT_STATE AccentState;
    ULONG AccentFlags;
    ULONG GradientColor;
    ULONG AnimationId;
} ACCENT_POLICY;

PHLIBAPI
BOOLEAN
NTAPI
PhSetWindowAcrylicCompositionColor(
    _In_ HWND WindowHandle,
    _In_ ULONG GradientColor,
    _In_ BOOLEAN Enable
    );

PHLIBAPI
HCURSOR
NTAPI
PhLoadArrowCursor(
    VOID
    );

PHLIBAPI
HCURSOR
NTAPI
PhLoadDividerCursor(
    VOID
    );

PHLIBAPI
BOOLEAN
NTAPI
PhIsInteractiveUserSession(
    VOID
    );

PHLIBAPI
PPH_STRING
NTAPI
PhGetCurrentWindowStationName(
    VOID
    );

PHLIBAPI
PPH_STRING
NTAPI
PhGetCurrentThreadDesktopName(
    VOID
    );

_Success_(return)
PHLIBAPI
BOOLEAN
NTAPI
PhRecentListCreate(
    _Out_ PHANDLE RecentHandle
    );

PHLIBAPI
VOID
NTAPI
PhRecentListDestroy(
    _In_ HANDLE RecentHandle
    );

PHLIBAPI
BOOLEAN
NTAPI
PhRecentListAddCommand(
    _In_ PPH_STRINGREF Command
    );

typedef BOOLEAN (NTAPI* PPH_ENUM_MRULIST_CALLBACK)(
    _In_ PPH_STRINGREF Command,
    _In_opt_ PVOID Context
    );

PHLIBAPI
VOID
NTAPI
PhEnumerateRecentList(
    _In_ PPH_ENUM_MRULIST_CALLBACK Callback,
    _In_opt_ PVOID Context
    );

#ifndef DBT_DEVICEARRIVAL
#define DBT_DEVICEARRIVAL        0x8000  // system detected a new device
#define DBT_DEVICEREMOVECOMPLETE 0x8004  // device is gone

#define DBT_DEVTYP_VOLUME        0x00000002  // logical volume

typedef struct _DEV_BROADCAST_HDR
{
    ULONG dbch_size;
    ULONG dbch_devicetype;
    ULONG dbch_reserved;
} DEV_BROADCAST_HDR, *PDEV_BROADCAST_HDR;
#endif

// theme support (theme.c)

extern HFONT PhApplicationFont;
extern HFONT PhTreeWindowFont;
extern HFONT PhMonospaceFont;
extern HBRUSH PhThemeWindowBackgroundBrush;
extern BOOLEAN PhEnableThemeSupport;
extern BOOLEAN PhEnableThemeAcrylicSupport;
extern BOOLEAN PhEnableThemeAcrylicWindowSupport;
extern BOOLEAN PhEnableThemeNativeButtons;
extern BOOLEAN PhEnableThemeTabBorders;
extern BOOLEAN PhEnableThemeAnimation;
extern BOOLEAN PhEnableStreamerMode;
extern BOOLEAN PhEnableThemeListviewBorder;
extern COLORREF PhThemeWindowForegroundColor;
extern COLORREF PhThemeWindowBackgroundColor;
extern COLORREF PhThemeWindowBackground2Color;
extern COLORREF PhThemeWindowHighlightColor;
extern COLORREF PhThemeWindowHighlight2Color;
extern COLORREF PhThemeWindowTextColor;

PHLIBAPI
VOID
NTAPI
PhInitializeWindowTheme(
    _In_ HWND WindowHandle
    );

PHLIBAPI
VOID
NTAPI
PhInitializeWindowThemeEx(
    _In_ HWND WindowHandle,
    _In_ BOOLEAN EnableThemeSupport
    );

PHLIBAPI
VOID
NTAPI
PhReInitializeTheme(
    BOOLEAN EnableThemeSupport
    );

PHLIBAPI
VOID
NTAPI
PhReInitializeStreamerMode(
    BOOLEAN Enable
    );

PHLIBAPI
VOID
NTAPI
PhInitializeThemeWindowFrame(
    _In_ HWND WindowHandle
    );

PHLIBAPI
VOID
NTAPI
PhInitializeThemeWindowFrameEx(
    _In_ HWND WindowHandle,
    _In_ BOOLEAN EnableThemeSupport
    );

PHLIBAPI
VOID
NTAPI
PhWindowThemeSetDarkMode(
    _In_ HWND WindowHandle,
    _In_ BOOLEAN EnableDarkMode
    );

PHLIBAPI
VOID
NTAPI
PhInitializeWindowThemeMenu(
    _In_ HWND WindowHandle,
    _In_ BOOLEAN EnableThemeSupport
    );

PHLIBAPI
VOID
NTAPI
PhInitializeTreeNewTheme(
    _In_ HWND TreeNewHandle,
    _In_ BOOLEAN EnableThemeSupport
    );

PHLIBAPI
VOID
NTAPI
PhInitializeListViewTheme(
    _In_ HWND ListViewHandle,
    _In_ BOOLEAN EnableThemeSupport
    );

PHLIBAPI
VOID
CALLBACK
PhInitializeSuperclassControls(
    VOID
    );

PHLIBAPI
BOOLEAN
NTAPI
PhGetAppsUseLightTheme(
    VOID
    );

PHLIBAPI
BOOLEAN
NTAPI
PhIsThemeTransparencyEnabled(
    VOID
    );

PHLIBAPI
HBRUSH
NTAPI
PhWindowThemeControlColor(
    _In_ HWND WindowHandle,
    _In_ HDC Hdc,
    _In_ HWND ChildWindowHandle,
    _In_ LONG Type
    );

PHLIBAPI
BOOLEAN
NTAPI
PhThemeWindowDrawItem(
    _In_ HWND WindowHandle,
    _In_ PDRAWITEMSTRUCT DrawInfo
    );

PHLIBAPI
LRESULT
NTAPI
PhThemeWindowDrawButton(
    _In_ LPNMCUSTOMDRAW DrawInfo
    );

PHLIBAPI
BOOLEAN
NTAPI
PhThemeWindowMeasureItem(
    _In_ HWND WindowHandle,
    _In_ PMEASUREITEMSTRUCT DrawInfo
    );

PHLIBAPI
LRESULT
CALLBACK
PhThemeWindowDrawRebar(
    _In_ LPNMCUSTOMDRAW DrawInfo
    );

PHLIBAPI
LRESULT
CALLBACK
PhThemeWindowDrawToolbar(
    _In_ LPNMTBCUSTOMDRAW DrawInfo
    );

// Font support

FORCEINLINE
HFONT
NTAPI
PhCreateFont(
    _In_opt_ PCWSTR Name,
    _In_ ULONG Size,
    _In_ ULONG Weight,
    _In_ ULONG PitchAndFamily,
    _In_ LONG dpiValue
    )
{
    return CreateFont(
        -(LONG)PhMultiplyDivide(Size, dpiValue, 72),
        0,
        0,
        0,
        Weight,
        FALSE,
        FALSE,
        FALSE,
        ANSI_CHARSET,
        OUT_DEFAULT_PRECIS,
        CLIP_DEFAULT_PRECIS,
        DEFAULT_QUALITY,
        PitchAndFamily,
        Name
        );
}

FORCEINLINE
HFONT
NTAPI
PhCreateCommonFont(
    _In_ LONG Size,
    _In_ INT Weight,
    _In_opt_ HWND hwnd,
    _In_ LONG dpiValue
    )
{
    HFONT fontHandle;
    LOGFONT logFont;

    if (!PhGetSystemParametersInfo(SPI_GETICONTITLELOGFONT, sizeof(LOGFONT), &logFont, dpiValue))
        return NULL;

    fontHandle = CreateFont(
        -PhMultiplyDivideSigned(Size, dpiValue, 72),
        0,
        0,
        0,
        Weight,
        FALSE,
        FALSE,
        FALSE,
        ANSI_CHARSET,
        OUT_DEFAULT_PRECIS,
        CLIP_DEFAULT_PRECIS,
        CLEARTYPE_QUALITY,
        DEFAULT_PITCH,
        logFont.lfFaceName
        );

    if (!fontHandle)
        return NULL;

    if (hwnd)
        SetWindowFont(hwnd, fontHandle, TRUE);

    return fontHandle;
}

FORCEINLINE
HFONT
NTAPI
PhCreateIconTitleFont(
    _In_opt_ LONG WindowDpi
    )
{
    LOGFONT logFont;

    if (PhGetSystemParametersInfo(SPI_GETICONTITLELOGFONT, sizeof(LOGFONT), &logFont, WindowDpi))
        return CreateFontIndirect(&logFont);

    return NULL;
}

FORCEINLINE
HFONT
NTAPI
PhCreateMessageFont(
    _In_opt_ LONG WindowDpi
    )
{
    NONCLIENTMETRICS metrics = { sizeof(metrics) };

    if (PhGetSystemParametersInfo(SPI_GETNONCLIENTMETRICS, sizeof(metrics), &metrics, WindowDpi))
        return CreateFontIndirect(&metrics.lfMessageFont);

    return NULL;
}

FORCEINLINE
HFONT
NTAPI
PhDuplicateFont(
    _In_ HFONT Font
    )
{
    LOGFONT logFont;

    if (GetObject(Font, sizeof(LOGFONT), &logFont))
        return CreateFontIndirect(&logFont);

    return NULL;
}

FORCEINLINE
HFONT
NTAPI
PhDuplicateFontWithNewWeight(
    _In_ HFONT Font,
    _In_ LONG NewWeight
    )
{
    LOGFONT logFont;

    if (GetObject(Font, sizeof(LOGFONT), &logFont))
    {
        logFont.lfWeight = NewWeight;
        return CreateFontIndirect(&logFont);
    }

    return NULL;
}

FORCEINLINE
HFONT
NTAPI
PhDuplicateFontWithNewHeight(
    _In_ HFONT Font,
    _In_ LONG NewHeight,
    _In_ LONG dpiValue
    )
{
    LOGFONT logFont;

    if (GetObject(Font, sizeof(LOGFONT), &logFont))
    {
        logFont.lfHeight = PhGetDpi(NewHeight, dpiValue);
        return CreateFontIndirect(&logFont);
    }

    return NULL;
}

FORCEINLINE
BOOLEAN
NTAPI
PhRectEmpty(
    _In_ PRECT Rect
    )
{
#if defined(PHNT_NATIVE_RECT)
    return !!IsRectEmpty(Rect);
#else
    if (!Rect)
        return TRUE;

    if (Rect->left >= Rect->right || Rect->top >= Rect->bottom)
        return TRUE;

    return FALSE;
#endif
}

FORCEINLINE
VOID
NTAPI
PhInflateRect(
    _In_ PRECT Rect,
    _In_ LONG dx,
    _In_ LONG dy
    )
{
#if defined(PHNT_NATIVE_RECT)
    InflateRect(Rect, dx, dy);
#else
    Rect->left -= dx;
    Rect->top -= dy;
    Rect->right += dx;
    Rect->bottom += dy;
#endif
}

FORCEINLINE
VOID
NTAPI
PhOffsetRect(
    _In_ PRECT Rect,
    _In_ LONG dx,
    _In_ LONG dy
    )
{
#if defined(PHNT_NATIVE_RECT)
    OffsetRect(Rect, dx, dy);
#else
    Rect->left += dx;
    Rect->top += dy;
    Rect->right += dx;
    Rect->bottom += dy;
#endif
}

FORCEINLINE
BOOLEAN
NTAPI
PhPtInRect(
    _In_ PRECT Rect,
    _In_ POINT Point
    )
{
#if defined(PHNT_NATIVE_RECT)
    return !!PtInRect(Rect, Point);
#else
    return Point.x >= Rect->left && Point.x < Rect->right &&
        Point.y >= Rect->top && Point.y < Rect->bottom;
#endif
}

VOID PhWindowThemeMainMenuBorder(
    _In_ HWND WindowHandle
    );

// directdraw.cpp

HICON PhGdiplusConvertBitmapToIcon(
    _In_ HBITMAP Bitmap,
    _In_ LONG Width,
    _In_ LONG Height,
    _In_ COLORREF Background
    );

HWND PhCreateBackgroundWindow(
    _In_ HWND ParentWindowHandle
    );

HICON PhGdiplusConvertHBitmapToHIcon(
    _In_ HBITMAP NitmapHandle
    );

EXTERN_C_END

#endif<|MERGE_RESOLUTION|>--- conflicted
+++ resolved
@@ -230,20 +230,13 @@
 PHLIBAPI
 BOOLEAN
 NTAPI
-<<<<<<< HEAD
 PhShouldAppsUseDarkMode(
     VOID
-=======
-PhGetWindowRect(
-    _In_ HWND WindowHandle,
-    _Out_ PRECT WindowRect
->>>>>>> 3ee4b7da
-    );
-
-PHLIBAPI
-BOOLEAN
-NTAPI
-<<<<<<< HEAD
+    );
+
+PHLIBAPI
+BOOLEAN
+NTAPI
 PhIsThemeSupportEnabled(
     VOID
     );
@@ -285,13 +278,22 @@
     PhGetIntegerSetting(GeneralThemeSetting) && \
     PhGetIntegerSetting(UseWindowsThemeSetting))
 
-=======
+PHLIBAPI
+BOOLEAN
+NTAPI
+PhGetWindowRect(
+    _In_ HWND WindowHandle,
+    _Out_ PRECT WindowRect
+    );
+
+PHLIBAPI
+BOOLEAN
+NTAPI
 PhGetClientRect(
     _In_ HWND WindowHandle,
     _Out_ PRECT ClientRect
     );
 
->>>>>>> 3ee4b7da
 PHLIBAPI
 BOOLEAN
 NTAPI
