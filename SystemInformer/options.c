--- conflicted
+++ resolved
@@ -3248,19 +3248,11 @@
                             NULL,
                             PhSystemDpi,
                             nodes[i]->Setting
-<<<<<<< HEAD
-                        );
-                        PhMoveReference(
-                            &nodes[i]->ValueString,
-                            PhSettingToString(nodes[i]->Setting->Type, nodes[i]->Setting)
-                        );
-=======
                             );
                         PhMoveReference(
                             &nodes[i]->ValueString,
                             PhSettingToString(nodes[i]->Setting->Type, nodes[i]->Setting)
                             );
->>>>>>> bc32285f
                     }
                     TreeNew_NodesStructured(context->TreeNewHandle);
                     PhApplyTreeNewFilters(&context->TreeFilterSupport);
@@ -3597,11 +3589,7 @@
                         PH_STRINGREF UseSettingName;
                         PPH_SETTING Color;
                         PPH_SETTING UseColor;
-<<<<<<< HEAD
-                         
-=======
-
->>>>>>> bc32285f
+
                         PhInitializeStringRef(&SettingName, ColorItem->SettingName);
                         PhInitializeStringRef(&UseSettingName, ColorItem->UseSettingName);
                         Color = PhGetSetting(&SettingName);
@@ -3640,11 +3628,7 @@
                     PH_ALIGN_LEFT | PH_ALIGN_TOP,
                     point.x,
                     point.y
-<<<<<<< HEAD
-                );
-=======
                     );
->>>>>>> bc32285f
 
                 if (item && item->Id == IDC_RESET)
                 {
@@ -3864,11 +3848,7 @@
                     {
                         PH_STRINGREF SettingName;
                         PPH_SETTING Color;
-<<<<<<< HEAD
-                         
-=======
-
->>>>>>> bc32285f
+
                         PhInitializeStringRef(&SettingName, ColorItem->SettingName);
                         Color = PhGetSetting(&SettingName);
 
