--- conflicted
+++ resolved
@@ -3238,15 +3238,8 @@
                 {
                     PPH_OPTIONS_ADVANCED_ROOT_NODE* nodes;
                     ULONG numberOfNodes;
-<<<<<<< HEAD
-
                     if (!GetSelectedOptionsAdvancedNodes(context, &nodes, &numberOfNodes))
                         break;
-
-=======
-                    if (!GetSelectedOptionsAdvancedNodes(context, &nodes, &numberOfNodes))
-                        break;
->>>>>>> ced53e6f
                     for (ULONG i = 0; i < numberOfNodes; i++)
                     {
                         PhSettingFromString(
@@ -3256,19 +3249,11 @@
                             PhSystemDpi,
                             nodes[i]->Setting
                         );
-<<<<<<< HEAD
-
-=======
->>>>>>> ced53e6f
                         PhMoveReference(
                             &nodes[i]->ValueString,
                             PhSettingToString(nodes[i]->Setting->Type, nodes[i]->Setting)
                         );
                     }
-<<<<<<< HEAD
-
-=======
->>>>>>> ced53e6f
                     TreeNew_NodesStructured(context->TreeNewHandle);
                     PhApplyTreeNewFilters(&context->TreeFilterSupport);
                 }
