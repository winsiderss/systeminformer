/*
 * Copyright (c) 2022 Winsider Seminars & Solutions, Inc.  All rights reserved.
 *
 * This file is part of System Informer.
 *
 * Authors:
 *
 *     wj32    2010-2015
 *     dmex    2017-2023
 *
 */

#include <phapp.h>

#include <secedit.h>
#include <svcsup.h>
#include <mainwnd.h>
#include <settings.h>

#include <actions.h>
#include <phplug.h>
#include <phsvccl.h>
#include <phsettings.h>
#include <procprv.h>
#include <srvprv.h>

typedef struct _SERVICE_PROPERTIES_CONTEXT
{
    PPH_SERVICE_ITEM ServiceItem;

    union
    {
        BOOLEAN Flags;
        struct
        {
            BOOLEAN Ready : 1;
            BOOLEAN Dirty : 1;
            BOOLEAN OldDelayedStart : 1;
            BOOLEAN Spare : 5;
        };
    };

    HWND WindowHandle;
    HWND TypeWindowHandle;
    HWND StartTypeWindowHandle;
    HWND ErrorControlWindowHandle;
    HWND DelayedStartWindowHandle;
    HWND DescriptionWindowHandle;
    HWND GroupWindowHandle;
    HWND BinaryPathWindowHandle;
    HWND UserNameWindowHandle;
    HWND PassBoxWindowHandle;
    HWND PassCheckBoxWindowHandle;
    HWND ServiceDllWindowHandle;
} SERVICE_PROPERTIES_CONTEXT, *PSERVICE_PROPERTIES_CONTEXT;

INT_PTR CALLBACK PhpServiceGeneralDlgProc(
    _In_ HWND hwndDlg,
    _In_ UINT uMsg,
    _In_ WPARAM wParam,
    _In_ LPARAM lParam
    );

static NTSTATUS PhpOpenServiceCallback(
    _Out_ PHANDLE Handle,
    _In_ ACCESS_MASK DesiredAccess,
    _In_ PVOID Context
    )
{
    PPH_SERVICE_ITEM serviceItem = ((PPH_SERVICE_ITEM)Context);
    NTSTATUS status;
    SC_HANDLE serviceHandle;

    status = PhOpenService(
        &serviceHandle,
        DesiredAccess,
        PhGetString(serviceItem->Name)
        );

    if (NT_SUCCESS(status))
    {
        *Handle = serviceHandle;
        return STATUS_SUCCESS;
    }

    *Handle = NULL;
    return status;
}

NTSTATUS PhpCloseServiceCallback(
    _In_ PVOID Context
    )
{
    PhDereferenceObject(((PPH_SERVICE_ITEM)Context));
    return STATUS_SUCCESS;
}

static _Callback_ NTSTATUS PhpSetServiceSecurityCallback(
    _In_ PSECURITY_DESCRIPTOR SecurityDescriptor,
    _In_ SECURITY_INFORMATION SecurityInformation,
    _In_opt_ PVOID Context
    )
{
    PPH_STD_OBJECT_SECURITY stdObjectSecurity = ((PPH_STD_OBJECT_SECURITY)Context);
    PPH_SERVICE_ITEM serviceItem = ((PPH_SERVICE_ITEM)stdObjectSecurity->Context);
    NTSTATUS status;

    status = PhStdSetObjectSecurity(
        SecurityDescriptor,
        SecurityInformation,
        stdObjectSecurity->ObjectContext
        );

    if (status == STATUS_ACCESS_DENIED && !PhGetOwnTokenAttributes().Elevated)
    {
        // Elevate using phsvc.
        if (PhUiConnectToPhSvc(NULL, FALSE))
        {
            status = PhSvcCallSetServiceSecurity(
                PhGetString(serviceItem->Name),
                SecurityInformation,
                SecurityDescriptor
                );
            PhUiDisconnectFromPhSvc();
        }
    }

    return status;
}

LRESULT CALLBACK PhpPropSheetSrvWndProc(
    _In_ HWND hwnd,
    _In_ UINT uMsg,
    _In_ WPARAM wParam,
    _In_ LPARAM lParam
<<<<<<< HEAD
)
=======
    )
>>>>>>> bc32285f
{
    WNDPROC oldWndProc;

    oldWndProc = PhGetWindowContext(hwnd, 0xF);

    if (!oldWndProc)
        return 0;

    switch (uMsg)
    {
        case WM_NCDESTROY:
        {
            SetWindowLongPtr(hwnd, GWLP_WNDPROC, (LONG_PTR)oldWndProc);
            PhRemoveWindowContext(hwnd, 0xF);
        }
        break;
    case WM_SYSCOMMAND:
        {
            switch (wParam & 0xFFF0)
            {
            case SC_CLOSE:
                {
                    PostMessage(hwnd, WM_CLOSE, 0, 0);
                }
                break;
            }
        }
        break;
    case WM_KEYDOWN: // forward key messages
        {
            HWND pageWindowHandle;

            if (pageWindowHandle = PropSheet_GetCurrentPageHwnd(hwnd))
            {
                if (SendMessage(pageWindowHandle, uMsg, wParam, lParam))
                {
                    return TRUE;
                }
            }
        }
        break;
    }

    return CallWindowProc(oldWndProc, hwnd, uMsg, wParam, lParam);
}

INT CALLBACK PhpPropSheetSrvProc(
    _In_ HWND hwndDlg,
    _In_ UINT uMsg,
    _In_ LPARAM lParam
<<<<<<< HEAD
)
=======
    )
>>>>>>> bc32285f
{
    switch (uMsg)
    {
        case PSCB_INITIALIZED:
        {
            PhSetWindowContext(hwndDlg, 0xF, (PVOID)GetWindowLongPtr(hwndDlg, GWLP_WNDPROC));

            SetWindowLongPtr(hwndDlg, GWLP_WNDPROC, (LONG_PTR)PhpPropSheetSrvWndProc);
        }
        break;
    }

    return 0;
}

NTSTATUS PhpShowServicePropertiesThread(
    _In_ PVOID Context
    )
{
    PPH_SERVICE_ITEM serviceItem = ((PPH_SERVICE_ITEM)Context);
    PROPSHEETHEADER propSheetHeader = { sizeof(propSheetHeader) };
    PROPSHEETPAGE propSheetPage;
    HPROPSHEETPAGE pages[32];
    SERVICE_PROPERTIES_CONTEXT context;

    propSheetHeader.dwFlags =
        PSH_MODELESS |
        PSH_NOAPPLYNOW |
        PSH_NOCONTEXTHELP |
        PSH_PROPTITLE |
        PSH_USECALLBACK |
        PSH_USEHICON;
    propSheetHeader.hInstance = PhInstanceHandle;
    //propSheetHeader.hwndParent = ParentWindowHandle;
    propSheetHeader.pszCaption = PhGetString(serviceItem->Name);
    propSheetHeader.nPages = 0;
    propSheetHeader.nStartPage = 0;
    propSheetHeader.phpage = pages;
    propSheetHeader.pfnCallback = PhpPropSheetSrvProc;

    // General

    memset(&context, 0, sizeof(SERVICE_PROPERTIES_CONTEXT));
    context.ServiceItem = serviceItem;
    context.Ready = FALSE;
    context.Dirty = FALSE;

    memset(&propSheetPage, 0, sizeof(PROPSHEETPAGE));
    propSheetPage.dwSize = sizeof(PROPSHEETPAGE);
    propSheetPage.pszTemplate = MAKEINTRESOURCE(IDD_SRVGENERAL);
    propSheetPage.hInstance = PhInstanceHandle;
    propSheetPage.pfnDlgProc = PhpServiceGeneralDlgProc;
    propSheetPage.lParam = (LPARAM)&context;
    pages[propSheetHeader.nPages++] = CreatePropertySheetPage(&propSheetPage);

    if (PhPluginsEnabled)
    {
        PH_PLUGIN_OBJECT_PROPERTIES objectProperties;

        objectProperties.Parameter = serviceItem;
        objectProperties.NumberOfPages = propSheetHeader.nPages;
        objectProperties.MaximumNumberOfPages = sizeof(pages) / sizeof(HPROPSHEETPAGE);
        objectProperties.Pages = pages;

        PhInvokeCallback(PhGetGeneralCallback(GeneralCallbackServicePropertiesInitializing), &objectProperties);

        propSheetHeader.nPages = objectProperties.NumberOfPages;
    }

    PhModalPropertySheet(&propSheetHeader);

    PhDereferenceObject(serviceItem);

    return STATUS_SUCCESS;
}

VOID PhShowServiceProperties(
    _In_ HWND ParentWindowHandle,
    _In_ PPH_SERVICE_ITEM ServiceItem
    )
{
    PhReferenceObject(ServiceItem);
    PhCreateThread2(PhpShowServicePropertiesThread, ServiceItem);
}

static VOID PhServicePropertiesRefreshIcon(
    _In_ PSERVICE_PROPERTIES_CONTEXT Context
    )
{
    HICON serviceIcon;

    if (Context->ServiceItem->IconEntry && Context->ServiceItem->IconEntry->SmallIconIndex)
        serviceIcon = PhGetImageListIcon(Context->ServiceItem->IconEntry->SmallIconIndex, FALSE);
    else
    {
        if (Context->ServiceItem->Type == SERVICE_KERNEL_DRIVER || Context->ServiceItem->Type == SERVICE_FILE_SYSTEM_DRIVER)
            serviceIcon = PhGetImageListIcon(1, FALSE); // ServiceCogIcon;
        else
            serviceIcon = PhGetImageListIcon(0, FALSE); // ServiceApplicationIcon;
    }

    if (serviceIcon)
    {
        PhSetWindowIcon(GetParent(Context->WindowHandle), serviceIcon, NULL, TRUE);
    }
}

static VOID PhServicePropertiesRefreshControls(
    _In_ PSERVICE_PROPERTIES_CONTEXT Context
    )
{
    PPH_STRING serviceStartTypeString;
    PPH_STRING serviceTypeString;

    serviceStartTypeString = PH_AUTO(PhGetWindowText(Context->StartTypeWindowHandle));
    serviceTypeString = PH_AUTO(PhGetWindowText(Context->TypeWindowHandle));

    if (PhEqualString2(serviceStartTypeString, L"Auto start", FALSE))
        EnableWindow(Context->DelayedStartWindowHandle, TRUE);
    else
        EnableWindow(Context->DelayedStartWindowHandle, FALSE);

    if (PhEqualString2(serviceTypeString, L"Driver", FALSE) ||
        PhEqualString2(serviceTypeString, L"FS driver", FALSE))
    {
        EnableWindow(Context->UserNameWindowHandle, FALSE);
        EnableWindow(Context->PassBoxWindowHandle, FALSE);
        EnableWindow(Context->PassCheckBoxWindowHandle, FALSE);
        EnableWindow(Context->ServiceDllWindowHandle, FALSE);
    }
    else
    {
        EnableWindow(Context->UserNameWindowHandle, TRUE);
        EnableWindow(Context->PassBoxWindowHandle, TRUE);
        EnableWindow(Context->PassCheckBoxWindowHandle, TRUE);
        EnableWindow(Context->ServiceDllWindowHandle, TRUE);
    }
}

INT_PTR CALLBACK PhpServiceGeneralDlgProc(
    _In_ HWND hwndDlg,
    _In_ UINT uMsg,
    _In_ WPARAM wParam,
    _In_ LPARAM lParam
    )
{
    PSERVICE_PROPERTIES_CONTEXT context;

    if (uMsg == WM_INITDIALOG)
    {
        LPPROPSHEETPAGE propSheetPage = (LPPROPSHEETPAGE)lParam;
        context = (PSERVICE_PROPERTIES_CONTEXT)propSheetPage->lParam;

        PhSetWindowContext(hwndDlg, PH_WINDOW_CONTEXT_DEFAULT, context);
    }
    else
    {
        context = PhGetWindowContext(hwndDlg, PH_WINDOW_CONTEXT_DEFAULT);
    }

    if (!context)
        return FALSE;

    switch (uMsg)
    {
    case WM_INITDIALOG:
        {
            PPH_SERVICE_ITEM serviceItem = context->ServiceItem;
            SC_HANDLE serviceHandle;
            ULONG startType;
            ULONG errorControl;
            PPH_STRING serviceDll;

            context->WindowHandle = hwndDlg;
            context->TypeWindowHandle = GetDlgItem(hwndDlg, IDC_TYPE);
            context->StartTypeWindowHandle = GetDlgItem(hwndDlg, IDC_STARTTYPE);
            context->ErrorControlWindowHandle = GetDlgItem(hwndDlg, IDC_ERRORCONTROL);
            context->DelayedStartWindowHandle = GetDlgItem(hwndDlg, IDC_DELAYEDSTART);
            context->DescriptionWindowHandle = GetDlgItem(hwndDlg, IDC_DESCRIPTION);
            context->GroupWindowHandle = GetDlgItem(hwndDlg, IDC_GROUP);
            context->BinaryPathWindowHandle = GetDlgItem(hwndDlg, IDC_BINARYPATH);
            context->UserNameWindowHandle = GetDlgItem(hwndDlg, IDC_USERACCOUNT);
            context->PassBoxWindowHandle = GetDlgItem(hwndDlg, IDC_PASSWORD);
            context->PassCheckBoxWindowHandle = GetDlgItem(hwndDlg, IDC_PASSWORDCHECK);
            context->ServiceDllWindowHandle = GetDlgItem(hwndDlg, IDC_SERVICEDLL);

            // HACK
            if (PhGetIntegerPairSetting(L"ServiceWindowPosition").X == 0)
                PhCenterWindow(GetParent(hwndDlg), PhMainWndHandle);
            else
                PhLoadWindowPlacementFromSetting(L"ServiceWindowPosition", NULL, GetParent(hwndDlg));

            PhAddComboBoxStringRefs(context->TypeWindowHandle, PhServiceTypeStrings, RTL_NUMBER_OF(PhServiceTypeStrings));
            PhAddComboBoxStringRefs(context->StartTypeWindowHandle, PhServiceStartTypeStrings, RTL_NUMBER_OF(PhServiceStartTypeStrings));
            PhAddComboBoxStringRefs(context->ErrorControlWindowHandle, PhServiceErrorControlStrings, RTL_NUMBER_OF(PhServiceErrorControlStrings));

            PhSetWindowText(context->DescriptionWindowHandle, PhGetStringOrEmpty(serviceItem->DisplayName));
            PhSelectComboBoxString(context->TypeWindowHandle, PhGetServiceTypeString(serviceItem->Type)->Buffer, FALSE);

            startType = serviceItem->StartType;
            errorControl = serviceItem->ErrorControl;

            if (NT_SUCCESS(PhOpenService(&serviceHandle, SERVICE_QUERY_CONFIG, PhGetString(serviceItem->Name))))
            {
                LPQUERY_SERVICE_CONFIG config;
                PPH_STRING description;
                BOOLEAN delayedStart;

                if (NT_SUCCESS(PhGetServiceConfig(serviceHandle, &config)))
                {
                    PhSetWindowText(context->GroupWindowHandle, config->lpLoadOrderGroup);
                    PhSetWindowText(context->BinaryPathWindowHandle, config->lpBinaryPathName);
                    PhSetWindowText(context->UserNameWindowHandle, config->lpServiceStartName);

                    if (startType != config->dwStartType || errorControl != config->dwErrorControl)
                    {
                        startType = config->dwStartType;
                        errorControl = config->dwErrorControl;
                        PhMarkNeedsConfigUpdateServiceItem(serviceItem);
                    }

                    PhFree(config);
                }

                if (description = PhGetServiceDescription(serviceHandle))
                {
                    PhSetWindowText(context->DescriptionWindowHandle, PhGetString(description));
                    PhDereferenceObject(description);
                }

                if (PhGetServiceDelayedAutoStart(serviceHandle, &delayedStart))
                {
                    context->OldDelayedStart = delayedStart;

                    if (delayedStart)
                        Button_SetCheck(context->DelayedStartWindowHandle, BST_CHECKED);
                }

                PhCloseServiceHandle(serviceHandle);
            }

            PhSelectComboBoxString(context->StartTypeWindowHandle, PhGetServiceStartTypeString(startType)->Buffer, FALSE);
            PhSelectComboBoxString(context->ErrorControlWindowHandle, PhGetServiceErrorControlString(errorControl)->Buffer, FALSE);

            PhSetWindowText(context->PassBoxWindowHandle, L"password");
            Button_SetCheck(context->PassCheckBoxWindowHandle, BST_UNCHECKED);

            if (NT_SUCCESS(PhGetServiceDllParameter(serviceItem->Type, &serviceItem->Name->sr, &serviceDll)))
            {
                PhSetDialogItemText(hwndDlg, IDC_SERVICEDLL, PhGetString(serviceDll));
                PhDereferenceObject(serviceDll);
            }
            else
            {
                PhSetDialogItemText(hwndDlg, IDC_SERVICEDLL, L"N/A");
            }

            PhServicePropertiesRefreshIcon(context);
            PhServicePropertiesRefreshControls(context);

            context->Ready = TRUE;

            if (PhEnableThemeSupport) // TODO: Required for compat (dmex)
                PhInitializeWindowTheme(GetParent(hwndDlg), PhEnableThemeSupport);  // HACK (GetParent)
            else
                PhInitializeWindowTheme(hwndDlg, FALSE);
        }
        break;
    case WM_DESTROY:
        {
            PhSaveWindowPlacementToSetting(L"ServiceWindowPosition", NULL, GetParent(hwndDlg));
            PhRemoveWindowContext(hwndDlg, PH_WINDOW_CONTEXT_DEFAULT);
        }
        break;
    case WM_COMMAND:
        {
            switch (GET_WM_COMMAND_ID(wParam, lParam))
            {
            case IDCANCEL:
                {
                    // Workaround for property sheet + multiline edit: http://support.microsoft.com/kb/130765
                    SendMessage(GetParent(hwndDlg), uMsg, wParam, lParam);
                }
                break;
            case IDC_PASSWORD:
                {
                    if (HIWORD(wParam) == EN_CHANGE)
                    {
                        Button_SetCheck(context->PassCheckBoxWindowHandle, BST_CHECKED);
                    }
                }
                break;
            case IDC_DELAYEDSTART:
                {
                    context->Dirty = TRUE;
                }
                break;
            case IDC_BROWSE:
                {
                    static PH_FILETYPE_FILTER filters[] =
                    {
                        { L"Executable files (*.exe;*.sys)", L"*.exe;*.sys" },
                        { L"All files (*.*)", L"*.*" }
                    };
                    PVOID fileDialog;
                    PPH_STRING commandLine;
                    PPH_STRING fileName;

                    fileDialog = PhCreateOpenFileDialog();
                    PhSetFileDialogFilter(fileDialog, filters, RTL_NUMBER_OF(filters));

                    commandLine = PH_AUTO_T(PH_STRING, PhGetWindowText(context->BinaryPathWindowHandle));

                    if (context->ServiceItem->Type & SERVICE_WIN32)
                    {
                        PH_STRINGREF dummyFileName;
                        PH_STRINGREF dummyArguments;

                        if (!PhParseCommandLineFuzzy(&commandLine->sr, &dummyFileName, &dummyArguments, &fileName))
                            fileName = NULL;

                        if (!fileName)
                            PhSwapReference(&fileName, commandLine);
                    }
                    else
                    {
                        fileName = PhGetFileName(commandLine);
                    }

                    PhSetFileDialogFileName(fileDialog, PhGetString(fileName));
                    PhDereferenceObject(fileName);

                    if (PhShowFileDialog(hwndDlg, fileDialog))
                    {
                        fileName = PhGetFileDialogFileName(fileDialog);
                        PhSetWindowText(context->BinaryPathWindowHandle, PhGetString(fileName));
                        PhDereferenceObject(fileName);
                    }

                    PhFreeFileDialog(fileDialog);
                }
                break;
            case IDC_PERMISSIONS:
                {
                    PhReferenceObject(context->ServiceItem);

                    PhEditSecurityEx(
                        PhCsForceNoParent ? NULL : hwndDlg,
                        PhGetStringOrEmpty(context->ServiceItem->DisplayName),
                        L"Service",
                        PhpOpenServiceCallback,
                        PhpCloseServiceCallback,
                        NULL,
                        PhpSetServiceSecurityCallback,
                        context->ServiceItem
                        );
                }
                break;
            }

            switch (GET_WM_COMMAND_CMD(wParam, lParam))
            {
            case EN_CHANGE:
            case CBN_SELCHANGE:
                {
                    PhServicePropertiesRefreshControls(context);

                    if (context->Ready)
                        context->Dirty = TRUE;
                }
                break;
            }
        }
        break;
    case WM_NOTIFY:
        {
            LPNMHDR header = (LPNMHDR)lParam;

            switch (header->code)
            {
            case PSN_QUERYINITIALFOCUS:
                {
                    SetWindowLongPtr(hwndDlg, DWLP_MSGRESULT, (LONG_PTR)context->StartTypeWindowHandle);
                }
                return TRUE;
            //case PSN_KILLACTIVE:
            //    {
            //        SetWindowLongPtr(hwndDlg, DWLP_MSGRESULT, FALSE);
            //    }
            //    return TRUE;
            case PSN_APPLY:
                {
                    NTSTATUS status;
                    PPH_SERVICE_ITEM serviceItem = context->ServiceItem;
                    SC_HANDLE serviceHandle;
                    PPH_STRING newServiceTypeString;
                    PPH_STRING newServiceStartTypeString;
                    PPH_STRING newServiceErrorControlString;
                    ULONG newServiceType;
                    ULONG newServiceStartType;
                    ULONG newServiceErrorControl;
                    PPH_STRING newServiceGroup = NULL;
                    PPH_STRING newServiceBinaryPath = NULL;
                    PPH_STRING newServiceUserAccount = NULL;
                    PPH_STRING newServicePassword = NULL;

                    SetWindowLongPtr(hwndDlg, DWLP_MSGRESULT, PSNRET_NOERROR);

                    if (!context->Dirty)
                    {
                        return TRUE;
                    }

                    newServiceTypeString = PH_AUTO(PhGetWindowText(context->TypeWindowHandle));
                    newServiceStartTypeString = PH_AUTO(PhGetWindowText(context->StartTypeWindowHandle));
                    newServiceErrorControlString = PH_AUTO(PhGetWindowText(context->ErrorControlWindowHandle));
                    newServiceType = PhGetServiceTypeInteger(&newServiceTypeString->sr);
                    newServiceStartType = PhGetServiceStartTypeInteger(&newServiceStartTypeString->sr);
                    newServiceErrorControl = PhGetServiceErrorControlInteger(&newServiceErrorControlString->sr);

                    if (PhEqualStringRef(PhGetServiceTypeString(serviceItem->Type), &newServiceTypeString->sr, TRUE))
                        newServiceType = SERVICE_NO_CHANGE;
                    if (PhEqualStringRef(PhGetServiceStartTypeString(serviceItem->StartType), &newServiceStartTypeString->sr, TRUE))
                        newServiceStartType = SERVICE_NO_CHANGE;
                    if (PhEqualStringRef(PhGetServiceErrorControlString(serviceItem->ErrorControl), &newServiceErrorControlString->sr, TRUE))
                        newServiceErrorControl = SERVICE_NO_CHANGE;

                    if (PhGetWindowTextLength(context->GroupWindowHandle))
                        newServiceGroup = PH_AUTO(PhGetWindowText(context->GroupWindowHandle));
                    if (PhGetWindowTextLength(context->BinaryPathWindowHandle))
                        newServiceBinaryPath = PH_AUTO(PhGetWindowText(context->BinaryPathWindowHandle));
                    if (PhGetWindowTextLength(context->UserNameWindowHandle))
                        newServiceUserAccount = PH_AUTO(PhGetWindowText(context->UserNameWindowHandle));

                    if (Button_GetCheck(context->PassCheckBoxWindowHandle) == BST_CHECKED)
                        newServicePassword = PhGetWindowText(context->PassBoxWindowHandle);

                    status = PhOpenService(&serviceHandle, SERVICE_CHANGE_CONFIG, PhGetString(serviceItem->Name));

                    if (NT_SUCCESS(status))
                    {
                        status = PhChangeServiceConfig(
                            serviceHandle,
                            newServiceType,
                            newServiceStartType,
                            newServiceErrorControl,
                            PhGetString(newServiceBinaryPath),
                            PhGetString(newServiceGroup),
                            NULL,
                            NULL,
                            PhGetString(newServiceUserAccount),
                            PhGetString(newServicePassword),
                            NULL
                            );

                        if (NT_SUCCESS(status))
                        {
                            BOOLEAN newDelayedStart;

                            newDelayedStart = Button_GetCheck(context->DelayedStartWindowHandle) == BST_CHECKED;

                            if (newDelayedStart != context->OldDelayedStart)
                            {
                                PhSetServiceDelayedAutoStart(serviceHandle, newDelayedStart);
                            }

                            PhMarkNeedsConfigUpdateServiceItem(serviceItem);

                            PhCloseServiceHandle(serviceHandle);
                        }
                        else
                        {
                            PhCloseServiceHandle(serviceHandle);
                            goto ErrorCase;
                        }
                    }
                    else
                    {
                        if (status == STATUS_ACCESS_DENIED && !PhGetOwnTokenAttributes().Elevated)
                        {
                            // Elevate using phsvc.
                            if (PhUiConnectToPhSvc(hwndDlg, FALSE))
                            {
                                status = PhSvcCallChangeServiceConfig(
                                    PhGetString(serviceItem->Name),
                                    newServiceType,
                                    newServiceStartType,
                                    newServiceErrorControl,
                                    PhGetString(newServiceBinaryPath),
                                    PhGetString(newServiceGroup),
                                    NULL,
                                    NULL,
                                    PhGetString(newServiceUserAccount),
                                    PhGetString(newServicePassword),
                                    NULL
                                    );

                                if (NT_SUCCESS(status))
                                {
                                    BOOLEAN newDelayedStart;

                                    newDelayedStart = Button_GetCheck(context->DelayedStartWindowHandle) == BST_CHECKED;

                                    if (newDelayedStart != context->OldDelayedStart)
                                    {
                                        SERVICE_DELAYED_AUTO_START_INFO info;

                                        info.fDelayedAutostart = newDelayedStart;
                                        PhSvcCallChangeServiceConfig2(
                                            PhGetString(serviceItem->Name),
                                            SERVICE_CONFIG_DELAYED_AUTO_START_INFO,
                                            &info
                                            );
                                    }

                                    PhMarkNeedsConfigUpdateServiceItem(serviceItem);
                                }

                                PhUiDisconnectFromPhSvc();

                                if (!NT_SUCCESS(status))
                                {
                                    goto ErrorCase;
                                }
                            }
                            else
                            {
                                // User cancelled elevation.
                                SetWindowLongPtr(hwndDlg, DWLP_MSGRESULT, PSNRET_INVALID);
                            }
                        }
                        else
                        {
                            goto ErrorCase;
                        }
                    }

                    goto Cleanup;
ErrorCase:

                    PhShowStatus(hwndDlg, L"Unable to change service configuration.", status, 0);
                    SetWindowLongPtr(hwndDlg, DWLP_MSGRESULT, PSNRET_INVALID);

Cleanup:
                    if (newServicePassword)
                    {
                        RtlSecureZeroMemory(newServicePassword->Buffer, newServicePassword->Length);
                        PhDereferenceObject(newServicePassword);
                    }
                }
                return TRUE;
            }
        }
        break;
    }

    return FALSE;
}<|MERGE_RESOLUTION|>--- conflicted
+++ resolved
@@ -133,11 +133,7 @@
     _In_ UINT uMsg,
     _In_ WPARAM wParam,
     _In_ LPARAM lParam
-<<<<<<< HEAD
-)
-=======
-    )
->>>>>>> bc32285f
+    )
 {
     WNDPROC oldWndProc;
 
@@ -188,11 +184,7 @@
     _In_ HWND hwndDlg,
     _In_ UINT uMsg,
     _In_ LPARAM lParam
-<<<<<<< HEAD
-)
-=======
-    )
->>>>>>> bc32285f
+    )
 {
     switch (uMsg)
     {
