﻿<?xml version="1.0" encoding="utf-8"?>
<Project ToolsVersion="Current" xmlns="http://schemas.microsoft.com/developer/msbuild/2003">
  <ItemGroup>
    <Filter Include="Headers">
      <UniqueIdentifier>{93995380-89BD-4b04-88EB-625FBE52EBFB}</UniqueIdentifier>
      <Extensions>h;hpp;hxx;hm;inl;inc;xsd</Extensions>
    </Filter>
    <Filter Include="Resources">
      <UniqueIdentifier>{67DA6AB6-F800-4c08-8B7A-83BB121AAD01}</UniqueIdentifier>
      <Extensions>rc;ico;cur;bmp;dlg;rc2;rct;bin;rgs;gif;jpg;jpeg;jpe;resx;tiff;tif;png;wav</Extensions>
    </Filter>
    <Filter Include="System Informer">
      <UniqueIdentifier>{4FC737F1-C7A5-4376-A066-2A32D752A2FF}</UniqueIdentifier>
      <Extensions>cpp;c;cc;cxx;def;odl;idl;hpj;bat;asm;asmx</Extensions>
    </Filter>
    <Filter Include="phsvc">
      <UniqueIdentifier>{84a3be0b-42cf-42ae-bcd3-16f165caa0db}</UniqueIdentifier>
    </Filter>
    <Filter Include="Module">
      <UniqueIdentifier>{67c40321-0b28-4c16-8c48-dc0b64c148d7}</UniqueIdentifier>
    </Filter>
  </ItemGroup>
  <ItemGroup>
    <ClCompile Include="about.c">
      <Filter>System Informer</Filter>
    </ClCompile>
    <ClCompile Include="actions.c">
      <Filter>System Informer</Filter>
    </ClCompile>
    <ClCompile Include="affinity.c">
      <Filter>System Informer</Filter>
    </ClCompile>
    <ClCompile Include="anawait.c">
      <Filter>System Informer</Filter>
    </ClCompile>
    <ClCompile Include="appsup.c">
      <Filter>System Informer</Filter>
    </ClCompile>
    <ClCompile Include="chcol.c">
      <Filter>System Informer</Filter>
    </ClCompile>
    <ClCompile Include="chdlg.c">
      <Filter>System Informer</Filter>
    </ClCompile>
    <ClCompile Include="chproc.c">
      <Filter>System Informer</Filter>
    </ClCompile>
    <ClCompile Include="dbgcon.c">
      <Filter>System Informer</Filter>
    </ClCompile>
    <ClCompile Include="findobj.c">
      <Filter>System Informer</Filter>
    </ClCompile>
    <ClCompile Include="gdihndl.c">
      <Filter>System Informer</Filter>
    </ClCompile>
    <ClCompile Include="hidnproc.c">
      <Filter>System Informer</Filter>
    </ClCompile>
    <ClCompile Include="hndlprp.c">
      <Filter>System Informer</Filter>
    </ClCompile>
    <ClCompile Include="hndlprv.c">
      <Filter>System Informer</Filter>
    </ClCompile>
    <ClCompile Include="hndlstat.c">
      <Filter>System Informer</Filter>
    </ClCompile>
    <ClCompile Include="infodlg.c">
      <Filter>System Informer</Filter>
    </ClCompile>
    <ClCompile Include="itemtips.c">
      <Filter>System Informer</Filter>
    </ClCompile>
    <ClCompile Include="jobprp.c">
      <Filter>System Informer</Filter>
    </ClCompile>
    <ClCompile Include="log.c">
      <Filter>System Informer</Filter>
    </ClCompile>
    <ClCompile Include="logwnd.c">
      <Filter>System Informer</Filter>
    </ClCompile>
    <ClCompile Include="main.c">
      <Filter>System Informer</Filter>
    </ClCompile>
    <ClCompile Include="mainwnd.c">
      <Filter>System Informer</Filter>
    </ClCompile>
    <ClCompile Include="mdump.c">
      <Filter>System Informer</Filter>
    </ClCompile>
    <ClCompile Include="memedit.c">
      <Filter>System Informer</Filter>
    </ClCompile>
    <ClCompile Include="memprot.c">
      <Filter>System Informer</Filter>
    </ClCompile>
    <ClCompile Include="memprv.c">
      <Filter>System Informer</Filter>
    </ClCompile>
    <ClCompile Include="memrslt.c">
      <Filter>System Informer</Filter>
    </ClCompile>
    <ClCompile Include="memsrch.c">
      <Filter>System Informer</Filter>
    </ClCompile>
    <ClCompile Include="modprv.c">
      <Filter>System Informer</Filter>
    </ClCompile>
    <ClCompile Include="netprv.c">
      <Filter>System Informer</Filter>
    </ClCompile>
    <ClCompile Include="notifico.c">
      <Filter>System Informer</Filter>
    </ClCompile>
    <ClCompile Include="ntobjprp.c">
      <Filter>System Informer</Filter>
    </ClCompile>
    <ClCompile Include="options.c">
      <Filter>System Informer</Filter>
    </ClCompile>
    <ClCompile Include="pagfiles.c">
      <Filter>System Informer</Filter>
    </ClCompile>
    <ClCompile Include="plugin.c">
      <Filter>System Informer</Filter>
    </ClCompile>
    <ClCompile Include="plugman.c">
      <Filter>System Informer</Filter>
    </ClCompile>
    <ClCompile Include="procprp.c">
      <Filter>System Informer</Filter>
    </ClCompile>
    <ClCompile Include="procprv.c">
      <Filter>System Informer</Filter>
    </ClCompile>
    <ClCompile Include="procrec.c">
      <Filter>System Informer</Filter>
    </ClCompile>
    <ClCompile Include="proctree.c">
      <Filter>System Informer</Filter>
    </ClCompile>
    <ClCompile Include="runas.c">
      <Filter>System Informer</Filter>
    </ClCompile>
    <ClCompile Include="sessprp.c">
      <Filter>System Informer</Filter>
    </ClCompile>
    <ClCompile Include="srvcr.c">
      <Filter>System Informer</Filter>
    </ClCompile>
    <ClCompile Include="srvprp.c">
      <Filter>System Informer</Filter>
    </ClCompile>
    <ClCompile Include="srvprv.c">
      <Filter>System Informer</Filter>
    </ClCompile>
    <ClCompile Include="sysinfo.c">
      <Filter>System Informer</Filter>
    </ClCompile>
    <ClCompile Include="thrdprv.c">
      <Filter>System Informer</Filter>
    </ClCompile>
    <ClCompile Include="thrdstk.c">
      <Filter>System Informer</Filter>
    </ClCompile>
    <ClCompile Include="tokprp.c">
      <Filter>System Informer</Filter>
    </ClCompile>
    <ClCompile Include="srvctl.c">
      <Filter>System Informer</Filter>
    </ClCompile>
    <ClCompile Include="srvlist.c">
      <Filter>System Informer</Filter>
    </ClCompile>
    <ClCompile Include="modlist.c">
      <Filter>System Informer</Filter>
    </ClCompile>
    <ClCompile Include="phsvc\svcmain.c">
      <Filter>phsvc</Filter>
    </ClCompile>
    <ClCompile Include="phsvc\svcclient.c">
      <Filter>phsvc</Filter>
    </ClCompile>
    <ClCompile Include="phsvc\svcapiport.c">
      <Filter>phsvc</Filter>
    </ClCompile>
    <ClCompile Include="phsvc\svcapi.c">
      <Filter>phsvc</Filter>
    </ClCompile>
    <ClCompile Include="phsvc\clapi.c">
      <Filter>phsvc</Filter>
    </ClCompile>
    <ClCompile Include="sessmsg.c">
      <Filter>System Informer</Filter>
    </ClCompile>
    <ClCompile Include="sessshad.c">
      <Filter>System Informer</Filter>
    </ClCompile>
    <ClCompile Include="colmgr.c">
      <Filter>System Informer</Filter>
    </ClCompile>
    <ClCompile Include="netlist.c">
      <Filter>System Informer</Filter>
    </ClCompile>
    <ClCompile Include="extmgr.c">
      <Filter>System Informer</Filter>
    </ClCompile>
    <ClCompile Include="thrdlist.c">
      <Filter>System Informer</Filter>
    </ClCompile>
    <ClCompile Include="hndllist.c">
      <Filter>System Informer</Filter>
    </ClCompile>
    <ClCompile Include="memlists.c">
      <Filter>System Informer</Filter>
    </ClCompile>
    <ClCompile Include="memlist.c">
      <Filter>System Informer</Filter>
    </ClCompile>
    <ClCompile Include="miniinfo.c">
      <Filter>System Informer</Filter>
    </ClCompile>
    <ClCompile Include="procgrp.c">
      <Filter>System Informer</Filter>
    </ClCompile>
    <ClCompile Include="procmtgn.c">
      <Filter>System Informer</Filter>
    </ClCompile>
    <ClCompile Include="mtgndlg.c">
      <Filter>System Informer</Filter>
    </ClCompile>
    <ClCompile Include="hndlmenu.c">
      <Filter>System Informer</Filter>
    </ClCompile>
    <ClCompile Include="syssccpu.c">
      <Filter>System Informer</Filter>
    </ClCompile>
    <ClCompile Include="sysscmem.c">
      <Filter>System Informer</Filter>
    </ClCompile>
    <ClCompile Include="sysscio.c">
      <Filter>System Informer</Filter>
    </ClCompile>
    <ClCompile Include="prpggen.c">
      <Filter>System Informer</Filter>
    </ClCompile>
    <ClCompile Include="prpgstat.c">
      <Filter>System Informer</Filter>
    </ClCompile>
    <ClCompile Include="prpgperf.c">
      <Filter>System Informer</Filter>
    </ClCompile>
    <ClCompile Include="prpgthrd.c">
      <Filter>System Informer</Filter>
    </ClCompile>
    <ClCompile Include="prpgtok.c">
      <Filter>System Informer</Filter>
    </ClCompile>
    <ClCompile Include="prpgmod.c">
      <Filter>System Informer</Filter>
    </ClCompile>
    <ClCompile Include="prpgmem.c">
      <Filter>System Informer</Filter>
    </ClCompile>
    <ClCompile Include="prpgenv.c">
      <Filter>System Informer</Filter>
    </ClCompile>
    <ClCompile Include="prpghndl.c">
      <Filter>System Informer</Filter>
    </ClCompile>
    <ClCompile Include="prpgjob.c">
      <Filter>System Informer</Filter>
    </ClCompile>
    <ClCompile Include="prpgsrv.c">
      <Filter>System Informer</Filter>
    </ClCompile>
    <ClCompile Include="mwpgproc.c">
      <Filter>System Informer</Filter>
    </ClCompile>
    <ClCompile Include="mwpgsrv.c">
      <Filter>System Informer</Filter>
    </ClCompile>
    <ClCompile Include="mwpgnet.c">
      <Filter>System Informer</Filter>
    </ClCompile>
    <ClCompile Include="searchbox.c">
      <Filter>System Informer</Filter>
    </ClCompile>
    <ClCompile Include="settings.c">
      <Filter>System Informer</Filter>
    </ClCompile>
    <ClCompile Include="prpgwmi.c">
      <Filter>System Informer</Filter>
    </ClCompile>
    <ClCompile Include="colsetmgr.c">
      <Filter>System Informer</Filter>
    </ClCompile>
    <ClCompile Include="kdump.c">
      <Filter>System Informer</Filter>
    </ClCompile>
    <ClCompile Include="heapinfo.c">
      <Filter>System Informer</Filter>
    </ClCompile>
    <ClCompile Include="prpgvdm.c">
      <Filter>System Informer</Filter>
    </ClCompile>
    <ClCompile Include="delayload.c">
      <Filter>System Informer</Filter>
    </ClCompile>
    <ClCompile Include="admintask.c">
      <Filter>System Informer</Filter>
    </ClCompile>
    <ClCompile Include="ksisup.c">
      <Filter>System Informer</Filter>
    </ClCompile>
    <ClCompile Include="delayhook.c">
      <Filter>System Informer</Filter>
    </ClCompile>
    <ClCompile Include="ksyscall.c">
      <Filter>System Informer</Filter>
    </ClCompile>
    <ClCompile Include="memmod.c">
      <Filter>System Informer</Filter>
    </ClCompile>
    <ClCompile Include="devprv.c">
      <Filter>System Informer</Filter>
    </ClCompile>
    <ClCompile Include="mwpgdev.c">
      <Filter>System Informer</Filter>
    </ClCompile>
    <ClCompile Include="notiftoast.cpp">
      <Filter>System Informer</Filter>
    </ClCompile>
    <ClCompile Include="ksidbg.c">
      <Filter>System Informer</Filter>
    </ClCompile>
    <ClCompile Include="thrdstks.c">
      <Filter>System Informer</Filter>
    </ClCompile>
    <ClCompile Include="informer.c">
      <Filter>System Informer</Filter>
    </ClCompile>
    <ClCompile Include="memsrcht.c">
      <Filter>System Informer</Filter>
    </ClCompile>
<<<<<<< HEAD
    <ClCompile Include="cpuset.c">
=======
    <ClCompile Include="usrlist.c">
      <Filter>System Informer</Filter>
    </ClCompile>
    <ClCompile Include="netsup.c">
>>>>>>> 5423ff7c
      <Filter>System Informer</Filter>
    </ClCompile>
  </ItemGroup>
  <ItemGroup>
    <ClInclude Include="include\hidnproc.h">
      <Filter>Headers</Filter>
    </ClInclude>
    <ClInclude Include="include\memsrch.h">
      <Filter>Headers</Filter>
    </ClInclude>
    <ClInclude Include="include\phapp.h">
      <Filter>Headers</Filter>
    </ClInclude>
    <ClInclude Include="sdk\phdk.h">
      <Filter>Headers</Filter>
    </ClInclude>
    <ClInclude Include="include\phplug.h">
      <Filter>Headers</Filter>
    </ClInclude>
    <ClInclude Include="include\procprpp.h">
      <Filter>Headers</Filter>
    </ClInclude>
    <ClInclude Include="resource.h">
      <Filter>Headers</Filter>
    </ClInclude>
    <ClInclude Include="include\phsvcapi.h">
      <Filter>Headers</Filter>
    </ClInclude>
    <ClInclude Include="include\phsvc.h">
      <Filter>Headers</Filter>
    </ClInclude>
    <ClInclude Include="include\phsvccl.h">
      <Filter>Headers</Filter>
    </ClInclude>
    <ClInclude Include="include\phappres.h">
      <Filter>Headers</Filter>
    </ClInclude>
    <ClInclude Include="include\colmgr.h">
      <Filter>Headers</Filter>
    </ClInclude>
    <ClInclude Include="include\mainwndp.h">
      <Filter>Headers</Filter>
    </ClInclude>
    <ClInclude Include="include\extmgr.h">
      <Filter>Headers</Filter>
    </ClInclude>
    <ClInclude Include="include\extmgri.h">
      <Filter>Headers</Filter>
    </ClInclude>
    <ClInclude Include="include\sysinfop.h">
      <Filter>Headers</Filter>
    </ClInclude>
    <ClInclude Include="include\notifico.h">
      <Filter>Headers</Filter>
    </ClInclude>
    <ClInclude Include="include\heapstruct.h">
      <Filter>Headers</Filter>
    </ClInclude>
    <ClInclude Include="include\miniinfop.h">
      <Filter>Headers</Filter>
    </ClInclude>
    <ClInclude Include="include\miniinfo.h">
      <Filter>Headers</Filter>
    </ClInclude>
    <ClInclude Include="include\procgrp.h">
      <Filter>Headers</Filter>
    </ClInclude>
    <ClInclude Include="include\sysinfo.h">
      <Filter>Headers</Filter>
    </ClInclude>
    <ClInclude Include="include\notificop.h">
      <Filter>Headers</Filter>
    </ClInclude>
    <ClInclude Include="include\procmtgn.h">
      <Filter>Headers</Filter>
    </ClInclude>
    <ClInclude Include="include\phfwddef.h">
      <Filter>Headers</Filter>
    </ClInclude>
    <ClInclude Include="include\procprv.h">
      <Filter>Headers</Filter>
    </ClInclude>
    <ClInclude Include="include\srvprv.h">
      <Filter>Headers</Filter>
    </ClInclude>
    <ClInclude Include="include\netprv.h">
      <Filter>Headers</Filter>
    </ClInclude>
    <ClInclude Include="include\modprv.h">
      <Filter>Headers</Filter>
    </ClInclude>
    <ClInclude Include="include\thrdprv.h">
      <Filter>Headers</Filter>
    </ClInclude>
    <ClInclude Include="include\hndlprv.h">
      <Filter>Headers</Filter>
    </ClInclude>
    <ClInclude Include="include\memprv.h">
      <Filter>Headers</Filter>
    </ClInclude>
    <ClInclude Include="include\phuisup.h">
      <Filter>Headers</Filter>
    </ClInclude>
    <ClInclude Include="include\proctree.h">
      <Filter>Headers</Filter>
    </ClInclude>
    <ClInclude Include="include\srvlist.h">
      <Filter>Headers</Filter>
    </ClInclude>
    <ClInclude Include="include\netlist.h">
      <Filter>Headers</Filter>
    </ClInclude>
    <ClInclude Include="include\thrdlist.h">
      <Filter>Headers</Filter>
    </ClInclude>
    <ClInclude Include="include\modlist.h">
      <Filter>Headers</Filter>
    </ClInclude>
    <ClInclude Include="include\hndllist.h">
      <Filter>Headers</Filter>
    </ClInclude>
    <ClInclude Include="include\memlist.h">
      <Filter>Headers</Filter>
    </ClInclude>
    <ClInclude Include="include\hndlmenu.h">
      <Filter>Headers</Filter>
    </ClInclude>
    <ClInclude Include="include\actions.h">
      <Filter>Headers</Filter>
    </ClInclude>
    <ClInclude Include="include\appsup.h">
      <Filter>Headers</Filter>
    </ClInclude>
    <ClInclude Include="include\mainwnd.h">
      <Filter>Headers</Filter>
    </ClInclude>
    <ClInclude Include="include\procprp.h">
      <Filter>Headers</Filter>
    </ClInclude>
    <ClInclude Include="include\phsettings.h">
      <Filter>Headers</Filter>
    </ClInclude>
    <ClInclude Include="include\colsetmgr.h">
      <Filter>Headers</Filter>
    </ClInclude>
    <ClInclude Include="include\notiftoast.h">
      <Filter>Headers</Filter>
    </ClInclude>
    <ClInclude Include="include\ksisup.h">
      <Filter>Headers</Filter>
    </ClInclude>
    <ClInclude Include="include\devprv.h">
      <Filter>Headers</Filter>
    </ClInclude>
    <ClInclude Include="include\informer.h">
      <Filter>Headers</Filter>
    </ClInclude>
  </ItemGroup>
  <ItemGroup>
    <None Include="SystemInformer.ico">
      <Filter>Resources</Filter>
    </None>
    <None Include="resources\SystemInformer.png">
      <Filter>Resources</Filter>
    </None>
    <None Include="resources\application.ico">
      <Filter>Resources</Filter>
    </None>
    <None Include="resources\cog.ico">
      <Filter>Resources</Filter>
    </None>
    <None Include="SystemInformer.def">
      <Filter>Module</Filter>
    </None>
    <None Include="resources\case_sensitive_modern_dark.svg">
      <Filter>Resources</Filter>
    </None>
    <None Include="resources\case_sensitive_modern_light.svg">
      <Filter>Resources</Filter>
    </None>
    <None Include="resources\regex_modern_dark.svg">
      <Filter>Resources</Filter>
    </None>
    <None Include="resources\regex_modern_light.svg">
      <Filter>Resources</Filter>
    </None>
    <None Include="resources\search_modern_dark.svg">
      <Filter>Resources</Filter>
    </None>
    <None Include="resources\search_modern_light.svg">
      <Filter>Resources</Filter>
    </None>
    <None Include="resources\search_stop_modern_dark.svg">
      <Filter>Resources</Filter>
    </None>
    <None Include="resources\search_stop_modern_light.svg">
      <Filter>Resources</Filter>
    </None>
  </ItemGroup>
  <ItemGroup>
    <ResourceCompile Include="SystemInformer.rc">
      <Filter>Resources</Filter>
    </ResourceCompile>
    <ResourceCompile Include="version.rc">
      <Filter>Resources</Filter>
    </ResourceCompile>
    <ResourceCompile Include="..\kphlib\include\sistatus.rc">
      <Filter>Resources</Filter>
    </ResourceCompile>
  </ItemGroup>
  <ItemGroup>
    <Manifest Include="SystemInformer.manifest">
      <Filter>Resources</Filter>
    </Manifest>
  </ItemGroup>
  <ItemGroup>
    <Image Include="resources\pin.ico">
      <Filter>Resources</Filter>
    </Image>
    <Image Include="resources\folder.ico">
      <Filter>Resources</Filter>
    </Image>
    <Image Include="resources\magnifier.ico">
      <Filter>Resources</Filter>
    </Image>
    <Image Include="resources\active_search.png">
      <Filter>Resources</Filter>
    </Image>
    <Image Include="resources\active_search.bmp">
      <Filter>Resources</Filter>
    </Image>
    <Image Include="resources\inactive_search.bmp">
      <Filter>Resources</Filter>
    </Image>
    <Image Include="resources\inactive_search.png">
      <Filter>Resources</Filter>
    </Image>
    <Image Include="resources\shield.ico">
      <Filter>Resources</Filter>
    </Image>
    <Image Include="resources\active_search_small.png">
      <Filter>Resources</Filter>
    </Image>
    <Image Include="resources\inactive_search_small.png">
      <Filter>Resources</Filter>
    </Image>
    <Image Include="resources\case_sensitive_modern_dark.png">
      <Filter>Resources</Filter>
    </Image>
    <Image Include="resources\case_sensitive_modern_light.png">
      <Filter>Resources</Filter>
    </Image>
    <Image Include="resources\regex_modern_dark.png">
      <Filter>Resources</Filter>
    </Image>
    <Image Include="resources\regex_modern_light.png">
      <Filter>Resources</Filter>
    </Image>
    <Image Include="resources\search_modern_dark.png">
      <Filter>Resources</Filter>
    </Image>
    <Image Include="resources\search_modern_light.png">
      <Filter>Resources</Filter>
    </Image>
    <Image Include="resources\search_stop_modern_dark.png">
      <Filter>Resources</Filter>
    </Image>
    <Image Include="resources\search_stop_modern_light.png">
      <Filter>Resources</Filter>
    </Image>
    <Image Include="resources\systeminformer-128x128.png">
      <Filter>Resources</Filter>
    </Image>
  </ItemGroup>
  <ItemGroup>
    <Text Include="resources\capslist.txt">
      <Filter>Resources</Filter>
    </Text>
    <Text Include="resources\etwguids.txt">
      <Filter>Resources</Filter>
    </Text>
    <Text Include="resources\pooltag.txt">
      <Filter>Resources</Filter>
    </Text>
  </ItemGroup>
</Project><|MERGE_RESOLUTION|>--- conflicted
+++ resolved
@@ -345,14 +345,13 @@
     <ClCompile Include="memsrcht.c">
       <Filter>System Informer</Filter>
     </ClCompile>
-<<<<<<< HEAD
     <ClCompile Include="cpuset.c">
-=======
+      <Filter>System Informer</Filter>
+    </ClCompile>
     <ClCompile Include="usrlist.c">
       <Filter>System Informer</Filter>
     </ClCompile>
     <ClCompile Include="netsup.c">
->>>>>>> 5423ff7c
       <Filter>System Informer</Filter>
     </ClCompile>
   </ItemGroup>
