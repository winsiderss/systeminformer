/*
 * Copyright (c) 2022 Winsider Seminars & Solutions, Inc.  All rights reserved.
 *
 * This file is part of System Informer.
 *
 * Authors:
 *
 *     dmex    2022-2023
 *
 */

#include <phapp.h>
#include <apiimport.h>
#include <mapldr.h>
#include <thirdparty.h>
#include <vsstyle.h>
#include <uxtheme.h>
#include <Vssym32.h>

#include "settings.h"

// https://learn.microsoft.com/en-us/windows/win32/winmsg/about-window-procedures#window-procedure-superclassing
static WNDPROC PhDefaultMenuWindowProcedure = NULL;
static WNDPROC PhDefaultDialogWindowProcedure = NULL;
static WNDPROC PhDefaultRebarWindowProcedure = NULL;
static WNDPROC PhDefaultComboBoxWindowProcedure = NULL;
static WNDPROC PhDefaultStaticWindowProcedure = NULL;
static WNDPROC PhDefaultStatusbarWindowProcedure = NULL;
static WNDPROC PhDefaultEditWindowProcedure = NULL;
static WNDPROC PhDefaultHeaderWindowProcedure = NULL;
static BOOLEAN PhDefaultEnableStreamerMode = FALSE;
static BOOLEAN PhDefaultEnableThemeAcrylicWindowSupport = FALSE;
static BOOLEAN PhDefaultEnableThemeAnimation = FALSE;

LRESULT CALLBACK PhMenuWindowHookProcedure(
    _In_ HWND WindowHandle,
    _In_ UINT WindowMessage,
    _In_ WPARAM wParam,
    _In_ LPARAM lParam
    )
{
    switch (WindowMessage)
    {
    case WM_NCCREATE:
        {
            //CREATESTRUCT* createStruct = (CREATESTRUCT*)lParam;

            if (PhEnableThemeSupport)
            {
                HFONT fontHandle;
                LONG windowDpi = PhGetWindowDpi(WindowHandle);

                if (fontHandle = PhCreateMessageFont(windowDpi))
                {
                    PhSetWindowContext(WindowHandle, (ULONG)'font', fontHandle);
                    SetWindowFont(WindowHandle, fontHandle, TRUE);
                }
            }
        }
        break;
    case WM_CREATE:
        {
            //CREATESTRUCT* createStruct = (CREATESTRUCT*)lParam;

            if (PhDefaultEnableStreamerMode)
            {
                if (SetWindowDisplayAffinity_Import())
                    SetWindowDisplayAffinity_Import()(WindowHandle, WDA_EXCLUDEFROMCAPTURE);
            }

            if (PhEnableThemeSupport)
            {
                if (PhEnableThemeAcrylicSupport)
                {
                    // Note: DWM crashes if called from WM_NCCREATE (dmex)
                    PhSetWindowAcrylicCompositionColor(WindowHandle, MakeABGRFromCOLORREF(0, RGB(10, 10, 10)));
                }
            }
        }
        break;
    case WM_NCDESTROY:
        {
            if (PhEnableThemeSupport)
            {
                HFONT fontHandle;

                fontHandle = PhGetWindowContext(WindowHandle, (ULONG)'font');
                PhRemoveWindowContext(WindowHandle, (ULONG)'font');

                if (fontHandle)
                {
                    DeleteFont(fontHandle);
                }
            }
        }
        break;
    }

    return CallWindowProc(PhDefaultMenuWindowProcedure, WindowHandle, WindowMessage, wParam, lParam);
}

LRESULT CALLBACK PhDialogWindowHookProcedure(
    _In_ HWND WindowHandle,
    _In_ UINT WindowMessage,
    _In_ WPARAM wParam,
    _In_ LPARAM lParam
    )
{
    switch (WindowMessage)
    {
    case WM_CREATE:
        {
            //CREATESTRUCT* createStruct = (CREATESTRUCT*)lParam;
            //IsTopLevelWindow(createStruct->hwndParent)

            if (WindowHandle == GetAncestor(WindowHandle, GA_ROOT))
            {
                if (PhDefaultEnableStreamerMode)
                {
                    if (SetWindowDisplayAffinity_Import())
                        SetWindowDisplayAffinity_Import()(WindowHandle, WDA_EXCLUDEFROMCAPTURE);
                }

                if (PhEnableThemeSupport && PhDefaultEnableThemeAcrylicWindowSupport)
                {
                    // Note: DWM crashes if called from WM_NCCREATE (dmex)
                    PhSetWindowAcrylicCompositionColor(WindowHandle, MakeABGRFromCOLORREF(0, RGB(10, 10, 10)));
                }
            }
        }
        break;
    }

    return CallWindowProc(PhDefaultDialogWindowProcedure, WindowHandle, WindowMessage, wParam, lParam);
}

LRESULT CALLBACK PhRebarWindowHookProcedure(
    _In_ HWND WindowHandle,
    _In_ UINT WindowMessage,
    _In_ WPARAM wParam,
    _In_ LPARAM lParam
    )
{
    switch (WindowMessage)
    {
    case WM_CTLCOLOREDIT:
        {
            HDC hdc = (HDC)wParam;

            SetBkMode(hdc, TRANSPARENT);
            SetTextColor(hdc, PhThemeWindowTextColor);
            SetDCBrushColor(hdc, PhThemeWindowBackground2Color);
            return (INT_PTR)PhGetStockBrush(DC_BRUSH);
        }
        break;
    }

    return CallWindowProc(PhDefaultRebarWindowProcedure, WindowHandle, WindowMessage, wParam, lParam);
}

LRESULT CALLBACK PhComboBoxWindowHookProcedure(
    _In_ HWND WindowHandle,
    _In_ UINT WindowMessage,
    _In_ WPARAM wParam,
    _In_ LPARAM lParam
    )
{
    LRESULT result = CallWindowProc(PhDefaultComboBoxWindowProcedure, WindowHandle, WindowMessage, wParam, lParam);

    switch (WindowMessage)
    {
    case WM_NCCREATE:
        {
            //CREATESTRUCT* createStruct = (CREATESTRUCT*)lParam;
            COMBOBOXINFO info = { sizeof(COMBOBOXINFO) };

            if (SendMessage(WindowHandle, CB_GETCOMBOBOXINFO, 0, (LPARAM)&info))
            {
                if (PhDefaultEnableStreamerMode)
                {
                    if (SetWindowDisplayAffinity_Import())
                        SetWindowDisplayAffinity_Import()(info.hwndList, WDA_EXCLUDEFROMCAPTURE);
                }
            }
        }
        break;
    }

    return result;
}

LRESULT CALLBACK PhStaticWindowHookProcedure(
    _In_ HWND WindowHandle,
    _In_ UINT WindowMessage,
    _In_ WPARAM wParam,
    _In_ LPARAM lParam
    )
{
    if (WindowMessage == WM_NCCREATE)
    {
        LONG_PTR style = PhGetWindowStyle(WindowHandle);

        if ((style & SS_ICON) == SS_ICON)
        {
            PhSetWindowContext(WindowHandle, SCHAR_MAX, (PVOID)TRUE);
        }
    }

    if (WindowMessage != WM_KILLFOCUS && !PhGetWindowContext(WindowHandle, SCHAR_MAX))
        return CallWindowProc(PhDefaultStaticWindowProcedure, WindowHandle, WindowMessage, wParam, lParam);

    switch (WindowMessage)
    {
    case WM_NCDESTROY:
        PhRemoveWindowContext(WindowHandle, SCHAR_MAX);
        break;
    case WM_ERASEBKGND:
        return TRUE;
    case WM_KILLFOCUS:
        {
            WCHAR windowClassName[MAX_PATH];
            HWND ParentHandle = GetParent(WindowHandle);
            if (!GetClassName(ParentHandle, windowClassName, RTL_NUMBER_OF(windowClassName)))
                windowClassName[0] = UNICODE_NULL;
            if (PhEqualStringZ(windowClassName, L"CHECKLIST_ACLUI", FALSE))
            {
                RECT rectClient;
                GetClientRect(WindowHandle, &rectClient);
                PhInflateRect(&rectClient, 2, 2);
                MapWindowRect(WindowHandle, ParentHandle, &rectClient);
                InvalidateRect(ParentHandle, &rectClient, TRUE);     // fix the annoying white border left by the previous active control
            }
        }
        break;
    case WM_PAINT:
        {
            HICON iconHandle;
            PAINTSTRUCT ps;
            RECT clientRect;
            WCHAR windowClassName[MAX_PATH];

            if (!GetClassName(GetParent(WindowHandle), windowClassName, RTL_NUMBER_OF(windowClassName)))
                windowClassName[0] = UNICODE_NULL;
            if (PhEqualStringZ(windowClassName, L"CHECKLIST_ACLUI", FALSE))
            {
                if (iconHandle = (HICON)(UINT_PTR)CallWindowProc(PhDefaultStaticWindowProcedure, WindowHandle, STM_GETICON, 0, 0))
                {
                    static PH_INITONCE initOnce = PH_INITONCE_INIT;
                    static HFONT hCheckFont = NULL;

                    HDC hdc = BeginPaint(WindowHandle, &ps);
                    GetClientRect(WindowHandle, &clientRect);

                    HDC bufferDc = CreateCompatibleDC(hdc);
                    HBITMAP bufferBitmap = CreateCompatibleBitmap(hdc, clientRect.right, clientRect.bottom);
                    HBITMAP oldBufferBitmap = SelectBitmap(bufferDc, bufferBitmap);

                    enum { nocheck, check, graycheck } checkType = nocheck;
                    INT startX = clientRect.left + (clientRect.right - clientRect.bottom) / 2 + 1;
                    INT startY = clientRect.top + (clientRect.bottom - clientRect.top) / 2;
<<<<<<< HEAD

                    DrawIconEx(bufferDc, clientRect.left, clientRect.top, iconHandle, clientRect.right - clientRect.left, clientRect.bottom - clientRect.top,
                        0, NULL, DI_NORMAL);

=======

                    DrawIconEx(bufferDc, clientRect.left, clientRect.top, iconHandle, clientRect.right - clientRect.left, clientRect.bottom - clientRect.top,
                        0, NULL, DI_NORMAL);

>>>>>>> bc32285f
                    for (INT x = startX, y = startY; x < clientRect.right; x++)
                    {
                        COLORREF pixel = GetPixel(bufferDc, x, y);
                        if (pixel == RGB(0xB4, 0xB4, 0xB4))
                        {
                            checkType = graycheck;
                            goto draw_acl_check;
                        }
                    }
                    for (INT x = startX, y = startY; x < clientRect.right; x++)
                    {
                        COLORREF pixel = GetPixel(bufferDc, x, y);
                        if (pixel == RGB(0, 0, 0) || pixel == PhThemeWindowTextColor)
                        {
                            checkType = check;
                            goto draw_acl_check;
                        }
                    }

                draw_acl_check:
                    if (checkType == check || checkType == graycheck)   // right is checked or special permission checked
                    {
<<<<<<< HEAD
                        if (PhBeginInitOnce(&initOnce)) // cache font  
=======
                        if (PhBeginInitOnce(&initOnce)) // cache font
>>>>>>> bc32285f
                        {
                            hCheckFont = CreateFont(
                                clientRect.bottom - clientRect.top - 1,
                                clientRect.right - clientRect.left - 3,
                                0, 0,
                                FW_BOLD, FALSE, FALSE, FALSE, DEFAULT_CHARSET, OUT_OUTLINE_PRECIS,
                                CLIP_DEFAULT_PRECIS, CLEARTYPE_QUALITY,
                                VARIABLE_PITCH, L"Segoe UI");
                            PhEndInitOnce(&initOnce);
                        }

                        SetBkMode(hdc, TRANSPARENT);
                        SetTextColor(hdc, checkType == check ? PhThemeWindowTextColor : RGB(0xB4, 0xB4, 0xB4));
                        SelectFont(hdc, hCheckFont);
                        //HFONT hFontOriginal = SelectFont(hdc, hCheckFont);
                        FillRect(hdc, &clientRect, PhThemeWindowBackgroundBrush);
                        DrawText(hdc, L"✓", 1, &clientRect, DT_CENTER | DT_VCENTER);
                        //SelectFont(hdc, hFontOriginal);
                    }

                    SelectBitmap(bufferDc, oldBufferBitmap);
                    DeleteBitmap(bufferBitmap);
                    DeleteDC(bufferDc);
                    EndPaint(WindowHandle, &ps);
                    return 0;
                }
            }
            //else if (iconHandle = (HICON)(UINT_PTR)CallWindowProc(PhDefaultStaticWindowProcedure, WindowHandle, STM_GETICON, 0, 0)) // Static_GetIcon(WindowHandle, 0)
            //{
            //    PAINTSTRUCT ps;
            //    if (PhGetWindowContext(GetParent(WindowHandle), LONG_MAX) &&
            //        BeginPaint(WindowHandle, &ps))
            //    {
            //        // Fix artefacts when window moving back from off-screen (Dart Vanya)
            //        hdc = GetDC(WindowHandle);
            //        GetClientRect(WindowHandle, &clientRect);

            //        FillRect(hdc, &clientRect, PhThemeWindowBackgroundBrush);

            //        DrawIconEx(
            //            hdc,
            //            clientRect.left,
            //            clientRect.top,
            //            iconHandle,
            //            clientRect.right - clientRect.left,
            //            clientRect.bottom - clientRect.top,
            //            0,
            //            NULL,
            //            DI_NORMAL
            //            );

            //        ReleaseDC(WindowHandle, hdc);
            //        EndPaint(WindowHandle, &ps);
            //    }
            //}
        }
    }

    return CallWindowProc(PhDefaultStaticWindowProcedure, WindowHandle, WindowMessage, wParam, lParam);
}

typedef struct _PHP_THEME_WINDOW_STATUSBAR_CONTEXT
{
    struct
    {
       BOOLEAN Flags;
       union
       {
            BOOLEAN NonMouseActive : 1;
            BOOLEAN MouseActive : 1;
            BOOLEAN HotTrack : 1;
            BOOLEAN Hot : 1;
            BOOLEAN Spare : 4;
       };
    };

    HTHEME ThemeHandle;
    POINT CursorPos;

    HDC BufferedDc;
    HBITMAP BufferedOldBitmap;
    HBITMAP BufferedBitmap;
    RECT BufferedContextRect;
} PHP_THEME_WINDOW_STATUSBAR_CONTEXT, *PPHP_THEME_WINDOW_STATUSBAR_CONTEXT;

VOID ThemeWindowStatusBarCreateBufferedContext(
    _In_ PPHP_THEME_WINDOW_STATUSBAR_CONTEXT Context,
    _In_ HDC Hdc,
    _In_ RECT BufferRect
    )
{
    Context->BufferedDc = CreateCompatibleDC(Hdc);

    if (!Context->BufferedDc)
        return;

    Context->BufferedContextRect = BufferRect;
    Context->BufferedBitmap = CreateCompatibleBitmap(
        Hdc,
        Context->BufferedContextRect.right,
        Context->BufferedContextRect.bottom
        );

    Context->BufferedOldBitmap = SelectBitmap(Context->BufferedDc, Context->BufferedBitmap);
}

VOID ThemeWindowStatusBarDestroyBufferedContext(
    _In_ PPHP_THEME_WINDOW_STATUSBAR_CONTEXT Context
    )
{
    if (Context->BufferedDc && Context->BufferedOldBitmap)
    {
        SelectBitmap(Context->BufferedDc, Context->BufferedOldBitmap);
    }

    if (Context->BufferedBitmap)
    {
        DeleteBitmap(Context->BufferedBitmap);
        Context->BufferedBitmap = NULL;
    }

    if (Context->BufferedDc)
    {
        DeleteDC(Context->BufferedDc);
        Context->BufferedDc = NULL;
    }
}

LONG ThemeWindowStatusBarUpdateRectToIndex(
    _In_ HWND WindowHandle,
    _In_ WNDPROC WindowProcedure,
    _In_ PRECT UpdateRect,
    _In_ LONG Count
    )
{
    for (LONG i = 0; i < Count; i++)
    {
        RECT blockRect = { 0 };

        if (!CallWindowProc(WindowProcedure, WindowHandle, SB_GETRECT, (WPARAM)i, (WPARAM)&blockRect))
            continue;

        if (
            UpdateRect->bottom == blockRect.bottom &&
            //UpdateRect->left == blockRect.left &&
            UpdateRect->right == blockRect.right
            //UpdateRect->top == blockRect.top
            )
        {
            return i;
        }
    }

    return INT_ERROR;
}

VOID ThemeWindowStatusBarDrawPart(
    _In_ PPHP_THEME_WINDOW_STATUSBAR_CONTEXT Context,
    _In_ HWND WindowHandle,
    _In_ HDC bufferDc,
    _In_ PRECT clientRect,
    _In_ LONG Index
    )
{
    RECT blockRect = { 0 };
    WCHAR text[0x80] = { 0 };

    if (!CallWindowProc(PhDefaultStatusbarWindowProcedure, WindowHandle, SB_GETRECT, (WPARAM)Index, (WPARAM)&blockRect))
        return;
    if (!RectVisible(bufferDc, &blockRect))
        return;
    if (CallWindowProc(PhDefaultStatusbarWindowProcedure, WindowHandle, SB_GETTEXTLENGTH, (WPARAM)Index, 0) >= RTL_NUMBER_OF(text))
        return;
    if (!CallWindowProc(PhDefaultStatusbarWindowProcedure, WindowHandle, SB_GETTEXT, (WPARAM)Index, (LPARAM)text))
        return;

    if (PhPtInRect(&blockRect, Context->CursorPos))
    {
        SetTextColor(bufferDc, PhThemeWindowTextColor);
        SetDCBrushColor(bufferDc, PhThemeWindowHighlightColor);
        blockRect.left -= 3, blockRect.top -= 1;
        FillRect(bufferDc, &blockRect, PhGetStockBrush(DC_BRUSH));
        blockRect.left += 3, blockRect.top += 1;
    }
    else
    {
        RECT separator;
        SetTextColor(bufferDc, PhThemeWindowTextColor);
        FillRect(bufferDc, &blockRect, PhThemeWindowBackgroundBrush);

        separator = blockRect;
        separator.left = separator.right - 1;
        PhInflateRect(&separator, 0, -1);
        SetDCBrushColor(bufferDc, PhThemeWindowHighlightColor);
        FillRect(bufferDc, &separator, PhGetStockBrush(DC_BRUSH));
    }

    blockRect.left += 2, blockRect.bottom -= 1;
    DrawText(
        bufferDc,
        text,
        (UINT)PhCountStringZ(text),
        &blockRect,
        DT_LEFT | DT_VCENTER | DT_SINGLELINE | DT_HIDEPREFIX
        );
    blockRect.left -= 2, blockRect.bottom += 1;
}

VOID ThemeWindowRenderStatusBar(
    _In_ PPHP_THEME_WINDOW_STATUSBAR_CONTEXT Context,
    _In_ HWND WindowHandle,
    _In_ HDC bufferDc,
    _In_ PRECT clientRect
    )
{
    SetBkMode(bufferDc, TRANSPARENT);
    SelectFont(bufferDc, GetWindowFont(WindowHandle));

    FillRect(bufferDc, clientRect, PhThemeWindowBackgroundBrush);

    LONG blockCount = (LONG)CallWindowProc(
        PhDefaultStatusbarWindowProcedure,
        WindowHandle,
        SB_GETPARTS,
        0, 0
        );

    //INT index = ThemeWindowStatusBarUpdateRectToIndex( // used with BeginBufferedPaint (dmex)
    //    WindowHandle,
    //    WindowProcedure,
    //    clientRect,
    //    blockCount
    //    );
    //
    //if (index == UINT_MAX)
    {
        RECT sizeGripRect;
        LONG dpi;

        dpi = PhGetWindowDpi(WindowHandle);
        sizeGripRect.left = clientRect->right - PhGetSystemMetrics(SM_CXHSCROLL, dpi);
        sizeGripRect.top = clientRect->bottom - PhGetSystemMetrics(SM_CYVSCROLL, dpi);
        sizeGripRect.right = clientRect->right;
        sizeGripRect.bottom = clientRect->bottom;

        if (Context->ThemeHandle)
        {
            //if (IsThemeBackgroundPartiallyTransparent(Context->ThemeHandle, SP_GRIPPER, 0))
            //    DrawThemeParentBackground(WindowHandle, bufferDc, NULL);

            PhDrawThemeBackground(Context->ThemeHandle, bufferDc, SP_GRIPPER, 0, &sizeGripRect, &sizeGripRect);
        }
        else
        {
            DrawFrameControl(bufferDc, &sizeGripRect, DFC_SCROLL, DFCS_SCROLLSIZEGRIP);
        }

        // Top statusbar border will be drawn by bottom tabcontrol border

        for (LONG i = 0; i < blockCount; i++)
        {
            ThemeWindowStatusBarDrawPart(Context, WindowHandle, bufferDc, clientRect, i);
        }
    }
    //else
    //{
    //    ThemeWindowStatusBarDrawPart(Context, WindowHandle, bufferDc, clientRect, WindowProcedure, index);
    //}
}

LRESULT CALLBACK PhStatusBarWindowHookProcedure(
    _In_ HWND WindowHandle,
    _In_ UINT WindowMessage,
    _In_ WPARAM wParam,
    _In_ LPARAM lParam
    )
{
    PPHP_THEME_WINDOW_STATUSBAR_CONTEXT context = NULL;

    if (WindowMessage == WM_NCCREATE)
    {
        context = PhAllocateZero(sizeof(PHP_THEME_WINDOW_STATUSBAR_CONTEXT));
        context->ThemeHandle = PhOpenThemeData(WindowHandle, VSCLASS_STATUS, PhGetWindowDpi(WindowHandle));
        context->CursorPos.x = LONG_MIN;
        context->CursorPos.y = LONG_MIN;
        PhSetWindowContext(WindowHandle, LONG_MAX, context);
    }
    else
    {
        context = PhGetWindowContext(WindowHandle, LONG_MAX);
    }

    if (context)
    {
        switch (WindowMessage)
        {
        case WM_NCDESTROY:
            {
                PhRemoveWindowContext(WindowHandle, LONG_MAX);

                ThemeWindowStatusBarDestroyBufferedContext(context);

                if (context->ThemeHandle)
                {
                    PhCloseThemeData(context->ThemeHandle);
                }

                PhFree(context);
            }
            break;
        case WM_THEMECHANGED:
            {
                if (context->ThemeHandle)
                {
                    PhCloseThemeData(context->ThemeHandle);
                    context->ThemeHandle = NULL;
                }

                context->ThemeHandle = PhOpenThemeData(WindowHandle, VSCLASS_STATUS, PhGetWindowDpi(WindowHandle));
            }
            break;
        case WM_ERASEBKGND:
            return TRUE;
        case WM_MOUSEMOVE:
            {
                if (!context->MouseActive)
                {
                    TRACKMOUSEEVENT trackEvent =
                    {
                        sizeof(TRACKMOUSEEVENT),
                        TME_LEAVE,
                        WindowHandle,
                        0
                    };

                    TrackMouseEvent(&trackEvent);
                    context->MouseActive = TRUE;
                }

                context->CursorPos.x = GET_X_LPARAM(lParam);
                context->CursorPos.y = GET_Y_LPARAM(lParam);

                InvalidateRect(WindowHandle, NULL, FALSE);
            }
            break;
        case WM_MOUSELEAVE:
            {
                context->MouseActive = FALSE;
                context->CursorPos.x = LONG_MIN;
                context->CursorPos.y = LONG_MIN;

                InvalidateRect(WindowHandle, NULL, FALSE);
            }
            break;
        case WM_PAINT:
            {
                //PAINTSTRUCT ps;
                //HDC BufferedHDC;
                //HPAINTBUFFER BufferedPaint;
                //
                //if (!BeginPaint(WindowHandle, &ps))
                //    break;
                //
                //if (BufferedPaint = BeginBufferedPaint(ps.hdc, &ps.rcPaint, BPBF_COMPATIBLEBITMAP, NULL, &BufferedHDC))
                //{
                //    ThemeWindowRenderStatusBar(context, WindowHandle, BufferedHDC, &ps.rcPaint, oldWndProc);
                //    EndBufferedPaint(BufferedPaint, TRUE);
                //}
                //else
                {
                    RECT clientRect;
                    RECT bufferRect;
                    HDC hdc;

                    GetClientRect(WindowHandle, &clientRect);
                    bufferRect.left = 0;
                    bufferRect.top = 0;
                    bufferRect.right = clientRect.right - clientRect.left;
                    bufferRect.bottom = clientRect.bottom - clientRect.top;

                    hdc = GetDC(WindowHandle);

                    if (context->BufferedDc && (
                        context->BufferedContextRect.right < bufferRect.right ||
                        context->BufferedContextRect.bottom < bufferRect.bottom))
                    {
                        ThemeWindowStatusBarDestroyBufferedContext(context);
                    }

                    if (!context->BufferedDc)
                    {
                        ThemeWindowStatusBarCreateBufferedContext(context, hdc, bufferRect);
                    }

                    if (context->BufferedDc)
                    {
                        ThemeWindowRenderStatusBar(
                            context,
                            WindowHandle,
                            context->BufferedDc,
                            &clientRect
                            );

                        BitBlt(hdc, clientRect.left, clientRect.top, clientRect.right, clientRect.bottom, context->BufferedDc, 0, 0, SRCCOPY);
                    }

                    ReleaseDC(WindowHandle, hdc);
                }

                //EndPaint(WindowHandle, &ps);
            }
            goto DefaultWndProc;
        }
    }

    return CallWindowProc(PhDefaultStatusbarWindowProcedure, WindowHandle, WindowMessage, wParam, lParam);

DefaultWndProc:
    return DefWindowProc(WindowHandle, WindowMessage, wParam, lParam);
}

LRESULT CALLBACK PhEditWindowHookProcedure(
    _In_ HWND WindowHandle,
    _In_ UINT WindowMessage,
    _In_ WPARAM wParam,
    _In_ LPARAM lParam
    )
{
    switch (WindowMessage)
    {
    case WM_NCPAINT:
        {
            HDC hdc;
            ULONG flags;
            RECT windowRect;
            HRGN updateRegion;

            // The searchbox control does its own theme drawing.
            if (PhGetWindowContext(WindowHandle, SHRT_MAX))
                break;

            updateRegion = (HRGN)wParam;

            if (updateRegion == HRGN_FULL)
                updateRegion = NULL;

            flags = DCX_WINDOW | DCX_LOCKWINDOWUPDATE | DCX_USESTYLE;

            if (updateRegion)
                flags |= DCX_INTERSECTRGN | DCX_NODELETERGN;

            if (hdc = GetDCEx(WindowHandle, updateRegion, flags))
            {
                GetWindowRect(WindowHandle, &windowRect);
                PhOffsetRect(&windowRect, -windowRect.left, -windowRect.top);

                if (GetFocus() == WindowHandle)
                {
                    // A little bit nicer and contrast color (Dart Vanya)
                    SetDCBrushColor(hdc, PhMakeColorBrighter(GetSysColor(COLOR_HOTLIGHT), 85)); // PhThemeWindowHighlightColor
                    FrameRect(hdc, &windowRect, PhGetStockBrush(DC_BRUSH));
                }
                else
                {
                    SetDCBrushColor(hdc, PhThemeWindowBackground2Color);
                    FrameRect(hdc, &windowRect, PhGetStockBrush(DC_BRUSH));
                }

                ReleaseDC(WindowHandle, hdc);
                return 0;
            }
        }
        break;
    }

    return CallWindowProc(PhDefaultEditWindowProcedure, WindowHandle, WindowMessage, wParam, lParam);
}

typedef struct _PHP_THEME_WINDOW_HEADER_CONTEXT
{
    HTHEME ThemeHandle;
    BOOLEAN MouseActive;
    POINT CursorPos;
} PHP_THEME_WINDOW_HEADER_CONTEXT, *PPHP_THEME_WINDOW_HEADER_CONTEXT;

VOID ThemeWindowRenderHeaderControl(
    _In_ PPHP_THEME_WINDOW_HEADER_CONTEXT Context,
    _In_ HWND WindowHandle,
    _In_ HDC bufferDc,
    _In_ PRECT clientRect
    )
{
    SetBkMode(bufferDc, TRANSPARENT);
    SelectFont(bufferDc, GetWindowFont(WindowHandle));

    FillRect(bufferDc, clientRect, PhThemeWindowBackgroundBrush);

    //INT headerItemCount = Header_GetItemCount(WindowHandle);
    INT headerItemCount = (INT)CallWindowProc(
        PhDefaultHeaderWindowProcedure,
        WindowHandle,
        HDM_GETITEMCOUNT,
        0, 0
        );

    for (INT i = 0; i < headerItemCount; i++)
    {
        RECT headerRect = { 0 };

        //Header_GetItemRect(WindowHandle, i, &headerRect);
        if (!(BOOL)CallWindowProc(
            PhDefaultHeaderWindowProcedure,
            WindowHandle,
            HDM_GETITEMRECT,
            (WPARAM)i,
            (LPARAM)&headerRect
            ))
        {
            continue;
        }

        if (PhPtInRect(&headerRect, Context->CursorPos))
        {
            SetTextColor(bufferDc, PhThemeWindowTextColor);
            SetDCBrushColor(bufferDc, PhThemeWindowBackground2Color); // PhThemeWindowHighlightColor);
            FillRect(bufferDc, &headerRect, PhGetStockBrush(DC_BRUSH));
            //FrameRect(bufferDc, &headerRect, GetSysColorBrush(COLOR_HIGHLIGHT));
        }
        else
        {
            SetTextColor(bufferDc, PhThemeWindowTextColor);
            FillRect(bufferDc, &headerRect, PhThemeWindowBackgroundBrush);

            //FrameRect(hdc, &headerRect, GetSysColorBrush(COLOR_HIGHLIGHT));
            //SetDCPenColor(hdc, RGB(0, 255, 0));
            //SetDCBrushColor(hdc, RGB(0, 255, 0));
            //DrawEdge(hdc, &headerRect, BDR_RAISEDOUTER | BF_FLAT, BF_RIGHT);

            //RECT frameRect;
            //frameRect.bottom = headerRect.bottom - 2;
            //frameRect.left = headerRect.right - 1;
            //frameRect.right = headerRect.right;
            //frameRect.top = headerRect.top;
            //SetDCBrushColor(hdc, RGB(68, 68, 68)); // RGB(0x77, 0x77, 0x77));
            //FrameRect(hdc, &headerRect, PhGetStockBrush(DC_BRUSH));

            //PatBlt(DrawInfo->hDC, DrawInfo->rcItem.right - 1, DrawInfo->rcItem.top, 1, DrawInfo->rcItem.bottom - DrawInfo->rcItem.top, PATCOPY);
            //PatBlt(DrawInfo->hDC, DrawInfo->rcItem.left, DrawInfo->rcItem.bottom - 1, DrawInfo->rcItem.right - DrawInfo->rcItem.left, 1, PATCOPY);
            DrawEdge(bufferDc, &headerRect, BDR_RAISEDOUTER, BF_RIGHT);
        }

        INT drawTextFlags = DT_SINGLELINE | DT_HIDEPREFIX | DT_WORD_ELLIPSIS;
        WCHAR headerText[0x80] = { 0 };
        HDITEM headerItem;

        ZeroMemory(&headerItem, sizeof(HDITEM));
        headerItem.mask = HDI_TEXT | HDI_FORMAT;
        headerItem.cchTextMax = MAX_PATH;
        headerItem.pszText = headerText;

        //Header_GetItem(WindowHandle, i, &headerItem);
        if (!(BOOL)CallWindowProc(
            PhDefaultHeaderWindowProcedure,
            WindowHandle,
            HDM_GETITEM,
            (WPARAM)i,
            (LPARAM)&headerItem
            ))
        {
            break;
        }

        if (headerItem.fmt & HDF_SORTUP)
        {
            if (Context->ThemeHandle)
            {
                RECT sortArrowRect = headerRect;
                SIZE sortArrowSize;

                if (PhGetThemePartSize(
                    Context->ThemeHandle,
                    bufferDc,
                    HP_HEADERSORTARROW,
                    HSAS_SORTEDUP,
                    NULL,
                    TS_TRUE,
                    &sortArrowSize
                    ))
                {
                    sortArrowRect.bottom = sortArrowSize.cy;
                }

                PhDrawThemeBackground(
                    Context->ThemeHandle,
                    bufferDc,
                    HP_HEADERSORTARROW,
                    HSAS_SORTEDUP,
                    &sortArrowRect,
                    NULL
                    );
            }
        }
        else if (headerItem.fmt & HDF_SORTDOWN)
        {
            if (Context->ThemeHandle)
            {
                RECT sortArrowRect = headerRect;
                SIZE sortArrowSize;

                if (PhGetThemePartSize(
                    Context->ThemeHandle,
                    bufferDc,
                    HP_HEADERSORTARROW,
                    HSAS_SORTEDDOWN,
                    NULL,
                    TS_TRUE,
                    &sortArrowSize
                    ))
                {
                    sortArrowRect.bottom = sortArrowSize.cy;
                }

                PhDrawThemeBackground(
                    Context->ThemeHandle,
                    bufferDc,
                    HP_HEADERSORTARROW,
                    HSAS_SORTEDDOWN,
                    &sortArrowRect,
                    NULL
                    );
            }
        }

        if (headerItem.fmt & HDF_RIGHT)
            drawTextFlags |= DT_VCENTER | DT_RIGHT;
        else
            drawTextFlags |= DT_VCENTER | DT_LEFT;

        headerRect.left += 4;
        headerRect.right -= 8;
        DrawText(
            bufferDc,
            headerText,
            (UINT)PhCountStringZ(headerText),
            &headerRect,
            drawTextFlags
            );
    }
}

LRESULT CALLBACK PhHeaderWindowHookProcedure(
    _In_ HWND WindowHandle,
    _In_ UINT WindowMessage,
    _In_ WPARAM wParam,
    _In_ LPARAM lParam
    )
{
    PPHP_THEME_WINDOW_HEADER_CONTEXT context = NULL;

    if (WindowMessage == WM_NCCREATE)
    {
        CREATESTRUCT* createStruct = (CREATESTRUCT*)lParam;

        if (createStruct->hwndParent)
        {
            WCHAR windowClassName[MAX_PATH];

            if (!GetClassName(createStruct->hwndParent, windowClassName, RTL_NUMBER_OF(windowClassName)))
                windowClassName[0] = UNICODE_NULL;

            if (PhEqualStringZ(windowClassName, L"PhTreeNew", FALSE))
            {
                LONG_PTR windowStyle = PhGetWindowStyle(createStruct->hwndParent);

                if (BooleanFlagOn(windowStyle, TN_STYLE_CUSTOM_HEADERDRAW))
                {
                    PhSetControlTheme(WindowHandle, L"DarkMode_ItemsView");

                    return CallWindowProc(PhDefaultHeaderWindowProcedure, WindowHandle, WindowMessage, wParam, lParam);
                }
            }
        }
			
		context = PhAllocateZero(sizeof(PHP_THEME_WINDOW_HEADER_CONTEXT));
		context->ThemeHandle = PhOpenThemeData(WindowHandle, VSCLASS_HEADER, PhGetWindowDpi(WindowHandle));
		context->CursorPos.x = LONG_MIN;
		context->CursorPos.y = LONG_MIN;
		PhSetWindowContext(WindowHandle, LONG_MAX, context);

<<<<<<< HEAD
=======
		context = PhAllocateZero(sizeof(PHP_THEME_WINDOW_HEADER_CONTEXT));
		context->ThemeHandle = PhOpenThemeData(WindowHandle, VSCLASS_HEADER, PhGetWindowDpi(WindowHandle));
		context->CursorPos.x = LONG_MIN;
		context->CursorPos.y = LONG_MIN;
		PhSetWindowContext(WindowHandle, LONG_MAX, context);

>>>>>>> bc32285f
		PhSetControlTheme(WindowHandle, L"DarkMode_ItemsView");

		InvalidateRect(WindowHandle, NULL, FALSE);
    }
    else
    {
        context = PhGetWindowContext(WindowHandle, LONG_MAX);
    }

    if (context)
    {
        switch (WindowMessage)
        {
        case WM_NCDESTROY:
            {
                PhRemoveWindowContext(WindowHandle, LONG_MAX);

                if (context->ThemeHandle)
                {
                    PhCloseThemeData(context->ThemeHandle);
                }

                PhFree(context);
            }
            break;
        case WM_THEMECHANGED:
            {
                if (context->ThemeHandle)
                {
                    PhCloseThemeData(context->ThemeHandle);
                    context->ThemeHandle = NULL;
                }

                context->ThemeHandle = PhOpenThemeData(WindowHandle, VSCLASS_HEADER, PhGetWindowDpi(WindowHandle));
            }
            break;
        case WM_ERASEBKGND:
            return TRUE;
        case WM_MOUSEMOVE:
            {
                if (GetCapture() == WindowHandle)
                    break;

                if (!context->MouseActive)
                {
                    TRACKMOUSEEVENT trackEvent =
                    {
                        sizeof(TRACKMOUSEEVENT),
                        TME_LEAVE,
                        WindowHandle,
                        0
                    };

                    TrackMouseEvent(&trackEvent);
                    context->MouseActive = TRUE;
                }

                context->CursorPos.x = GET_X_LPARAM(lParam);
                context->CursorPos.y = GET_Y_LPARAM(lParam);

                InvalidateRect(WindowHandle, NULL, FALSE);
            }
            break;
        case WM_CONTEXTMENU:
            {
                LRESULT result = CallWindowProc(PhDefaultHeaderWindowProcedure, WindowHandle, WindowMessage, wParam, lParam);

                InvalidateRect(WindowHandle, NULL, TRUE);

                return result;
            }
            break;
        case WM_MOUSELEAVE:
            {
                LRESULT result = CallWindowProc(PhDefaultHeaderWindowProcedure, WindowHandle, WindowMessage, wParam, lParam);

                context->MouseActive = FALSE;
                context->CursorPos.x = LONG_MIN;
                context->CursorPos.y = LONG_MIN;

                InvalidateRect(WindowHandle, NULL, TRUE);

                return result;
            }
            break;
        case WM_PAINT:
            {
                // Don't apply header theme for unsupported dialogs: Advanced Security, Digital Signature Details, etc. (Dart Vanya)
                if (!PhIsDarkModeAllowedForWindow(GetParent(WindowHandle)))
                {
                    PhRemoveWindowContext(WindowHandle, LONG_MAX);
                    if (context->ThemeHandle)
                        PhCloseThemeData(context->ThemeHandle);
                    PhFree(context);
                    PhSetControlTheme(WindowHandle, L"Explorer");
                    break;
<<<<<<< HEAD
                }        
=======
                }
>>>>>>> bc32285f

                //PAINTSTRUCT ps;
                //HDC BufferedHDC;
                //HPAINTBUFFER BufferedPaint;
                //
                //if (!BeginPaint(WindowHandle, &ps))
                //    break;
                //
                //DEBUG_BEGINPAINT_RECT(WindowHandle, ps.rcPaint);
                //
                //if (BufferedPaint = BeginBufferedPaint(ps.hdc, &ps.rcPaint, BPBF_COMPATIBLEBITMAP, NULL, &BufferedHDC))
                //{
                //    ThemeWindowRenderHeaderControl(context, WindowHandle, BufferedHDC, &ps.rcPaint, oldWndProc);
                //    EndBufferedPaint(BufferedPaint, TRUE);
                //}
                //else
                {
                    RECT clientRect;
                    HDC hdc;
                    HDC bufferDc;
                    HBITMAP bufferBitmap;
                    HBITMAP oldBufferBitmap;

                    GetClientRect(WindowHandle, &clientRect);

                    hdc = GetDC(WindowHandle);
                    bufferDc = CreateCompatibleDC(hdc);
                    bufferBitmap = CreateCompatibleBitmap(hdc, clientRect.right, clientRect.bottom);
                    oldBufferBitmap = SelectBitmap(bufferDc, bufferBitmap);

                    ThemeWindowRenderHeaderControl(context, WindowHandle, bufferDc, &clientRect);

                    BitBlt(hdc, clientRect.left, clientRect.top, clientRect.right, clientRect.bottom, bufferDc, 0, 0, SRCCOPY);
                    SelectBitmap(bufferDc, oldBufferBitmap);
                    DeleteBitmap(bufferBitmap);
                    DeleteDC(bufferDc);
                    ReleaseDC(WindowHandle, hdc);
                }

                //EndPaint(WindowHandle, &ps);
            }
            goto DefaultWndProc;
        }
    }

    return CallWindowProc(PhDefaultHeaderWindowProcedure, WindowHandle, WindowMessage, wParam, lParam);

DefaultWndProc:
    return DefWindowProc(WindowHandle, WindowMessage, wParam, lParam);
}

VOID PhRegisterDialogSuperClass(
    VOID
    )
{
    WNDCLASSEX wcex = { sizeof(WNDCLASSEX) };

    if (!GetClassInfoEx(NULL, L"#32770", &wcex))
        return;

    PhDefaultDialogWindowProcedure = wcex.lpfnWndProc;
    wcex.lpfnWndProc = PhDialogWindowHookProcedure;
    wcex.style = wcex.style | CS_PARENTDC | CS_GLOBALCLASS;

    UnregisterClass(L"#32770", NULL);
    if (RegisterClassEx(&wcex) == INVALID_ATOM)
    {
        PhShowStatus(NULL, L"Unable to register window class.", 0, GetLastError());
    }
}

VOID PhRegisterMenuSuperClass(
    VOID
    )
{
    WNDCLASSEX wcex = { sizeof(WNDCLASSEX) };

    if (!GetClassInfoEx(NULL, L"#32768", &wcex))
        return;

    PhDefaultMenuWindowProcedure = wcex.lpfnWndProc;
    wcex.lpfnWndProc = PhMenuWindowHookProcedure;
    wcex.style = wcex.style | CS_PARENTDC | CS_GLOBALCLASS;

    UnregisterClass(L"#32768", NULL);
    if (RegisterClassEx(&wcex) == INVALID_ATOM)
    {
        PhShowStatus(NULL, L"Unable to register window class.", 0, GetLastError());
    }
}

VOID PhRegisterRebarSuperClass(
    VOID
    )
{
    WNDCLASSEX wcex = { sizeof(WNDCLASSEX) };

    if (!GetClassInfoEx(NULL, REBARCLASSNAME, &wcex))
        return;

    PhDefaultRebarWindowProcedure = wcex.lpfnWndProc;
    wcex.lpfnWndProc = PhRebarWindowHookProcedure;
    wcex.style = wcex.style | CS_PARENTDC | CS_GLOBALCLASS;

    UnregisterClass(REBARCLASSNAME, NULL);
    if (RegisterClassEx(&wcex) == INVALID_ATOM)
    {
        PhShowStatus(NULL, L"Unable to register window class.", 0, GetLastError());
    }
}

VOID PhRegisterComboBoxSuperClass(
    VOID
    )
{
    WNDCLASSEX wcex = { sizeof(WNDCLASSEX) };

    if (!GetClassInfoEx(NULL, WC_COMBOBOX, &wcex))
        return;

    PhDefaultComboBoxWindowProcedure = wcex.lpfnWndProc;
    wcex.lpfnWndProc = PhComboBoxWindowHookProcedure;
    wcex.style = wcex.style | CS_PARENTDC | CS_GLOBALCLASS;

    UnregisterClass(WC_COMBOBOX, NULL);
    if (RegisterClassEx(&wcex) == INVALID_ATOM)
    {
        PhShowStatus(NULL, L"Unable to register window class.", 0, GetLastError());
    }
}

VOID PhRegisterStaticSuperClass(
    VOID
    )
{
    WNDCLASSEX wcex = { sizeof(WNDCLASSEX) };

    if (!GetClassInfoEx(NULL, WC_STATIC, &wcex))
        return;

    PhDefaultStaticWindowProcedure = wcex.lpfnWndProc;
    wcex.lpfnWndProc = PhStaticWindowHookProcedure;
    wcex.style = wcex.style | CS_PARENTDC | CS_GLOBALCLASS;

    UnregisterClass(WC_STATIC, NULL);
    if (RegisterClassEx(&wcex) == INVALID_ATOM)
    {
        PhShowStatus(NULL, L"Unable to register window class.", 0, GetLastError());
    }
}

VOID PhRegisterStatusBarSuperClass(
    VOID
    )
{
    WNDCLASSEX wcex = { sizeof(WNDCLASSEX) };

    if (!GetClassInfoEx(NULL, STATUSCLASSNAME, &wcex))
        return;

    PhDefaultStatusbarWindowProcedure = wcex.lpfnWndProc;
    wcex.lpfnWndProc = PhStatusBarWindowHookProcedure;
    wcex.style = wcex.style | CS_PARENTDC | CS_GLOBALCLASS;

    UnregisterClass(STATUSCLASSNAME, NULL);
    if (RegisterClassEx(&wcex) == INVALID_ATOM)
    {
        PhShowStatus(NULL, L"Unable to register window class.", 0, GetLastError());
    }
}

VOID PhRegisterEditSuperClass(
    VOID
    )
{
    WNDCLASSEX wcex = { sizeof(WNDCLASSEX) };

    if (!GetClassInfoEx(NULL, WC_EDIT, &wcex))
        return;

    PhDefaultEditWindowProcedure = wcex.lpfnWndProc;
    wcex.lpfnWndProc = PhEditWindowHookProcedure;
    wcex.style = wcex.style | CS_PARENTDC | CS_GLOBALCLASS;

    UnregisterClass(WC_EDIT, NULL);
    if (RegisterClassEx(&wcex) == INVALID_ATOM)
    {
        PhShowStatus(NULL, L"Unable to register window class.", 0, GetLastError());
    }
}

VOID PhRegisterHeaderSuperClass(
    VOID
    )
{
    WNDCLASSEX wcex = { sizeof(WNDCLASSEX) };

    if (!GetClassInfoEx(NULL, WC_HEADER, &wcex))
        return;

    PhDefaultHeaderWindowProcedure = wcex.lpfnWndProc;
    wcex.lpfnWndProc = PhHeaderWindowHookProcedure;
    wcex.style = wcex.style | CS_PARENTDC | CS_GLOBALCLASS;

    UnregisterClass(WC_HEADER, NULL);
    if (RegisterClassEx(&wcex) == INVALID_ATOM)
    {
        PhShowStatus(NULL, L"Unable to register window class.", 0, GetLastError());
    }
}

// Detours export procedure hooks

static HRESULT (WINAPI* DefaultDrawThemeBackground)(
    _In_ HTHEME Theme,
    _In_ HDC Hdc,
    _In_ INT PartId,
    _In_ INT StateId,
    _In_ LPCRECT Rect,
    _In_ LPCRECT ClipRect
    ) = NULL;

static HRESULT (WINAPI* DefaultDrawThemeBackgroundEx)(
    _In_ HTHEME         hTheme,
    _In_ HDC            hdc,
    _In_ int            iPartId,
    _In_ int            iStateId,
    _In_ LPCRECT        pRect,
    _In_ const DTBGOPTS* pOptions
    ) = NULL;

static HRESULT(WINAPI* DefaultDrawThemeText)(
    _In_ HTHEME  hTheme,
    _In_ HDC     hdc,
    _In_ int     iPartId,
    _In_ int     iStateId,
    _In_ LPCWSTR pszText,
    _In_ int     cchText,
    _In_ DWORD   dwTextFlags,
    _In_ DWORD   dwTextFlags2,
    _In_ LPCRECT pRect
    ) = NULL;

static HRESULT(WINAPI* DefaultDrawThemeTextEx)(
    _In_      HTHEME        hTheme,
    _In_      HDC           hdc,
    _In_      int           iPartId,
    _In_      int           iStateId,
    _In_      LPCWSTR       pszText,
    _In_      int           cchText,
    _In_      DWORD         dwTextFlags,
    _Inout_   LPRECT        pRect,
    _In_      const DTTOPTS* pOptions
    ) = NULL;

int (WINAPI* DefaultComCtl32DrawTextW)(
    _In_      HDC     hdc,
    _Inout_   LPCWSTR lpchText,
    _In_      int     cchText,
    _Inout_   LPRECT  lprc,
    _In_      UINT    format
    ) = NULL;

static HRESULT(WINAPI* DefaultTaskDialogIndirect)(
    _In_      const TASKDIALOGCONFIG* pTaskConfig,
    _Out_opt_ int* pnButton,
    _Out_opt_ int* pnRadioButton,
    _Out_opt_ BOOL* pfVerificationFlagChecked
    ) = NULL;

static HRESULT(WINAPI* DefaultGetThemeColor)(
    _In_  HTHEME   hTheme,
    _In_  int      iPartId,
    _In_  int      iStateId,
    _In_  int      iPropId,
    _Out_ COLORREF* pColor
    ) = NULL;

// uxtheme.dll ordinal 49
static HTHEME(WINAPI* DefaultOpenNcThemeData)(
    _In_ HWND    hwnd,
    _In_ LPCWSTR pszClassList
    ) = NULL;

static BOOL (WINAPI* DefaultSystemParametersInfo)(
    _In_ UINT uiAction,
    _In_ UINT uiParam,
    _Pre_maybenull_ _Post_valid_ PVOID pvParam,
    _In_ UINT fWinIni
    ) = NULL;

static HWND (WINAPI* DefaultCreateWindowEx)(
    _In_ ULONG ExStyle,
    _In_opt_ PCWSTR ClassName,
    _In_opt_ PCWSTR WindowName,
    _In_ ULONG Style,
    _In_ INT X,
    _In_ INT Y,
    _In_ INT Width,
    _In_ INT Height,
    _In_opt_ HWND Parent,
    _In_opt_ HMENU Menu,
    _In_opt_ PVOID Instance,
    _In_opt_ PVOID Param
    ) = NULL;

typedef struct _TASKDIALOG_CALLBACK_WRAP
{
    PFTASKDIALOGCALLBACK pfCallback;
    LONG_PTR lpCallbackData;
} TASKDIALOG_CALLBACK_WRAP, * PTASKDIALOG_CALLBACK_WRAP;

typedef struct _TASKDIALOG_COMMON_CONTEXT
{
    WNDPROC DefaultWindowProc;
    ULONG Painting;
} TASKDIALOG_COMMON_CONTEXT, * PTASKDIALOG_COMMON_CONTEXT;

typedef struct _TASKDIALOG_WINDOW_CONTEXT
{
    WNDPROC DefaultWindowProc;
    ULONG Painting;
    PTASKDIALOG_CALLBACK_WRAP CallbackData;
} TASKDIALOG_WINDOW_CONTEXT, * PTASKDIALOG_WINDOW_CONTEXT;

#define TASKDIALOG_CONTEXT_TAG (ULONG)'TDLG'

#define GETCLASSNAME_OR_NULL(WindowHandle, ClassName) if (!GetClassName(WindowHandle, ClassName, RTL_NUMBER_OF(ClassName))) ClassName[0] = UNICODE_NULL

HRESULT CALLBACK ThemeTaskDialogCallbackHook(
    _In_ HWND hwndDlg,
    _In_ UINT uMsg,
    _In_ WPARAM wParam,
    _In_ LPARAM lParam,
    _In_ LONG_PTR dwRefData
    );

LRESULT CALLBACK ThemeTaskDialogMasterSubclass(
    _In_ HWND hwnd,
    _In_ UINT uMsg,
    _In_ WPARAM wParam,
    _In_ LPARAM lParam
    );

BOOLEAN CALLBACK PhInitializeTaskDialogTheme(
    _In_ HWND hwndDlg,
    _In_opt_ PVOID Context
    );

HRESULT PhDrawThemeBackgroundHook(
    _In_ HTHEME Theme,
    _In_ HDC Hdc,
    _In_ LONG PartId,
    _In_ LONG StateId,
    _In_ LPCRECT Rect,
    _In_ LPCRECT ClipRect
    )
{
    WCHAR className[MAX_PATH];
    BOOLEAN hasThemeClass = PhGetThemeClass(Theme, className, RTL_NUMBER_OF(className));

    if (WindowsVersion >= WINDOWS_11 && hasThemeClass)
    {
        if (PhEqualStringZ(className, VSCLASS_MENU, TRUE))
        {
            if (PartId == MENU_POPUPGUTTER || PartId == MENU_POPUPBORDERS)
            {
                FillRect(Hdc, Rect, PhThemeWindowBackgroundBrush);
                return S_OK;
            }
        }
    }

    if (hasThemeClass && PhEqualStringZ(className, VSCLASS_PROGRESS, TRUE)
        /*|| WindowsVersion < WINDOWS_11 && WindowFromDC(Hdc) == NULL*/)
    {
        if (PartId == PP_TRANSPARENTBAR || PartId == PP_TRANSPARENTBARVERT) // Progress bar background
        {
            FillRect(Hdc, Rect, PhThemeWindowBackgroundBrush);
            SetDCBrushColor(Hdc, RGB(0x60, 0x60, 0x60));
            FrameRect(Hdc, Rect, PhGetStockBrush(DC_BRUSH));
            return S_OK;
        }
    }

    return DefaultDrawThemeBackground(Theme, Hdc, PartId, StateId, Rect, ClipRect);
}

HRESULT WINAPI PhDrawThemeBackgroundExHook(
    _In_ HTHEME         hTheme,
    _In_ HDC            hdc,
    _In_ int            iPartId,
    _In_ int            iStateId,
    _In_ LPCRECT        pRect,
    _In_ const DTBGOPTS* pOptions
)
{
    WCHAR className[MAX_PATH];

    // Apply theme to ListView checkboxes
    if (iPartId == BP_CHECKBOX /*|| iPartId == BP_RADIOBUTTON*/)
    {
        if (PhGetThemeClass(hTheme, className, RTL_NUMBER_OF(className)) &&
            PhEqualStringZ(className, VSCLASS_BUTTON, TRUE))
        {
            HTHEME darkButtonTheme = PhOpenThemeData(NULL, L"DarkMode_Explorer::Button", 0);
            HRESULT retVal = DefaultDrawThemeBackgroundEx(darkButtonTheme ? darkButtonTheme : hTheme, hdc, iPartId, iStateId, pRect, pOptions);
            if (darkButtonTheme)
                PhCloseThemeData(darkButtonTheme);
            return retVal;
        }
    }

    // Micro optimization
    if ((iPartId == TDLG_PRIMARYPANEL || iPartId == TDLG_FOOTNOTEPANE || iPartId == TDLG_SECONDARYPANEL || iPartId == TDLG_FOOTNOTESEPARATOR || iPartId == TDLG_EXPANDOBUTTON) &&
        PhGetThemeClass(hTheme, className, RTL_NUMBER_OF(className)) && PhEqualStringZ(className, VSCLASS_TASKDIALOG, TRUE)
        /*|| WindowsVersion < WINDOWS_11 && WindowFromDC(hdc) == NULL*/)
    {
        switch (iPartId)
        {
        case TDLG_PRIMARYPANEL:
            SetDCBrushColor(hdc, PhThemeWindowBackground2Color);
            FillRect(hdc, pRect, PhGetStockBrush(DC_BRUSH));
            return S_OK;
        case TDLG_FOOTNOTEPANE:
            FillRect(hdc, pRect, PhThemeWindowBackgroundBrush);
            return S_OK;
        case TDLG_SECONDARYPANEL:
        {
            FillRect(hdc, pRect, PhThemeWindowBackgroundBrush);
            RECT rect = *pRect;
            rect.bottom = rect.top + 1;
            SetDCBrushColor(hdc, PhThemeWindowForegroundColor);
            FillRect(hdc, &rect, PhGetStockBrush(DC_BRUSH));
            PhOffsetRect(&rect, 0, 1);
            SetDCBrushColor(hdc, PhThemeWindowBackground2Color);
            FillRect(hdc, &rect, PhGetStockBrush(DC_BRUSH));
            return S_OK;
        }
        case TDLG_FOOTNOTESEPARATOR:
        {
            SetDCBrushColor(hdc, PhThemeWindowForegroundColor);
            FillRect(hdc, pRect, PhGetStockBrush(DC_BRUSH));
            RECT rect = *pRect;
            rect.top += 1;
            SetDCBrushColor(hdc, PhThemeWindowBackground2Color);
            FillRect(hdc, &rect, PhGetStockBrush(DC_BRUSH));
            return S_OK;
        }
        case TDLG_EXPANDOBUTTON:
            if (WindowsVersion >= WINDOWS_11)
            {
                // In Windows 11, buttons lack background, making them indistinguishable on dark backgrounds.
                // To address this, we invert the button. This technique isn't applicable to Windows 10 as it causes the button's border to appear chipped.
                static enum { yes, no, unknown } mustInvertButton = unknown;
                if (mustInvertButton == unknown)
                {
                    DefaultDrawThemeBackgroundEx(hTheme, hdc, iPartId, iStateId, pRect, pOptions);
                    int buttonCenterX = pOptions->rcClip.left + (pOptions->rcClip.right - pOptions->rcClip.left) / 2;
                    int buttonCenterY = pOptions->rcClip.top + (pOptions->rcClip.bottom - pOptions->rcClip.top) / 2;
                    COLORREF centerPixel = GetPixel(hdc, buttonCenterX, buttonCenterY);
                    mustInvertButton = centerPixel == PhThemeWindowTextColor ? no : yes;
                }
                FillRect(hdc, pRect, PhThemeWindowBackgroundBrush);
                if (mustInvertButton == yes) InvertRect(hdc, pRect);
                HRESULT retVal = DefaultDrawThemeBackgroundEx(hTheme, hdc, iPartId, iStateId, pRect, pOptions);
                if (mustInvertButton == yes) InvertRect(hdc, pRect);
                return retVal;
            }
        }
    }

    return DefaultDrawThemeBackgroundEx(hTheme, hdc, iPartId, iStateId, pRect, pOptions);
}

HWND PhCreateWindowExHook(
    _In_ ULONG ExStyle,
    _In_opt_ PCWSTR ClassName,
    _In_opt_ PCWSTR WindowName,
    _In_ ULONG Style,
    _In_ LONG X,
    _In_ LONG Y,
    _In_ LONG Width,
    _In_ LONG Height,
    _In_opt_ HWND Parent,
    _In_opt_ HMENU Menu,
    _In_opt_ PVOID Instance,
    _In_opt_ PVOID Param
    )
{
    HWND windowHandle = DefaultCreateWindowEx(
        ExStyle,
        ClassName,
        WindowName,
        Style,
        X,
        Y,
        Width,
        Height,
        Parent,
        Menu,
        Instance,
        Param
        );

    if (Parent == NULL)
    {
        if (PhDefaultEnableStreamerMode)
        {
            if (SetWindowDisplayAffinity_Import())
                SetWindowDisplayAffinity_Import()(windowHandle, WDA_EXCLUDEFROMCAPTURE);
        }

        if (PhEnableThemeSupport && PhDefaultEnableThemeAcrylicWindowSupport)
        {
            PhSetWindowAcrylicCompositionColor(windowHandle, MakeABGRFromCOLORREF(0, RGB(10, 10, 10)));
        }
    }
    else if (PhEnableThemeSupport)
    {
        // Early subclassing of the SysLink control to eliminate blinking during page switches.
        if (!IS_INTRESOURCE(ClassName) && PhEqualStringZ((PWSTR)ClassName, WC_LINK, TRUE))
        {
            PhInitializeTaskDialogTheme(windowHandle, 0);
        }
        else if (!IS_INTRESOURCE(ClassName) && PhEqualStringZ((PWSTR)ClassName, WC_BUTTON, TRUE) &&
<<<<<<< HEAD
            PhGetWindowContext(GetAncestor(Parent, GA_ROOT), LONG_MAX))
=======
                 PhGetWindowContext(GetAncestor(Parent, GA_ROOT), LONG_MAX))
>>>>>>> bc32285f
        {
            PhSetControlTheme(windowHandle, L"DarkMode_Explorer");
        }
    }

    return windowHandle;
}

BOOL WINAPI PhSystemParametersInfoHook(
    _In_ UINT uiAction,
    _In_ UINT uiParam,
    _Pre_maybenull_ _Post_valid_ PVOID pvParam,
    _In_ UINT fWinIni
    )
{
    if (uiAction == SPI_GETMENUFADE && pvParam)
    {
        *((PBOOL)pvParam) = FALSE;
        return TRUE;
    }

    if (uiAction == SPI_GETCLIENTAREAANIMATION && pvParam)
    {
        *((PBOOL)pvParam) = FALSE;
        return TRUE;
    }

    if (uiAction == SPI_GETCOMBOBOXANIMATION && pvParam)
    {
        *((PBOOL)pvParam) = FALSE;
        return TRUE;
    }

    if (uiAction == SPI_GETTOOLTIPANIMATION && pvParam)
    {
        *((PBOOL)pvParam) = FALSE;
        return TRUE;
    }

    if (uiAction == SPI_GETMENUANIMATION && pvParam)
    {
        *((PBOOL)pvParam) = FALSE;
        return TRUE;
    }

    if (uiAction == SPI_GETTOOLTIPFADE && pvParam)
    {
        *((PBOOL)pvParam) = FALSE;
        return TRUE;
    }

    if (uiAction == SPI_GETMOUSEVANISH && pvParam)
    {
        *((PBOOL)pvParam) = FALSE;
        return TRUE;
    }

    return DefaultSystemParametersInfo(uiAction, uiParam, pvParam, fWinIni);
}

//ULONG WINAPI GetSysColorHook(int nIndex)
//{
//    if (nIndex == COLOR_WINDOW)
//        return PhThemeWindowTextColor;
//    if (nIndex == COLOR_MENUTEXT)
//        return PhThemeWindowTextColor;
//    if (nIndex == COLOR_WINDOWTEXT)
//        return PhThemeWindowTextColor;
//    if (nIndex == COLOR_CAPTIONTEXT)
//        return PhThemeWindowTextColor;
//    if (nIndex == COLOR_HIGHLIGHTTEXT)
//        return PhThemeWindowTextColor;
//    if (nIndex == COLOR_GRAYTEXT)
//        return PhThemeWindowTextColor;
//    if (nIndex == COLOR_BTNTEXT)
//        return PhThemeWindowTextColor;
//    if (nIndex == COLOR_INACTIVECAPTIONTEXT)
//        return PhThemeWindowTextColor;
//    if (nIndex == COLOR_BTNFACE)
//        return PhThemeWindowBackgroundColor;
//    if (nIndex == COLOR_BTNTEXT)
//        return PhThemeWindowTextColor;
//    if (nIndex == COLOR_BTNHIGHLIGHT)
//        return PhThemeWindowBackgroundColor;
//    if (nIndex == COLOR_INFOTEXT)
//        return PhThemeWindowTextColor;
//    if (nIndex == COLOR_INFOBK)
//        return PhThemeWindowBackgroundColor;
//    if (nIndex == COLOR_MENU)
//        return PhThemeWindowBackgroundColor;
//    if (nIndex == COLOR_HIGHLIGHT)
//        return PhThemeWindowForegroundColor;
//    return originalGetSysColor(nIndex);
//}
//
//HBRUSH WINAPI GetSysColorBrushHook(_In_ int nIndex)
//{
//    //if (nIndex == COLOR_WINDOW)
//    //   return originalCreateSolidBrush(PhThemeWindowBackgroundColor);
//    if (nIndex == COLOR_BTNFACE)
//        return originalCreateSolidBrush(PhThemeWindowBackgroundColor);
//    return originalHook(nIndex);
//}
//
// RGB(GetBValue(color), GetGValue(color), GetRValue(color));
//#define RGB_FROM_COLOREF(cref) \
//    ((((cref) & 0x000000FF) << 16) | (((cref) & 0x0000FF00)) | (((cref) & 0x00FF0000) >> 16))

HRESULT WINAPI PhDrawThemeTextHook(
    _In_ HTHEME  hTheme,
    _In_ HDC     hdc,
    _In_ int     iPartId,
    _In_ int     iStateId,
    _In_ LPCWSTR pszText,
    _In_ int     cchText,
    _In_ DWORD   dwTextFlags,
    _In_ DWORD   dwTextFlags2,
    _In_ LPCRECT pRect
    )
{
    if ((iPartId == BP_COMMANDLINK /*|| iPartId == BP_RADIOBUTTON*/) && iStateId != PBS_DISABLED)
    {
        WCHAR className[MAX_PATH];
        if (PhGetThemeClass(hTheme, className, RTL_NUMBER_OF(className)) && PhEqualStringZ(className, VSCLASS_BUTTON, TRUE)
            /*|| WindowsVersion < WINDOWS_11 && WindowFromDC(hdc) == NULL*/)
        {
            DTTOPTS options = { sizeof(DTTOPTS), DTT_TEXTCOLOR, PhThemeWindowTextColor };
            return DefaultDrawThemeTextEx(hTheme, hdc, iPartId, iStateId, pszText, cchText, dwTextFlags, (LPRECT)pRect, &options);
        }
    }

    return DefaultDrawThemeText(hTheme, hdc, iPartId, iStateId, pszText, cchText, dwTextFlags, dwTextFlags2, pRect);
}

HRESULT WINAPI PhDrawThemeTextExHook(
    _In_      HTHEME        hTheme,
    _In_      HDC           hdc,
    _In_      int           iPartId,
    _In_      int           iStateId,
    _In_      LPCWSTR       pszText,
    _In_      int           cchText,
    _In_      DWORD         dwTextFlags,
    _Inout_   LPRECT        pRect,
    _In_      const DTTOPTS* pOptions
    )
{
    if (iPartId == BP_COMMANDLINK)
    {
        WCHAR className[MAX_PATH];
        if (PhGetThemeClass(hTheme, className, RTL_NUMBER_OF(className)) && PhEqualStringZ(className, VSCLASS_BUTTON, TRUE)
            /*|| WindowsVersion < WINDOWS_11 && WindowFromDC(hdc) == NULL*/)
        {
            DTTOPTS options = { sizeof(DTTOPTS) };
            if (pOptions)
                options = *pOptions;
            options.dwFlags |= DTT_TEXTCOLOR;
            DefaultGetThemeColor(hTheme, iPartId, iStateId, TMT_TEXTCOLOR, &options.crText);
            options.crText = PhMakeColorBrighter(options.crText, 90);
            return DefaultDrawThemeTextEx(hTheme, hdc, iPartId, iStateId, pszText, cchText, dwTextFlags, pRect, &options);
        }
    }

    return DefaultDrawThemeTextEx(hTheme, hdc, iPartId, iStateId, pszText, cchText, dwTextFlags, pRect, pOptions);
}

int PhDetoursComCtl32DrawTextW(
    _In_      HDC     hdc,
    _Inout_   LPCWSTR lpchText,
    _In_      int     cchText,
    _Inout_   LPRECT  lprc,
    _In_      UINT    format
    )
{
    static PH_INITONCE initOnce = PH_INITONCE_INIT;
    static COLORREF colLinkNormal = RGB(0, 0 ,0);
    static COLORREF colLinkHot = RGB(0, 0, 0);
    static COLORREF colLinkPressed = RGB(0, 0, 0);
    HWND WindowHandle;

    if ((WindowHandle = WindowFromDC(hdc)) &&
        (PhIsDarkModeAllowedForWindow(WindowHandle) || PhGetWindowContext(WindowHandle, TASKDIALOG_CONTEXT_TAG)))    // HACK
    {
        WCHAR windowClassName[MAX_PATH];
        GETCLASSNAME_OR_NULL(WindowHandle, windowClassName);
        if (PhEqualStringZ(windowClassName, WC_LINK, FALSE))
        {
            if (PhBeginInitOnce(&initOnce))
            {
                HTHEME hTextTheme = PhOpenThemeData(WindowHandle, VSCLASS_TEXTSTYLE, PhGetWindowDpi(WindowHandle));
                if (hTextTheme)
                {
                    PhGetThemeColor(hTextTheme, TEXT_HYPERLINKTEXT, TS_HYPERLINK_NORMAL, TMT_TEXTCOLOR, &colLinkNormal);
                    PhGetThemeColor(hTextTheme, TEXT_HYPERLINKTEXT, TS_HYPERLINK_HOT, TMT_TEXTCOLOR, &colLinkHot);
                    PhGetThemeColor(hTextTheme, TEXT_HYPERLINKTEXT, TS_HYPERLINK_PRESSED, TMT_TEXTCOLOR, &colLinkPressed);
                    PhCloseThemeData(hTextTheme);
                }
                PhEndInitOnce(&initOnce);
            }

            COLORREF color = GetTextColor(hdc);

            if (color == colLinkNormal || color == colLinkHot || color == colLinkPressed ||
                WindowsVersion < WINDOWS_11 && color == RGB(0x00, 0x66, 0xCC))  // on Windows 10 PhGetThemeColor returns 0xFFFFFF for any StateId
            {
                SetTextColor(hdc, PhMakeColorBrighter(color, 95));
            }
        }
    }
<<<<<<< HEAD
    
=======

>>>>>>> bc32285f
    return DefaultComCtl32DrawTextW(hdc, lpchText, cchText, lprc, format);
}

HRESULT PhGetThemeColorHook(
    _In_  HTHEME   hTheme,
    _In_  int      iPartId,
    _In_  int      iStateId,
    _In_  int      iPropId,
    _Out_ COLORREF* pColor
    )
{
    WCHAR className[MAX_PATH];

    HRESULT retVal = DefaultGetThemeColor(hTheme, iPartId, iStateId, iPropId, pColor);

    if (iPropId == TMT_TEXTCOLOR && iPartId == TDLG_MAININSTRUCTIONPANE)
    {
        if (PhGetThemeClass(hTheme, className, RTL_NUMBER_OF(className)) && PhEqualStringZ(className, VSCLASS_TASKDIALOGSTYLE, TRUE)
            /*|| WindowsVersion < WINDOWS_11*/)
        {
            *pColor = PhMakeColorBrighter(*pColor, 150); // Main header.
        }
    }
    else if (iPropId == TMT_TEXTCOLOR)
    {
        if (PhGetThemeClass(hTheme, className, RTL_NUMBER_OF(className)) && PhEqualStringZ(className, VSCLASS_TASKDIALOGSTYLE, TRUE)
            /*|| WindowsVersion < WINDOWS_11*/)
        {
            *pColor = PhThemeWindowTextColor; // Text color for check boxes, expanded text, and expander button text.
<<<<<<< HEAD
        }  
=======
        }
>>>>>>> bc32285f
    }

    return retVal;
}

HTHEME PhOpenNcThemeDataHook(
    _In_ HWND    hwnd,
    _In_ LPCWSTR pszClassList
    )
{
    if (PhEqualStringZ((PWSTR)pszClassList, VSCLASS_SCROLLBAR, TRUE) &&
        PhIsDarkModeAllowedForWindow(hwnd))
    {
        return DefaultOpenNcThemeData(NULL, L"Explorer::ScrollBar");
    }

    return DefaultOpenNcThemeData(hwnd, pszClassList);
}

BOOLEAN CALLBACK PhInitializeTaskDialogTheme(
    _In_ HWND WindowHandle,
    _In_opt_ PVOID CallbackData
<<<<<<< HEAD
)
=======
    )
>>>>>>> bc32285f
{
    WCHAR windowClassName[MAX_PATH];
    PTASKDIALOG_COMMON_CONTEXT context;
    BOOLEAN windowHasContext = !!PhGetWindowContext(WindowHandle, TASKDIALOG_CONTEXT_TAG);

    if (CallbackData && !windowHasContext)
    {
        if (PhDefaultEnableStreamerMode)
        {
            if (SetWindowDisplayAffinity_Import())
                SetWindowDisplayAffinity_Import()(WindowHandle, WDA_EXCLUDEFROMCAPTURE);
        }

        PhInitializeThemeWindowFrame(WindowHandle);

        PTASKDIALOG_WINDOW_CONTEXT context = PhAllocateZero(sizeof(TASKDIALOG_WINDOW_CONTEXT));
        context->DefaultWindowProc = PhSetWindowProcedure(WindowHandle, ThemeTaskDialogMasterSubclass);
        context->CallbackData = CallbackData;
        PhSetWindowContext(WindowHandle, TASKDIALOG_CONTEXT_TAG, context);
        windowHasContext = TRUE;
    }

    PhEnumChildWindows(
        WindowHandle,
        0x1000,
        PhInitializeTaskDialogTheme,
        NULL
<<<<<<< HEAD
    );
=======
        );
>>>>>>> bc32285f

    if (windowHasContext)    // HACK
        return TRUE;

    GETCLASSNAME_OR_NULL(WindowHandle, windowClassName);

    context = PhAllocateZero(sizeof(TASKDIALOG_COMMON_CONTEXT));
    context->DefaultWindowProc = PhSetWindowProcedure(WindowHandle, ThemeTaskDialogMasterSubclass);
    PhSetWindowContext(WindowHandle, TASKDIALOG_CONTEXT_TAG, context);

    if (PhEqualStringZ(windowClassName, WC_BUTTON, FALSE) ||
        PhEqualStringZ(windowClassName, WC_SCROLLBAR, FALSE))
    {
        PhSetControlTheme(WindowHandle, L"DarkMode_Explorer");
    }
    //else if (PhEqualStringZ(windowClassName, WC_LINK, FALSE))
    //{
    //    PhAllowDarkModeForWindow(WindowHandle);   // this doesn't work, idk why
    //}
    else if (PhEqualStringZ(windowClassName, L"DirectUIHWND", FALSE))
    {
        //WINDOWPLACEMENT pos = { 0 };
        //GetWindowPlacement(GetParent(WindowHandle), &pos);
        PhSetControlTheme(WindowHandle, L"DarkMode_Explorer");
        //SetWindowPlacement(GetParent(WindowHandle), &pos);
    }

    return TRUE;
}

LRESULT CALLBACK ThemeTaskDialogMasterSubclass(
    _In_ HWND hwnd,
    _In_ UINT uMsg,
    _In_ WPARAM wParam,
    _In_ LPARAM lParam
    )
{
    LRESULT result;
    PTASKDIALOG_COMMON_CONTEXT context;
    WNDPROC OldWndProc;

    if (!(context = PhGetWindowContext(hwnd, TASKDIALOG_CONTEXT_TAG)))
        return 0;

    OldWndProc = context->DefaultWindowProc;

    switch (uMsg)
    {
    case WM_ERASEBKGND:
        {
            HDC hdc = (HDC)wParam;
            RECT rect;
            WCHAR windowClassName[MAX_PATH];

            SetTextColor(hdc, PhThemeWindowTextColor); // Color for SysLink, which must be set in its parent.

            if (!context->Painting)
            {
                GETCLASSNAME_OR_NULL(hwnd, windowClassName);
                // Avoid erasing the background for links, as they will blink white on the extender and during page switches.
                if (!PhEqualStringZ(windowClassName, WC_LINK, FALSE))
                {
                    GetClipBox(hdc, &rect);
                    SetDCBrushColor(hdc, PhThemeWindowBackground2Color);
                    FillRect(hdc, &rect, PhGetStockBrush(DC_BRUSH));
                }
            }
        }
        return TRUE;
    case WM_NOTIFY:
        {
            LPNMHDR data = (LPNMHDR)lParam;

            if (data->code == NM_CUSTOMDRAW)
            {
                LPNMCUSTOMDRAW customDraw = (LPNMCUSTOMDRAW)lParam;
                WCHAR className[MAX_PATH];

                if (!GetClassName(customDraw->hdr.hwndFrom, className, RTL_NUMBER_OF(className)))
                    className[0] = UNICODE_NULL;
                if (PhEqualStringZ(className, WC_BUTTON, FALSE))
                {
                    return PhThemeWindowDrawButton(customDraw);
                }
            }
        }
        break;
    case TDM_NAVIGATE_PAGE:
        {
            PTASKDIALOG_WINDOW_CONTEXT WindowContext = (PTASKDIALOG_WINDOW_CONTEXT)context;
            PTASKDIALOGCONFIG trueConfig = (PTASKDIALOGCONFIG)lParam;
            PTASKDIALOGCONFIG myConfig;
            TASKDIALOGCONFIG config = { sizeof(TASKDIALOGCONFIG) };

            WindowContext->CallbackData->pfCallback = trueConfig ? trueConfig->pfCallback : NULL;
            WindowContext->CallbackData->lpCallbackData = trueConfig ? trueConfig->lpCallbackData : 0;
            myConfig = trueConfig ? trueConfig : &config;
            myConfig->pfCallback = ThemeTaskDialogCallbackHook;
            myConfig->lpCallbackData = (LONG_PTR)WindowContext->CallbackData;

            return CallWindowProc(OldWndProc, hwnd, uMsg, wParam, (LPARAM)myConfig);
        }
    case WM_DESTROY:
        {
            PhSetWindowProcedure(hwnd, OldWndProc);
            PhRemoveWindowContext(hwnd, TASKDIALOG_CONTEXT_TAG);
            PhFree(context);
        }
        return CallWindowProc(OldWndProc, hwnd, uMsg, wParam, lParam);
    case WM_CTLCOLORDLG:
        return (LRESULT)PhThemeWindowBackgroundBrush; // Window background color when the extender resizes upward (Windows 10 only).
    }

    context->Painting++;
    result = CallWindowProc(OldWndProc, hwnd, uMsg, wParam, lParam);
    context->Painting--;
    return result;
}

HRESULT CALLBACK ThemeTaskDialogCallbackHook(
    _In_ HWND hwndDlg,
    _In_ UINT uMsg,
    _In_ WPARAM wParam,
    _In_ LPARAM lParam,
    _In_ LONG_PTR dwRefData
    )
{
    HRESULT result = S_OK;

    PTASKDIALOG_CALLBACK_WRAP CallbackData = (PTASKDIALOG_CALLBACK_WRAP)dwRefData;

    if (uMsg == TDN_DIALOG_CONSTRUCTED) // Called on each new page, including the first one.
    {
        PhInitializeTaskDialogTheme(hwndDlg, CallbackData);
    }

    if (CallbackData->pfCallback)
        result = CallbackData->pfCallback(hwndDlg, uMsg, wParam, lParam, CallbackData->lpCallbackData);

    return result;
}

// https://github.com/SFTRS/DarkTaskDialog
HRESULT PhTaskDialogIndirectHook(
    _In_      const TASKDIALOGCONFIG* pTaskConfig,
    _Out_opt_ int* pnButton,
    _Out_opt_ int* pnRadioButton,
    _Out_opt_ BOOL* pfVerificationFlagChecked
    )
{
    TASKDIALOG_CALLBACK_WRAP CallbackData;
    CallbackData.pfCallback = pTaskConfig->pfCallback;
    CallbackData.lpCallbackData = pTaskConfig->lpCallbackData;
    TASKDIALOGCONFIG myConfig = *pTaskConfig;
    myConfig.pfCallback = ThemeTaskDialogCallbackHook;
    myConfig.lpCallbackData = (LONG_PTR)&CallbackData;

    return DefaultTaskDialogIndirect(&myConfig, pnButton, pnRadioButton, pfVerificationFlagChecked);
}

VOID PhRegisterDetoursHooks(
    VOID
    )
{
    NTSTATUS status;
    PVOID baseAddress;

    // For early TaskDialog with PhStartupParameters.ShowOptions
    if (!PhThemeWindowBackgroundBrush)
    {
        PhThemeWindowBackgroundBrush = CreateSolidBrush(PhThemeWindowBackgroundColor);
    }

    if (baseAddress = PhGetLoaderEntryDllBaseZ(L"user32.dll"))
    {
        DefaultCreateWindowEx = PhGetDllBaseProcedureAddress(baseAddress, "CreateWindowExW", 0);
        DefaultSystemParametersInfo = PhGetDllBaseProcedureAddress(baseAddress, "SystemParametersInfoW", 0);
    }

    if (baseAddress = PhGetLoaderEntryDllBaseZ(L"uxtheme.dll"))
    {
        DefaultDrawThemeBackground = PhGetDllBaseProcedureAddress(baseAddress, "DrawThemeBackground", 0);
        DefaultDrawThemeBackgroundEx = PhGetDllBaseProcedureAddress(baseAddress, "DrawThemeBackgroundEx", 0);
        DefaultDrawThemeText = PhGetDllBaseProcedureAddress(baseAddress, "DrawThemeText", 0);
        DefaultDrawThemeTextEx = PhGetDllBaseProcedureAddress(baseAddress, "DrawThemeTextEx", 0);
        DefaultGetThemeColor = PhGetDllBaseProcedureAddress(baseAddress, "GetThemeColor", 0);
        DefaultOpenNcThemeData = PhGetDllBaseProcedureAddress(baseAddress, NULL, 49);
    }

    if (baseAddress = PhGetLoaderEntryDllBaseZ(L"Comctl32.dll"))
    {
        if (WindowsVersion >= WINDOWS_11)   // TaskDialog theme on Windows 10 currently unsupported...
            DefaultTaskDialogIndirect = PhGetDllBaseProcedureAddress(baseAddress, "TaskDialogIndirect", 0);
        PhLoaderEntryDetourImportProcedure(baseAddress, "User32.dll", "DrawTextW", PhDetoursComCtl32DrawTextW, (PVOID*)&DefaultComCtl32DrawTextW);
    }

    if (!NT_SUCCESS(status = DetourTransactionBegin()))
        goto CleanupExit;

    if (PhEnableThemeSupport || PhEnableThemeAcrylicSupport)
    {
        if (!NT_SUCCESS(status = DetourAttach((PVOID)&DefaultDrawThemeBackground, (PVOID)PhDrawThemeBackgroundHook)))
<<<<<<< HEAD
            goto CleanupExit;
        if (!NT_SUCCESS(status = DetourAttach((PVOID)&DefaultDrawThemeBackgroundEx, (PVOID)PhDrawThemeBackgroundExHook)))
            goto CleanupExit;
        if (!PhDefaultEnableThemeAnimation)
        {
            if (!NT_SUCCESS(status = DetourAttach((PVOID)&DefaultSystemParametersInfo, (PVOID)PhSystemParametersInfoHook)))
                goto CleanupExit;
        }
        if (!NT_SUCCESS(status = DetourAttach((PVOID)&DefaultDrawThemeText, (PVOID)PhDrawThemeTextHook)))
            goto CleanupExit;
        if (!NT_SUCCESS(status = DetourAttach((PVOID)&DefaultDrawThemeTextEx, (PVOID)PhDrawThemeTextExHook)))
            goto CleanupExit;
=======
            goto CleanupExit;
        if (!NT_SUCCESS(status = DetourAttach((PVOID)&DefaultDrawThemeBackgroundEx, (PVOID)PhDrawThemeBackgroundExHook)))
            goto CleanupExit;
        if (!PhDefaultEnableThemeAnimation)
        {
            if (!NT_SUCCESS(status = DetourAttach((PVOID)&DefaultSystemParametersInfo, (PVOID)PhSystemParametersInfoHook)))
                goto CleanupExit;
        }
        if (!NT_SUCCESS(status = DetourAttach((PVOID)&DefaultDrawThemeText, (PVOID)PhDrawThemeTextHook)))
            goto CleanupExit;
        if (!NT_SUCCESS(status = DetourAttach((PVOID)&DefaultDrawThemeTextEx, (PVOID)PhDrawThemeTextExHook)))
            goto CleanupExit;
>>>>>>> bc32285f
        if (!NT_SUCCESS(status = DetourAttach((PVOID)&DefaultGetThemeColor, (PVOID)PhGetThemeColorHook)))
            goto CleanupExit;
        if (!NT_SUCCESS(status = DetourAttach((PVOID)&DefaultOpenNcThemeData, (PVOID)PhOpenNcThemeDataHook)))
            goto CleanupExit;
        if (WindowsVersion >= WINDOWS_11)
            if (!NT_SUCCESS(status = DetourAttach((PVOID)&DefaultTaskDialogIndirect, (PVOID)PhTaskDialogIndirectHook)))
                goto CleanupExit;
    }

    if (!NT_SUCCESS(status = DetourAttach((PVOID)&DefaultCreateWindowEx, (PVOID)PhCreateWindowExHook)))
        goto CleanupExit;
    if (!NT_SUCCESS(status = DetourTransactionCommit()))
        goto CleanupExit;

CleanupExit:

    if (!NT_SUCCESS(status))
    {
        PhShowStatus(NULL, L"Unable to commit detours transaction.", status, 0);
    }
}

BOOLEAN PhIsThemeTransparencyEnabled(
    VOID
    )
{
    static PH_STRINGREF themesKeyName = PH_STRINGREF_INIT(L"Software\\Microsoft\\Windows\\CurrentVersion\\Themes\\Personalize");
    BOOLEAN themesEnableTransparency = FALSE;
    HANDLE keyHandle;

    if (NT_SUCCESS(PhOpenKey(
        &keyHandle,
        KEY_QUERY_VALUE,
        PH_KEY_CURRENT_USER,
        &themesKeyName,
        0
        )))
    {
        themesEnableTransparency = !!PhQueryRegistryUlongZ(keyHandle, L"EnableTransparency");
        NtClose(keyHandle);
    }

    return themesEnableTransparency;
}

VOID PhInitializeSuperclassControls(
    VOID
    )
{
    PhDefaultEnableStreamerMode = !!PhGetIntegerSetting(L"EnableStreamerMode");

    if (PhEnableThemeAcrylicSupport && !PhEnableThemeSupport)
        PhEnableThemeAcrylicSupport = FALSE;
    if (PhEnableThemeAcrylicSupport)
        PhEnableThemeAcrylicSupport = PhIsThemeTransparencyEnabled();

    if (PhEnableThemeSupport || PhDefaultEnableStreamerMode)
    {
        if (WindowsVersion >= WINDOWS_11)
        {
            PhDefaultEnableThemeAcrylicWindowSupport = !!PhGetIntegerSetting(L"EnableThemeAcrylicWindowSupport");
        }

        PhDefaultEnableThemeAnimation = !!PhGetIntegerSetting(L"EnableThemeAnimation");

        PhRegisterDialogSuperClass();
        PhRegisterMenuSuperClass();
        PhRegisterRebarSuperClass();
        PhRegisterComboBoxSuperClass();
        PhRegisterStaticSuperClass();
        PhRegisterStatusBarSuperClass();
        PhRegisterEditSuperClass();
        PhRegisterHeaderSuperClass();

        PhRegisterDetoursHooks();
    }
}<|MERGE_RESOLUTION|>--- conflicted
+++ resolved
@@ -258,17 +258,10 @@
                     enum { nocheck, check, graycheck } checkType = nocheck;
                     INT startX = clientRect.left + (clientRect.right - clientRect.bottom) / 2 + 1;
                     INT startY = clientRect.top + (clientRect.bottom - clientRect.top) / 2;
-<<<<<<< HEAD
 
                     DrawIconEx(bufferDc, clientRect.left, clientRect.top, iconHandle, clientRect.right - clientRect.left, clientRect.bottom - clientRect.top,
                         0, NULL, DI_NORMAL);
 
-=======
-
-                    DrawIconEx(bufferDc, clientRect.left, clientRect.top, iconHandle, clientRect.right - clientRect.left, clientRect.bottom - clientRect.top,
-                        0, NULL, DI_NORMAL);
-
->>>>>>> bc32285f
                     for (INT x = startX, y = startY; x < clientRect.right; x++)
                     {
                         COLORREF pixel = GetPixel(bufferDc, x, y);
@@ -291,11 +284,7 @@
                 draw_acl_check:
                     if (checkType == check || checkType == graycheck)   // right is checked or special permission checked
                     {
-<<<<<<< HEAD
-                        if (PhBeginInitOnce(&initOnce)) // cache font  
-=======
                         if (PhBeginInitOnce(&initOnce)) // cache font
->>>>>>> bc32285f
                         {
                             hCheckFont = CreateFont(
                                 clientRect.bottom - clientRect.top - 1,
@@ -978,22 +967,13 @@
                 }
             }
         }
-			
+
 		context = PhAllocateZero(sizeof(PHP_THEME_WINDOW_HEADER_CONTEXT));
 		context->ThemeHandle = PhOpenThemeData(WindowHandle, VSCLASS_HEADER, PhGetWindowDpi(WindowHandle));
 		context->CursorPos.x = LONG_MIN;
 		context->CursorPos.y = LONG_MIN;
 		PhSetWindowContext(WindowHandle, LONG_MAX, context);
 
-<<<<<<< HEAD
-=======
-		context = PhAllocateZero(sizeof(PHP_THEME_WINDOW_HEADER_CONTEXT));
-		context->ThemeHandle = PhOpenThemeData(WindowHandle, VSCLASS_HEADER, PhGetWindowDpi(WindowHandle));
-		context->CursorPos.x = LONG_MIN;
-		context->CursorPos.y = LONG_MIN;
-		PhSetWindowContext(WindowHandle, LONG_MAX, context);
-
->>>>>>> bc32285f
 		PhSetControlTheme(WindowHandle, L"DarkMode_ItemsView");
 
 		InvalidateRect(WindowHandle, NULL, FALSE);
@@ -1090,11 +1070,7 @@
                     PhFree(context);
                     PhSetControlTheme(WindowHandle, L"Explorer");
                     break;
-<<<<<<< HEAD
-                }        
-=======
-                }
->>>>>>> bc32285f
+                }
 
                 //PAINTSTRUCT ps;
                 //HDC BufferedHDC;
@@ -1621,11 +1597,7 @@
             PhInitializeTaskDialogTheme(windowHandle, 0);
         }
         else if (!IS_INTRESOURCE(ClassName) && PhEqualStringZ((PWSTR)ClassName, WC_BUTTON, TRUE) &&
-<<<<<<< HEAD
-            PhGetWindowContext(GetAncestor(Parent, GA_ROOT), LONG_MAX))
-=======
                  PhGetWindowContext(GetAncestor(Parent, GA_ROOT), LONG_MAX))
->>>>>>> bc32285f
         {
             PhSetControlTheme(windowHandle, L"DarkMode_Explorer");
         }
@@ -1834,11 +1806,7 @@
             }
         }
     }
-<<<<<<< HEAD
-    
-=======
-
->>>>>>> bc32285f
+
     return DefaultComCtl32DrawTextW(hdc, lpchText, cchText, lprc, format);
 }
 
@@ -1868,11 +1836,7 @@
             /*|| WindowsVersion < WINDOWS_11*/)
         {
             *pColor = PhThemeWindowTextColor; // Text color for check boxes, expanded text, and expander button text.
-<<<<<<< HEAD
-        }  
-=======
-        }
->>>>>>> bc32285f
+        }
     }
 
     return retVal;
@@ -1895,11 +1859,7 @@
 BOOLEAN CALLBACK PhInitializeTaskDialogTheme(
     _In_ HWND WindowHandle,
     _In_opt_ PVOID CallbackData
-<<<<<<< HEAD
-)
-=======
-    )
->>>>>>> bc32285f
+    )
 {
     WCHAR windowClassName[MAX_PATH];
     PTASKDIALOG_COMMON_CONTEXT context;
@@ -1927,11 +1887,7 @@
         0x1000,
         PhInitializeTaskDialogTheme,
         NULL
-<<<<<<< HEAD
-    );
-=======
         );
->>>>>>> bc32285f
 
     if (windowHasContext)    // HACK
         return TRUE;
@@ -2134,7 +2090,6 @@
     if (PhEnableThemeSupport || PhEnableThemeAcrylicSupport)
     {
         if (!NT_SUCCESS(status = DetourAttach((PVOID)&DefaultDrawThemeBackground, (PVOID)PhDrawThemeBackgroundHook)))
-<<<<<<< HEAD
             goto CleanupExit;
         if (!NT_SUCCESS(status = DetourAttach((PVOID)&DefaultDrawThemeBackgroundEx, (PVOID)PhDrawThemeBackgroundExHook)))
             goto CleanupExit;
@@ -2147,20 +2102,6 @@
             goto CleanupExit;
         if (!NT_SUCCESS(status = DetourAttach((PVOID)&DefaultDrawThemeTextEx, (PVOID)PhDrawThemeTextExHook)))
             goto CleanupExit;
-=======
-            goto CleanupExit;
-        if (!NT_SUCCESS(status = DetourAttach((PVOID)&DefaultDrawThemeBackgroundEx, (PVOID)PhDrawThemeBackgroundExHook)))
-            goto CleanupExit;
-        if (!PhDefaultEnableThemeAnimation)
-        {
-            if (!NT_SUCCESS(status = DetourAttach((PVOID)&DefaultSystemParametersInfo, (PVOID)PhSystemParametersInfoHook)))
-                goto CleanupExit;
-        }
-        if (!NT_SUCCESS(status = DetourAttach((PVOID)&DefaultDrawThemeText, (PVOID)PhDrawThemeTextHook)))
-            goto CleanupExit;
-        if (!NT_SUCCESS(status = DetourAttach((PVOID)&DefaultDrawThemeTextEx, (PVOID)PhDrawThemeTextExHook)))
-            goto CleanupExit;
->>>>>>> bc32285f
         if (!NT_SUCCESS(status = DetourAttach((PVOID)&DefaultGetThemeColor, (PVOID)PhGetThemeColorHook)))
             goto CleanupExit;
         if (!NT_SUCCESS(status = DetourAttach((PVOID)&DefaultOpenNcThemeData, (PVOID)PhOpenNcThemeDataHook)))
