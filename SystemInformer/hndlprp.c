/*
 * Copyright (c) 2022 Winsider Seminars & Solutions, Inc.  All rights reserved.
 *
 * This file is part of System Informer.
 *
 * Authors:
 *
 *     wj32    2010-2013
 *     dmex    2018-2024
 *
 */

#include <phapp.h>
#include <hndlprv.h>
#include <phplug.h>
#include <phsettings.h>
#include <kphuser.h>

#include <emenu.h>
#include <settings.h>
#include <hndlinfo.h>
#include <procprv.h>
#include <secedit.h>

typedef enum _PHP_HANDLE_GENERAL_CATEGORY
{
    // common
    PH_HANDLE_GENERAL_CATEGORY_BASICINFO,
    PH_HANDLE_GENERAL_CATEGORY_REFERENCES,
    PH_HANDLE_GENERAL_CATEGORY_QUOTA,
    // extra
    PH_HANDLE_GENERAL_CATEGORY_ALPC,
    PH_HANDLE_GENERAL_CATEGORY_FILE,
    PH_HANDLE_GENERAL_CATEGORY_SECTION,
    PH_HANDLE_GENERAL_CATEGORY_MUTANT,
    PH_HANDLE_GENERAL_CATEGORY_PROCESSTHREAD,
    PH_HANDLE_GENERAL_CATEGORY_ETW,
    PH_HANDLE_GENERAL_CATEGORY_SYMBOLICLINK,

    PH_HANDLE_GENERAL_CATEGORY_MAXIMUM
} PHP_HANDLE_GENERAL_CATEGORY;

typedef enum _PHP_HANDLE_GENERAL_INDEX
{
    PH_HANDLE_GENERAL_INDEX_NAME,
    PH_HANDLE_GENERAL_INDEX_TYPE,
    PH_HANDLE_GENERAL_INDEX_OBJECT,
    PH_HANDLE_GENERAL_INDEX_ACCESSMASK,

    PH_HANDLE_GENERAL_INDEX_REFERENCES,
    PH_HANDLE_GENERAL_INDEX_HANDLES,

    PH_HANDLE_GENERAL_INDEX_PAGED,
    PH_HANDLE_GENERAL_INDEX_NONPAGED,

    PH_HANDLE_GENERAL_INDEX_FLAGS,
    PH_HANDLE_GENERAL_INDEX_SEQUENCENUMBER,
    PH_HANDLE_GENERAL_INDEX_PORTCONTEXT,

    PH_HANDLE_GENERAL_INDEX_FILETYPE,
    PH_HANDLE_GENERAL_INDEX_FILEMODE,
    PH_HANDLE_GENERAL_INDEX_FILEPOSITION,
    PH_HANDLE_GENERAL_INDEX_FILESIZE,
    PH_HANDLE_GENERAL_INDEX_FILEPRIORITY,
    PH_HANDLE_GENERAL_INDEX_FILEDRIVER,
    PH_HANDLE_GENERAL_INDEX_FILEDRIVERIMAGE,

    PH_HANDLE_GENERAL_INDEX_SECTIONTYPE,
    PH_HANDLE_GENERAL_INDEX_SECTIONFILE,
    PH_HANDLE_GENERAL_INDEX_SECTIONSIZE,

    PH_HANDLE_GENERAL_INDEX_MUTANTCOUNT,
    PH_HANDLE_GENERAL_INDEX_MUTANTABANDONED,
    PH_HANDLE_GENERAL_INDEX_MUTANTOWNER,

    PH_HANDLE_GENERAL_INDEX_ALPCCONNECTION,
    PH_HANDLE_GENERAL_INDEX_ALPCSERVER,
    PH_HANDLE_GENERAL_INDEX_ALPCCLIENT,

    PH_HANDLE_GENERAL_INDEX_PROCESSTHREADNAME,
    PH_HANDLE_GENERAL_INDEX_PROCESSTHREADCREATETIME,
    PH_HANDLE_GENERAL_INDEX_PROCESSTHREADEXITTIME,
    PH_HANDLE_GENERAL_INDEX_PROCESSTHREADEXITCODE,

    PH_HANDLE_GENERAL_INDEX_ETWORIGINALNAME,
    PH_HANDLE_GENERAL_INDEX_ETWGROUPNAME,

    PH_HANDLE_GENERAL_INDEX_SYMBOLICLINKLINK,

    PH_HANDLE_GENERAL_INDEX_MAXIMUM
} PHP_HANDLE_GENERAL_INDEX;

typedef struct _HANDLE_PROPERTIES_CONTEXT
{
    HWND ListViewHandle;
    HWND ParentWindow;
    HANDLE ProcessId;
    PPH_HANDLE_ITEM HandleItem;
    PH_LAYOUT_MANAGER LayoutManager;
    INT ListViewRowCache[PH_HANDLE_GENERAL_INDEX_MAXIMUM];
    PPH_PLUGIN OwnerPlugin;
} HANDLE_PROPERTIES_CONTEXT, * PHANDLE_PROPERTIES_CONTEXT;

#define PH_FILEMODE_ASYNC 0x01000000
#define PhFileModeUpdAsyncFlag(mode) \
    ((mode) & (FILE_SYNCHRONOUS_IO_ALERT | FILE_SYNCHRONOUS_IO_NONALERT) ? (mode) &~ PH_FILEMODE_ASYNC: (mode) | PH_FILEMODE_ASYNC)

CONST PH_ACCESS_ENTRY FileModeAccessEntries[6] =
{
    { L"FILE_FLAG_OVERLAPPED", PH_FILEMODE_ASYNC, FALSE, FALSE, L"Asynchronous" },
    { L"FILE_FLAG_WRITE_THROUGH", FILE_WRITE_THROUGH, FALSE, FALSE, L"Write through" },
    { L"FILE_FLAG_SEQUENTIAL_SCAN", FILE_SEQUENTIAL_ONLY, FALSE, FALSE, L"Sequential" },
    { L"FILE_FLAG_NO_BUFFERING", FILE_NO_INTERMEDIATE_BUFFERING, FALSE, FALSE, L"No buffering" },
    { L"FILE_SYNCHRONOUS_IO_ALERT", FILE_SYNCHRONOUS_IO_ALERT, FALSE, FALSE, L"Synchronous alert" },
    { L"FILE_SYNCHRONOUS_IO_NONALERT", FILE_SYNCHRONOUS_IO_NONALERT, FALSE, FALSE, L"Synchronous non-alert" },
};

INT_PTR CALLBACK PhpHandleGeneralDlgProc(
    _In_ HWND hwndDlg,
    _In_ UINT uMsg,
    _In_ WPARAM wParam,
    _In_ LPARAM lParam
    );

static NTSTATUS PhpDuplicateHandleFromProcess(
    _Out_ PHANDLE Handle,
    _In_ ACCESS_MASK DesiredAccess,
    _In_ PVOID Context
    )
{
    PHANDLE_PROPERTIES_CONTEXT context = Context;
    NTSTATUS status;
    HANDLE processHandle;

    *Handle = NULL;

    if (NT_SUCCESS(status = PhOpenProcess(
        &processHandle,
        PROCESS_DUP_HANDLE,
        context->ProcessId
        )))
    {
        status = NtDuplicateObject(
            processHandle,
            context->HandleItem->Handle,
            NtCurrentProcess(),
            Handle,
            DesiredAccess,
            0,
            0
            );
        NtClose(processHandle);
    }

    if (!NT_SUCCESS(status) && KsiLevel() >= KphLevelMax)
    {
        if (NT_SUCCESS(status = PhOpenProcess(
            &processHandle,
            PROCESS_QUERY_LIMITED_INFORMATION,
            context->ProcessId
            )))
        {
            status = KphDuplicateObject(
                processHandle,
                context->HandleItem->Handle,
                DesiredAccess,
                Handle
                );
            NtClose(processHandle);
        }
    }

    return status;
}

typedef struct _HANDLE_PROPERTIES_THREAD_CONTEXT
{
    HWND ParentWindowHandle;
    HANDLE ProcessId;
    PPH_HANDLE_ITEM HandleItem;
    PPH_PLUGIN OwnerPlugin;
    PWSTR Caption;
} HANDLE_PROPERTIES_THREAD_CONTEXT, *PHANDLE_PROPERTIES_THREAD_CONTEXT;

NTSTATUS PhpShowHandlePropertiesThread(
    _In_ PVOID Parameter
    )
{
    PHANDLE_PROPERTIES_THREAD_CONTEXT handleContext = Parameter;
    PROPSHEETHEADER propSheetHeader = { sizeof(PROPSHEETHEADER) };
    PROPSHEETPAGE propSheetPage;
    HPROPSHEETPAGE pages[16];
    HANDLE_PROPERTIES_CONTEXT context;
    PH_AUTO_POOL autoPool;

    context.ProcessId = handleContext->ProcessId;
    context.HandleItem = handleContext->HandleItem;
    context.OwnerPlugin = handleContext->OwnerPlugin;

    PhInitializeAutoPool(&autoPool);

    propSheetHeader.dwFlags =
        PSH_MODELESS |
        PSH_NOAPPLYNOW |
        PSH_NOCONTEXTHELP |
        PSH_PROPTITLE;
    propSheetHeader.hInstance = PhInstanceHandle;
    propSheetHeader.hwndParent = handleContext->ParentWindowHandle;
    propSheetHeader.pszCaption = handleContext->Caption ? handleContext->Caption : L"Handle";
    propSheetHeader.nPages = 0;
    propSheetHeader.nStartPage = 0;
    propSheetHeader.phpage = pages;

    // General page
    memset(&propSheetPage, 0, sizeof(PROPSHEETPAGE));
    propSheetPage.dwSize = sizeof(PROPSHEETPAGE);
    propSheetPage.pszTemplate = MAKEINTRESOURCE(IDD_HNDLGENERAL);
    propSheetPage.hInstance = PhInstanceHandle;
    propSheetPage.pfnDlgProc = PhpHandleGeneralDlgProc;
    propSheetPage.lParam = (LPARAM)&context;
    pages[propSheetHeader.nPages++] = CreatePropertySheetPage(&propSheetPage);

    // Object-specific page
    if (PhIsNullOrEmptyString(handleContext->HandleItem->TypeName))
    {
        NOTHING;
    }
    else if (PhEqualString2(handleContext->HandleItem->TypeName, L"Event", TRUE))
    {
        pages[propSheetHeader.nPages++] = PhCreateEventPage(
            PhpDuplicateHandleFromProcess,
            &context
            );
    }
    else if (PhEqualString2(handleContext->HandleItem->TypeName, L"EventPair", TRUE))
    {
        pages[propSheetHeader.nPages++] = PhCreateEventPairPage(
            PhpDuplicateHandleFromProcess,
            &context
            );
    }
    else if (PhEqualString2(handleContext->HandleItem->TypeName, L"Job", TRUE))
    {
        pages[propSheetHeader.nPages++] = PhCreateJobPage(
            PhpDuplicateHandleFromProcess,
            &context,
            NULL
            );
    }
    else if (PhEqualString2(handleContext->HandleItem->TypeName, L"Semaphore", TRUE))
    {
        pages[propSheetHeader.nPages++] = PhCreateSemaphorePage(
            PhpDuplicateHandleFromProcess,
            &context
            );
    }
    else if (PhEqualString2(handleContext->HandleItem->TypeName, L"Timer", TRUE))
    {
        pages[propSheetHeader.nPages++] = PhCreateTimerPage(
            PhpDuplicateHandleFromProcess,
            &context
            );
    }
    else if (PhEqualString2(handleContext->HandleItem->TypeName, L"Token", TRUE))
    {
        pages[propSheetHeader.nPages++] = PhCreateTokenPage(
            PhpDuplicateHandleFromProcess,
            context.ProcessId,
            &context,
            NULL
            );
    }
    else if (PhEqualString2(handleContext->HandleItem->TypeName, L"Section", TRUE))
    {
        pages[propSheetHeader.nPages++] = PhCreateMappingsPage(
            handleContext->ProcessId,
            handleContext->HandleItem->Handle
            );
    }

    // Security page
    {
        PCWSTR objectName;

        // Best object name for the ALPC port contains information about the connection
        // between the client and server, use the original object name string instead.
        if (!PhIsNullOrEmptyString(handleContext->HandleItem->TypeName) &&
            PhEqualString2(handleContext->HandleItem->TypeName, L"ALPC Port", TRUE))
        {
            objectName = PhGetStringOrEmpty(handleContext->HandleItem->ObjectName);
        }
        else
        {
            objectName = PhGetStringOrEmpty(handleContext->HandleItem->BestObjectName);
        }

        pages[propSheetHeader.nPages++] = PhCreateSecurityPage(
            objectName,
            PhGetStringOrEmpty(handleContext->HandleItem->TypeName),
            PhpDuplicateHandleFromProcess,
            NULL,
            &context
            );
    }

    if (PhPluginsEnabled)
    {
        PH_PLUGIN_OBJECT_PROPERTIES objectProperties;
        PH_PLUGIN_HANDLE_PROPERTIES_CONTEXT propertiesContext;

        propertiesContext.ParentWindowHandle = handleContext->ParentWindowHandle;
        propertiesContext.ProcessId = handleContext->ProcessId;
        propertiesContext.HandleItem = handleContext->HandleItem;
        propertiesContext.OwnerPlugin = handleContext->OwnerPlugin;

        objectProperties.Parameter = &propertiesContext;
        objectProperties.NumberOfPages = propSheetHeader.nPages;
        objectProperties.MaximumNumberOfPages = RTL_NUMBER_OF(pages);
        objectProperties.Pages = pages;

        PhInvokeCallback(PhGetGeneralCallback(GeneralCallbackHandlePropertiesInitializing), &objectProperties);

        propSheetHeader.nPages = objectProperties.NumberOfPages;
    }

    PhModalPropertySheet(&propSheetHeader);

    PhDeleteAutoPool(&autoPool);

    PhDereferenceObject(handleContext->HandleItem);
    PhFree(handleContext);

    return STATUS_SUCCESS;
}

VOID PhShowHandleProperties(
    _In_ HWND ParentWindowHandle,
    _In_ HANDLE ProcessId,
    _In_ PPH_HANDLE_ITEM HandleItem
    )
{
    PhShowHandlePropertiesEx(ParentWindowHandle, ProcessId, HandleItem, NULL, NULL);
}

VOID PhShowHandlePropertiesEx(
    _In_ HWND ParentWindowHandle,
    _In_ HANDLE ProcessId,
    _In_ PPH_HANDLE_ITEM HandleItem,
    _In_opt_ PPH_PLUGIN OwnerPlugin,
    _In_opt_ PWSTR Caption
<<<<<<< HEAD
)
=======
    )
>>>>>>> bc32285f
{
    PHANDLE_PROPERTIES_THREAD_CONTEXT context;

    context = PhAllocate(sizeof(HANDLE_PROPERTIES_THREAD_CONTEXT));
    context->ParentWindowHandle = PhCsForceNoParent ? NULL : ParentWindowHandle;
    context->ProcessId = ProcessId;
    context->HandleItem = HandleItem;
    context->OwnerPlugin = OwnerPlugin;
    context->Caption = Caption;
    PhReferenceObject(HandleItem);

    PhCreateThread2(PhpShowHandlePropertiesThread, context);
}

VOID PhpUpdateHandleGeneralListViewGroups(
    _In_ PHANDLE_PROPERTIES_CONTEXT Context
    )
{
    ListView_EnableGroupView(Context->ListViewHandle, TRUE);
    PhAddListViewGroup(Context->ListViewHandle, PH_HANDLE_GENERAL_CATEGORY_BASICINFO, L"Basic information");
    PhAddListViewGroup(Context->ListViewHandle, PH_HANDLE_GENERAL_CATEGORY_REFERENCES, L"References");
    PhAddListViewGroup(Context->ListViewHandle, PH_HANDLE_GENERAL_CATEGORY_QUOTA, L"Quota charges");

    Context->ListViewRowCache[PH_HANDLE_GENERAL_INDEX_NAME] = PhAddListViewGroupItem(
        Context->ListViewHandle,
        PH_HANDLE_GENERAL_CATEGORY_BASICINFO,
        PH_HANDLE_GENERAL_INDEX_NAME,
        L"Name",
        NULL
        );
    Context->ListViewRowCache[PH_HANDLE_GENERAL_INDEX_TYPE] = PhAddListViewGroupItem(
        Context->ListViewHandle,
        PH_HANDLE_GENERAL_CATEGORY_BASICINFO,
        PH_HANDLE_GENERAL_INDEX_TYPE,
        L"Type",
        NULL
        );
    Context->ListViewRowCache[PH_HANDLE_GENERAL_INDEX_OBJECT] = PhAddListViewGroupItem(
        Context->ListViewHandle,
        PH_HANDLE_GENERAL_CATEGORY_BASICINFO,
        PH_HANDLE_GENERAL_INDEX_OBJECT,
        L"Object address",
        NULL
        );
    Context->ListViewRowCache[PH_HANDLE_GENERAL_INDEX_ACCESSMASK] = PhAddListViewGroupItem(
        Context->ListViewHandle,
        PH_HANDLE_GENERAL_CATEGORY_BASICINFO,
        PH_HANDLE_GENERAL_INDEX_ACCESSMASK,
        L"Granted access",
        NULL
        );
    Context->ListViewRowCache[PH_HANDLE_GENERAL_INDEX_REFERENCES] = PhAddListViewGroupItem(
        Context->ListViewHandle,
        PH_HANDLE_GENERAL_CATEGORY_REFERENCES,
        PH_HANDLE_GENERAL_INDEX_REFERENCES,
        L"References",
        NULL
        );
    Context->ListViewRowCache[PH_HANDLE_GENERAL_INDEX_HANDLES] = PhAddListViewGroupItem(
        Context->ListViewHandle,
        PH_HANDLE_GENERAL_CATEGORY_REFERENCES,
        PH_HANDLE_GENERAL_INDEX_HANDLES,
        L"Handles",
        NULL
        );
    Context->ListViewRowCache[PH_HANDLE_GENERAL_INDEX_PAGED] = PhAddListViewGroupItem(
        Context->ListViewHandle,
        PH_HANDLE_GENERAL_CATEGORY_QUOTA,
        PH_HANDLE_GENERAL_INDEX_PAGED,
        L"Paged",
        NULL
        );
    Context->ListViewRowCache[PH_HANDLE_GENERAL_INDEX_NONPAGED] = PhAddListViewGroupItem(
        Context->ListViewHandle,
        PH_HANDLE_GENERAL_CATEGORY_QUOTA,
        PH_HANDLE_GENERAL_INDEX_NONPAGED,
        L"Virtual size",
        NULL
        );

    if (PhIsNullOrEmptyString(Context->HandleItem->TypeName))
    {
        NOTHING;
    }
    else if (PhEqualString2(Context->HandleItem->TypeName, L"ALPC Port", TRUE))
    {
        PhAddListViewGroup(Context->ListViewHandle, PH_HANDLE_GENERAL_CATEGORY_ALPC, L"ALPC Port");
        Context->ListViewRowCache[PH_HANDLE_GENERAL_INDEX_FLAGS] = PhAddListViewGroupItem(
            Context->ListViewHandle,
            PH_HANDLE_GENERAL_CATEGORY_ALPC,
            PH_HANDLE_GENERAL_INDEX_FLAGS,
            L"Flags",
            NULL
            );
        Context->ListViewRowCache[PH_HANDLE_GENERAL_INDEX_SEQUENCENUMBER] = PhAddListViewGroupItem(
            Context->ListViewHandle,
            PH_HANDLE_GENERAL_CATEGORY_ALPC,
            PH_HANDLE_GENERAL_INDEX_SEQUENCENUMBER,
            L"Sequence Number",
            NULL
            );
        Context->ListViewRowCache[PH_HANDLE_GENERAL_INDEX_PORTCONTEXT] = PhAddListViewGroupItem(
            Context->ListViewHandle,
            PH_HANDLE_GENERAL_CATEGORY_ALPC,
            PH_HANDLE_GENERAL_INDEX_PORTCONTEXT,
            L"Port Context",
            NULL
            );

        if (WindowsVersion >= WINDOWS_10_19H2)
        {
            Context->ListViewRowCache[PH_HANDLE_GENERAL_INDEX_MUTANTOWNER] = PhAddListViewGroupItem(
                Context->ListViewHandle,
                PH_HANDLE_GENERAL_CATEGORY_ALPC,
                PH_HANDLE_GENERAL_INDEX_MUTANTOWNER,
                L"Owner",
                NULL
                );
        }

        if (KsiLevel() >= KphLevelMed)
        {
            Context->ListViewRowCache[PH_HANDLE_GENERAL_INDEX_ALPCCONNECTION] = PhAddListViewGroupItem(
                Context->ListViewHandle,
                PH_HANDLE_GENERAL_CATEGORY_ALPC,
                PH_HANDLE_GENERAL_INDEX_ALPCCONNECTION,
                L"Connection",
                NULL
                );

            Context->ListViewRowCache[PH_HANDLE_GENERAL_INDEX_ALPCSERVER] = PhAddListViewGroupItem(
                Context->ListViewHandle,
                PH_HANDLE_GENERAL_CATEGORY_ALPC,
                PH_HANDLE_GENERAL_INDEX_ALPCSERVER,
                L"Server",
                NULL
                );

            Context->ListViewRowCache[PH_HANDLE_GENERAL_INDEX_ALPCCLIENT] = PhAddListViewGroupItem(
                Context->ListViewHandle,
                PH_HANDLE_GENERAL_CATEGORY_ALPC,
                PH_HANDLE_GENERAL_INDEX_ALPCCLIENT,
                L"Client",
                NULL
                );
        }
    }
    else if (PhEqualString2(Context->HandleItem->TypeName, L"EtwRegistration", TRUE))
    {
        PhAddListViewGroup(Context->ListViewHandle, PH_HANDLE_GENERAL_CATEGORY_ETW, L"Event trace information");
        Context->ListViewRowCache[PH_HANDLE_GENERAL_INDEX_ETWORIGINALNAME] = PhAddListViewGroupItem(
            Context->ListViewHandle,
            PH_HANDLE_GENERAL_CATEGORY_ETW,
            PH_HANDLE_GENERAL_INDEX_ETWORIGINALNAME,
            L"GUID",
            NULL
            );
        //Context->ListViewRowCache[PH_HANDLE_GENERAL_INDEX_ETWGROUPNAME] = PhAddListViewGroupItem(
        //    Context->ListViewHandle,
        //    PH_HANDLE_GENERAL_CATEGORY_ETW,
        //    PH_HANDLE_GENERAL_INDEX_ETWGROUPNAME,
        //    L"Group GUID",
        //    NULL
        //    );
    }
    else if (PhEqualStringRef2(&Context->HandleItem->TypeName->sr, L"File", TRUE))
    {
        PhAddListViewGroup(Context->ListViewHandle, PH_HANDLE_GENERAL_CATEGORY_FILE, L"File information");

        Context->ListViewRowCache[PH_HANDLE_GENERAL_INDEX_FILETYPE] = PhAddListViewGroupItem(
            Context->ListViewHandle,
            PH_HANDLE_GENERAL_CATEGORY_FILE,
            PH_HANDLE_GENERAL_INDEX_FILETYPE,
            L"Type",
            NULL
            );
        Context->ListViewRowCache[PH_HANDLE_GENERAL_INDEX_FILEMODE] = PhAddListViewGroupItem(
            Context->ListViewHandle,
            PH_HANDLE_GENERAL_CATEGORY_FILE,
            PH_HANDLE_GENERAL_INDEX_FILEMODE,
            L"Mode",
            NULL
            );
        Context->ListViewRowCache[PH_HANDLE_GENERAL_INDEX_FILEPOSITION] = PhAddListViewGroupItem(
            Context->ListViewHandle,
            PH_HANDLE_GENERAL_CATEGORY_FILE,
            PH_HANDLE_GENERAL_INDEX_FILEPOSITION,
            L"Position",
            NULL
            );
        Context->ListViewRowCache[PH_HANDLE_GENERAL_INDEX_FILESIZE] = PhAddListViewGroupItem(
            Context->ListViewHandle,
            PH_HANDLE_GENERAL_CATEGORY_FILE,
            PH_HANDLE_GENERAL_INDEX_FILESIZE,
            L"Size",
            NULL
            );
        Context->ListViewRowCache[PH_HANDLE_GENERAL_INDEX_FILEPRIORITY] = PhAddListViewGroupItem(
            Context->ListViewHandle,
            PH_HANDLE_GENERAL_CATEGORY_FILE,
            PH_HANDLE_GENERAL_INDEX_FILEPRIORITY,
            L"Priority",
            NULL
            );

        if (KsiLevel() >= KphLevelMed)
        {
            Context->ListViewRowCache[PH_HANDLE_GENERAL_INDEX_FILEDRIVER] = PhAddListViewGroupItem(
                Context->ListViewHandle,
                PH_HANDLE_GENERAL_CATEGORY_FILE,
                PH_HANDLE_GENERAL_INDEX_FILEDRIVER,
                L"Driver",
                NULL
                );

            Context->ListViewRowCache[PH_HANDLE_GENERAL_INDEX_FILEDRIVERIMAGE] = PhAddListViewGroupItem(
                Context->ListViewHandle,
                PH_HANDLE_GENERAL_CATEGORY_FILE,
                PH_HANDLE_GENERAL_INDEX_FILEDRIVERIMAGE,
                L"Driver Image",
                NULL
                );
        }
    }
    else if (PhEqualStringRef2(&Context->HandleItem->TypeName->sr, L"Section", TRUE))
    {
        PhAddListViewGroup(Context->ListViewHandle, PH_HANDLE_GENERAL_CATEGORY_SECTION, L"Section information");

        Context->ListViewRowCache[PH_HANDLE_GENERAL_INDEX_SECTIONTYPE] = PhAddListViewGroupItem(
            Context->ListViewHandle,
            PH_HANDLE_GENERAL_CATEGORY_SECTION,
            PH_HANDLE_GENERAL_INDEX_SECTIONTYPE,
            L"Type",
            NULL
            );
        Context->ListViewRowCache[PH_HANDLE_GENERAL_INDEX_SECTIONFILE] = PhAddListViewGroupItem(
            Context->ListViewHandle,
            PH_HANDLE_GENERAL_CATEGORY_SECTION,
            PH_HANDLE_GENERAL_INDEX_SECTIONFILE,
            L"File",
            NULL
            );
        Context->ListViewRowCache[PH_HANDLE_GENERAL_INDEX_SECTIONSIZE] = PhAddListViewGroupItem(
            Context->ListViewHandle,
            PH_HANDLE_GENERAL_CATEGORY_SECTION,
            PH_HANDLE_GENERAL_INDEX_SECTIONSIZE,
            L"Size",
            NULL
            );
    }
    else if (PhEqualStringRef2(&Context->HandleItem->TypeName->sr, L"Mutant", TRUE))
    {
        PhAddListViewGroup(Context->ListViewHandle, PH_HANDLE_GENERAL_CATEGORY_MUTANT, L"Mutant information");

        Context->ListViewRowCache[PH_HANDLE_GENERAL_INDEX_MUTANTCOUNT] = PhAddListViewGroupItem(
            Context->ListViewHandle,
            PH_HANDLE_GENERAL_CATEGORY_MUTANT,
            PH_HANDLE_GENERAL_INDEX_MUTANTCOUNT,
            L"Count",
            NULL
            );
        Context->ListViewRowCache[PH_HANDLE_GENERAL_INDEX_MUTANTABANDONED] = PhAddListViewGroupItem(
            Context->ListViewHandle,
            PH_HANDLE_GENERAL_CATEGORY_MUTANT,
            PH_HANDLE_GENERAL_INDEX_MUTANTABANDONED,
            L"Abandoned",
            NULL
            );
        Context->ListViewRowCache[PH_HANDLE_GENERAL_INDEX_MUTANTOWNER] = PhAddListViewGroupItem(
            Context->ListViewHandle,
            PH_HANDLE_GENERAL_CATEGORY_MUTANT,
            PH_HANDLE_GENERAL_INDEX_MUTANTOWNER,
            L"Owner",
            NULL
            );
    }
    else if (PhEqualStringRef2(&Context->HandleItem->TypeName->sr, L"Process", TRUE))
    {
        PhAddListViewGroup(Context->ListViewHandle, PH_HANDLE_GENERAL_CATEGORY_PROCESSTHREAD, L"Process information");

        Context->ListViewRowCache[PH_HANDLE_GENERAL_INDEX_PROCESSTHREADNAME] = PhAddListViewGroupItem(
            Context->ListViewHandle,
            PH_HANDLE_GENERAL_CATEGORY_PROCESSTHREAD,
            PH_HANDLE_GENERAL_INDEX_PROCESSTHREADNAME,
            L"Name",
            NULL
            );
        Context->ListViewRowCache[PH_HANDLE_GENERAL_INDEX_PROCESSTHREADCREATETIME] = PhAddListViewGroupItem(
            Context->ListViewHandle,
            PH_HANDLE_GENERAL_CATEGORY_PROCESSTHREAD,
            PH_HANDLE_GENERAL_INDEX_PROCESSTHREADCREATETIME,
            L"Created",
            NULL
            );
        Context->ListViewRowCache[PH_HANDLE_GENERAL_INDEX_PROCESSTHREADEXITTIME] = PhAddListViewGroupItem(
            Context->ListViewHandle,
            PH_HANDLE_GENERAL_CATEGORY_PROCESSTHREAD,
            PH_HANDLE_GENERAL_INDEX_PROCESSTHREADEXITTIME,
            L"Exited",
            NULL
            );
        Context->ListViewRowCache[PH_HANDLE_GENERAL_INDEX_PROCESSTHREADEXITCODE] = PhAddListViewGroupItem(
            Context->ListViewHandle,
            PH_HANDLE_GENERAL_CATEGORY_PROCESSTHREAD,
            PH_HANDLE_GENERAL_INDEX_PROCESSTHREADEXITCODE,
            L"Exit status",
            NULL
            );
    }
    else if (PhEqualStringRef2(&Context->HandleItem->TypeName->sr, L"Thread", TRUE))
    {
        PhAddListViewGroup(Context->ListViewHandle, PH_HANDLE_GENERAL_CATEGORY_PROCESSTHREAD, L"Thread information");

        Context->ListViewRowCache[PH_HANDLE_GENERAL_INDEX_PROCESSTHREADNAME] = PhAddListViewGroupItem(
            Context->ListViewHandle,
            PH_HANDLE_GENERAL_CATEGORY_PROCESSTHREAD,
            PH_HANDLE_GENERAL_INDEX_PROCESSTHREADNAME,
            L"Name",
            NULL
            );
        Context->ListViewRowCache[PH_HANDLE_GENERAL_INDEX_PROCESSTHREADCREATETIME] = PhAddListViewGroupItem(
            Context->ListViewHandle,
            PH_HANDLE_GENERAL_CATEGORY_PROCESSTHREAD,
            PH_HANDLE_GENERAL_INDEX_PROCESSTHREADCREATETIME,
            L"Created",
            NULL
            );
        Context->ListViewRowCache[PH_HANDLE_GENERAL_INDEX_PROCESSTHREADEXITTIME] = PhAddListViewGroupItem(
            Context->ListViewHandle,
            PH_HANDLE_GENERAL_CATEGORY_PROCESSTHREAD,
            PH_HANDLE_GENERAL_INDEX_PROCESSTHREADEXITTIME,
            L"Exited",
            NULL
            );
        Context->ListViewRowCache[PH_HANDLE_GENERAL_INDEX_PROCESSTHREADEXITCODE] = PhAddListViewGroupItem(
            Context->ListViewHandle,
            PH_HANDLE_GENERAL_CATEGORY_PROCESSTHREAD,
            PH_HANDLE_GENERAL_INDEX_PROCESSTHREADEXITCODE,
            L"Exit status",
            NULL
            );
    }
    else if (PhEqualStringRef2(&Context->HandleItem->TypeName->sr, L"SymbolicLink", TRUE))
    {
        PhAddListViewGroup(Context->ListViewHandle, PH_HANDLE_GENERAL_CATEGORY_SYMBOLICLINK, L"Symbolic Link information");

        Context->ListViewRowCache[PH_HANDLE_GENERAL_INDEX_SYMBOLICLINKLINK] = PhAddListViewGroupItem(
            Context->ListViewHandle,
            PH_HANDLE_GENERAL_CATEGORY_SYMBOLICLINK,
            PH_HANDLE_GENERAL_INDEX_SYMBOLICLINKLINK,
            L"Link target",
            NULL
<<<<<<< HEAD
        );
=======
            );
>>>>>>> bc32285f
    }
}

VOID PhpUpdateHandleGeneral(
    _In_ PHANDLE_PROPERTIES_CONTEXT Context
    )
{
    HANDLE processHandle;
    PPH_ACCESS_ENTRY accessEntries;
    ULONG numberOfAccessEntries;
    WCHAR string[PH_INT64_STR_LEN_1];

    PhSetListViewSubItem(Context->ListViewHandle, Context->ListViewRowCache[PH_HANDLE_GENERAL_INDEX_NAME], 1, PhGetStringOrEmpty(Context->HandleItem->BestObjectName));
    PhSetListViewSubItem(Context->ListViewHandle, Context->ListViewRowCache[PH_HANDLE_GENERAL_INDEX_TYPE], 1, PhGetStringOrEmpty(Context->HandleItem->TypeName));

    if (Context->HandleItem->Object)
    {
        PhPrintPointer(string, Context->HandleItem->Object);
        PhSetListViewSubItem(Context->ListViewHandle, Context->ListViewRowCache[PH_HANDLE_GENERAL_INDEX_OBJECT], 1, string);
    }

    if (PhGetAccessEntries(
        PhGetStringOrEmpty(Context->HandleItem->TypeName),
        &accessEntries,
        &numberOfAccessEntries
        ))
    {
        PPH_STRING accessString;
        PPH_STRING grantedAccessString;

        accessString = PH_AUTO(PhGetAccessString(
            Context->HandleItem->GrantedAccess,
            accessEntries,
            numberOfAccessEntries
            ));

        if (accessString->Length != 0)
        {
            grantedAccessString = PH_AUTO(PhFormatString(
                L"0x%x (%s)",
                Context->HandleItem->GrantedAccess,
                accessString->Buffer
                ));

            PhSetListViewSubItem(Context->ListViewHandle, PH_HANDLE_GENERAL_INDEX_ACCESSMASK, 1, grantedAccessString->Buffer);
        }
        else
        {
            PhPrintPointer(string, UlongToPtr(Context->HandleItem->GrantedAccess));
            PhSetListViewSubItem(Context->ListViewHandle, PH_HANDLE_GENERAL_INDEX_ACCESSMASK, 1, string);
        }

        PhFree(accessEntries);
    }
    else
    {
        PhPrintPointer(string, UlongToPtr(Context->HandleItem->GrantedAccess));
        PhSetListViewSubItem(Context->ListViewHandle, PH_HANDLE_GENERAL_INDEX_ACCESSMASK, 1, string);
    }

    if (NT_SUCCESS(PhOpenProcess(
        &processHandle,
        (KsiLevel() >= KphLevelMed ? PROCESS_QUERY_LIMITED_INFORMATION : PROCESS_DUP_HANDLE),
        Context->ProcessId
        )))
    {
        OBJECT_BASIC_INFORMATION basicInfo;

        if (NT_SUCCESS(PhGetHandleInformation(
            processHandle,
            Context->HandleItem->Handle,
            ULONG_MAX,
            &basicInfo,
            NULL,
            NULL,
            NULL
            )))
        {
            PhPrintUInt32(string, basicInfo.PointerCount);
            PhSetListViewSubItem(Context->ListViewHandle, PH_HANDLE_GENERAL_INDEX_REFERENCES, 1, string);

            PhPrintUInt32(string, basicInfo.HandleCount);
            PhSetListViewSubItem(Context->ListViewHandle, PH_HANDLE_GENERAL_INDEX_HANDLES, 1, string);

            PhPrintUInt32(string, basicInfo.PagedPoolCharge);
            PhSetListViewSubItem(Context->ListViewHandle, PH_HANDLE_GENERAL_INDEX_PAGED, 1, string);

            PhPrintUInt32(string, basicInfo.NonPagedPoolCharge);
            PhSetListViewSubItem(Context->ListViewHandle, PH_HANDLE_GENERAL_INDEX_NONPAGED, 1, string);
        }

        NtClose(processHandle);
    }

    if (PhIsNullOrEmptyString(Context->HandleItem->TypeName))
    {
        NOTHING;
    }
    else if (PhEqualString2(Context->HandleItem->TypeName, L"ALPC Port", TRUE))
    {
        NTSTATUS status;

        if (KsiLevel() >= KphLevelMed && NT_SUCCESS(PhOpenProcess(
                &processHandle,
                PROCESS_QUERY_LIMITED_INFORMATION,
                Context->ProcessId
                )))
        {
            //
            // TODO this path doesn't use all the ALPC info returned yet
            // see: KPH_ALPC_BASIC_INFORMATION.State
            //
            KPH_ALPC_BASIC_INFORMATION basicInfo;
            PKPH_ALPC_COMMUNICATION_NAMES_INFORMATION connectionNames;
            KPH_ALPC_COMMUNICATION_INFORMATION connectionInfo;

            if (NT_SUCCESS(KphAlpcQueryInformation(
                processHandle,
                Context->HandleItem->Handle,
                KphAlpcBasicInformation,
                &basicInfo,
                sizeof(basicInfo),
                NULL
                )))
            {
                ULONG remainingFlags = basicInfo.Flags;
                PH_STRING_BUILDER stringBuilder;

                PhInitializeStringBuilder(&stringBuilder, 0x100);

                if (basicInfo.Flags & ALPC_PORFLG_LPC_MODE)
                {
                    PhAppendStringBuilder2(&stringBuilder, L"LPC mode, ");
                    ClearFlag(remainingFlags, ALPC_PORFLG_LPC_MODE);
                }
                if (basicInfo.Flags & ALPC_PORFLG_ALLOW_IMPERSONATION)
                {
                    PhAppendStringBuilder2(&stringBuilder, L"Allow impersonation, ");
                    ClearFlag(remainingFlags, ALPC_PORFLG_ALLOW_IMPERSONATION);
                }
                if (basicInfo.Flags & ALPC_PORFLG_ALLOW_LPC_REQUESTS)
                {
                    PhAppendStringBuilder2(&stringBuilder, L"Allow LPC requests, ");
                    ClearFlag(remainingFlags, ALPC_PORFLG_ALLOW_LPC_REQUESTS);
                }
                if (basicInfo.Flags & ALPC_PORFLG_WAITABLE_PORT)
                {
                    PhAppendStringBuilder2(&stringBuilder, L"Waitable, ");
                    ClearFlag(remainingFlags, ALPC_PORFLG_WAITABLE_PORT);
                }
                if (basicInfo.Flags & ALPC_PORFLG_ALLOW_DUP_OBJECT)
                {
                    PhAppendStringBuilder2(&stringBuilder, L"Allow object duplication, ");
                    ClearFlag(remainingFlags, ALPC_PORFLG_ALLOW_DUP_OBJECT);
                }
                if (basicInfo.Flags & ALPC_PORFLG_SYSTEM_PROCESS)
                {
                    PhAppendStringBuilder2(&stringBuilder, L"System process only, ");
                    ClearFlag(remainingFlags, ALPC_PORFLG_SYSTEM_PROCESS);
                }
                if (basicInfo.Flags & ALPC_PORFLG_WAKE_POLICY1)
                {
                    PhAppendStringBuilder2(&stringBuilder, L"Wake policy (1), ");
                    ClearFlag(remainingFlags, ALPC_PORFLG_WAKE_POLICY1);
                }
                if (basicInfo.Flags & ALPC_PORFLG_WAKE_POLICY2)
                {
                    PhAppendStringBuilder2(&stringBuilder, L"Wake policy (2), ");
                    ClearFlag(remainingFlags, ALPC_PORFLG_WAKE_POLICY2);
                }
                if (basicInfo.Flags & ALPC_PORFLG_WAKE_POLICY3)
                {
                    PhAppendStringBuilder2(&stringBuilder, L"Wake policy (3), ");
                    ClearFlag(remainingFlags, ALPC_PORFLG_WAKE_POLICY3);
                }
                if (basicInfo.Flags & ALPC_PORFLG_DIRECT_MESSAGE)
                {
                    PhAppendStringBuilder2(&stringBuilder, L"No shared section (direct), ");
                    ClearFlag(remainingFlags, ALPC_PORFLG_DIRECT_MESSAGE);
                }
                if (basicInfo.Flags & ALPC_PORFLG_ALLOW_MULTIHANDLE_ATTRIBUTE)
                {
                    PhAppendStringBuilder2(&stringBuilder, L"Allow multi-handle attributes, ");
                    ClearFlag(remainingFlags, ALPC_PORFLG_ALLOW_MULTIHANDLE_ATTRIBUTE);
                }
                if (PhEndsWithString2(stringBuilder.String, L", ", FALSE))
                    PhRemoveEndStringBuilder(&stringBuilder, 2);

                if (basicInfo.Flags == 0)
                    PhAppendStringBuilder2(&stringBuilder, L"None ");
                else
                {
                    PhPrintPointer(string, UlongToPtr(basicInfo.Flags));
                    PhAppendFormatStringBuilder(&stringBuilder, L" (%s)", string);
                }

                if (remainingFlags)
                {
                    PhPrintPointer(string, UlongToPtr(remainingFlags));
                    PhAppendFormatStringBuilder(&stringBuilder, L" (UNKNOWN: %s)", string);
                }

                PhSetListViewSubItem(Context->ListViewHandle, Context->ListViewRowCache[PH_HANDLE_GENERAL_INDEX_FLAGS], 1, PhFinalStringBuilderString(&stringBuilder)->Buffer);
                PhDeleteStringBuilder(&stringBuilder);

                PhPrintUInt32(string, basicInfo.SequenceNo);
                PhSetListViewSubItem(Context->ListViewHandle, Context->ListViewRowCache[PH_HANDLE_GENERAL_INDEX_SEQUENCENUMBER], 1, string);

                PhPrintPointer(string, basicInfo.PortContext);
                PhSetListViewSubItem(Context->ListViewHandle, Context->ListViewRowCache[PH_HANDLE_GENERAL_INDEX_PORTCONTEXT], 1, string);
            }

            if (!NT_SUCCESS(KphAlpcQueryComminicationsNamesInfo(
                processHandle,
                Context->HandleItem->Handle,
                &connectionNames)))
            {
                connectionNames = NULL;
            }

            if (NT_SUCCESS(KphAlpcQueryInformation(
                processHandle,
                Context->HandleItem->Handle,
                KphAlpcCommunicationInformation,
                &connectionInfo,
                sizeof(connectionInfo),
                NULL
                )))
            {
                CLIENT_ID clientId;
                PPH_STRING name;

                if (connectionInfo.ConnectionPort.OwnerProcessId)
                {
                    clientId.UniqueProcess = connectionInfo.ConnectionPort.OwnerProcessId;
                    clientId.UniqueThread = 0;

                    name = PhStdGetClientIdName(&clientId);

                    if (connectionNames && connectionNames->ConnectionPort.Length > 0)
                    {
                        PPH_STRING newName;
                        PH_FORMAT format[3];

                        PhInitFormatSR(&format[0], name->sr);
                        PhInitFormatS(&format[1], L" - ");
                        PhInitFormatUCS(&format[2], &connectionNames->ConnectionPort);

                        newName = PhFormat(format, 3, MAX_PATH);
                        PhDereferenceObject(name);
                        name = newName;
                    }

                    PhSetListViewSubItem(Context->ListViewHandle, Context->ListViewRowCache[PH_HANDLE_GENERAL_INDEX_ALPCCONNECTION], 1, name->Buffer);
                    PhDereferenceObject(name);
                }

                if (connectionInfo.ServerCommunicationPort.OwnerProcessId)
                {
                    clientId.UniqueProcess = connectionInfo.ServerCommunicationPort.OwnerProcessId;
                    clientId.UniqueThread = 0;

                    name = PhStdGetClientIdName(&clientId);

                    if (connectionNames && connectionNames->ServerCommunicationPort.Length > 0)
                    {
                        PPH_STRING newName;
                        PH_FORMAT format[3];

                        PhInitFormatSR(&format[0], name->sr);
                        PhInitFormatS(&format[1], L" - ");
                        PhInitFormatUCS(&format[2], &connectionNames->ServerCommunicationPort);

                        newName = PhFormat(format, 3, MAX_PATH);
                        PhDereferenceObject(name);
                        name = newName;
                    }

                    PhSetListViewSubItem(Context->ListViewHandle, Context->ListViewRowCache[PH_HANDLE_GENERAL_INDEX_ALPCSERVER], 1, name->Buffer);
                    PhDereferenceObject(name);
                }

                if (connectionInfo.ClientCommunicationPort.OwnerProcessId)
                {
                    clientId.UniqueProcess = connectionInfo.ClientCommunicationPort.OwnerProcessId;
                    clientId.UniqueThread = 0;

                    name = PhStdGetClientIdName(&clientId);

                    if (connectionNames && connectionNames->ClientCommunicationPort.Length > 0)
                    {
                        PPH_STRING newName;
                        PH_FORMAT format[3];

                        PhInitFormatSR(&format[0], name->sr);
                        PhInitFormatS(&format[1], L" - ");
                        PhInitFormatUCS(&format[2], &connectionNames->ClientCommunicationPort);

                        newName = PhFormat(format, 3, MAX_PATH);
                        PhDereferenceObject(name);
                        name = newName;
                    }

                    PhSetListViewSubItem(Context->ListViewHandle, Context->ListViewRowCache[PH_HANDLE_GENERAL_INDEX_ALPCCLIENT], 1, name->Buffer);
                    PhDereferenceObject(name);
                }

                if (connectionNames)
                    PhFree(connectionNames);

                NtClose(processHandle);
            }
            else
            {
                HANDLE alpcPortHandle = NULL;

                if (NT_SUCCESS(status = PhOpenProcess(
                    &processHandle,
                    PROCESS_DUP_HANDLE,
                    Context->ProcessId
                    )))
                {
                    status = NtDuplicateObject(
                        processHandle,
                        Context->HandleItem->Handle,
                        NtCurrentProcess(),
                        &alpcPortHandle,
                        READ_CONTROL,
                        0,
                        0
                        );
                    NtClose(processHandle);
                }

                if (NT_SUCCESS(status) && alpcPortHandle)
                {
                    ALPC_BASIC_INFORMATION alpcBasicInfo;

                    if (NT_SUCCESS(NtAlpcQueryInformation(
                        alpcPortHandle,
                        AlpcBasicInformation,
                        &alpcBasicInfo,
                        sizeof(ALPC_BASIC_INFORMATION),
                        NULL
                        )))
                    {
                        ULONG remainingFlags = alpcBasicInfo.Flags;
                        PH_STRING_BUILDER stringBuilder;

                        PhInitializeStringBuilder(&stringBuilder, 0x100);

                        if (FlagOn(alpcBasicInfo.Flags, ALPC_PORFLG_LPC_MODE))
                        {
                            PhAppendStringBuilder2(&stringBuilder, L"LPC mode, ");
                            ClearFlag(remainingFlags, ALPC_PORFLG_LPC_MODE);
                        }
                        if (FlagOn(alpcBasicInfo.Flags, ALPC_PORFLG_ALLOW_IMPERSONATION))
                        {
                            PhAppendStringBuilder2(&stringBuilder, L"Allow impersonation, ");
                            ClearFlag(remainingFlags, ALPC_PORFLG_ALLOW_IMPERSONATION);
                        }
                        if (FlagOn(alpcBasicInfo.Flags, ALPC_PORFLG_ALLOW_LPC_REQUESTS))
                        {
                            PhAppendStringBuilder2(&stringBuilder, L"Allow LPC requests, ");
                            ClearFlag(remainingFlags, ALPC_PORFLG_ALLOW_LPC_REQUESTS);
                        }
                        if (FlagOn(alpcBasicInfo.Flags, ALPC_PORFLG_WAITABLE_PORT))
                        {
                            PhAppendStringBuilder2(&stringBuilder, L"Waitable, ");
                            ClearFlag(remainingFlags, ALPC_PORFLG_WAITABLE_PORT);
                        }
                        if (FlagOn(alpcBasicInfo.Flags, ALPC_PORFLG_ALLOW_DUP_OBJECT))
                        {
                            PhAppendStringBuilder2(&stringBuilder, L"Allow object duplication, ");
                            ClearFlag(remainingFlags, ALPC_PORFLG_ALLOW_DUP_OBJECT);
                        }
                        if (FlagOn(alpcBasicInfo.Flags, ALPC_PORFLG_SYSTEM_PROCESS))
                        {
                            PhAppendStringBuilder2(&stringBuilder, L"System process only, ");
                            ClearFlag(remainingFlags, ALPC_PORFLG_SYSTEM_PROCESS);
                        }
                        if (FlagOn(alpcBasicInfo.Flags, ALPC_PORFLG_WAKE_POLICY1))
                        {
                            PhAppendStringBuilder2(&stringBuilder, L"Wake policy (1), ");
                            ClearFlag(remainingFlags, ALPC_PORFLG_WAKE_POLICY1);
                        }
                        if (FlagOn(alpcBasicInfo.Flags, ALPC_PORFLG_WAKE_POLICY2))
                        {
                            PhAppendStringBuilder2(&stringBuilder, L"Wake policy (2), ");
                            ClearFlag(remainingFlags, ALPC_PORFLG_WAKE_POLICY2);
                        }
                        if (FlagOn(alpcBasicInfo.Flags, ALPC_PORFLG_WAKE_POLICY3))
                        {
                            PhAppendStringBuilder2(&stringBuilder, L"Wake policy (3), ");
                            ClearFlag(remainingFlags, ALPC_PORFLG_WAKE_POLICY3);
                        }
                        if (FlagOn(alpcBasicInfo.Flags, ALPC_PORFLG_DIRECT_MESSAGE))
                        {
                            PhAppendStringBuilder2(&stringBuilder, L"No shared section (direct), ");
                            ClearFlag(remainingFlags, ALPC_PORFLG_DIRECT_MESSAGE);
                        }
                        if (FlagOn(alpcBasicInfo.Flags, ALPC_PORFLG_ALLOW_MULTIHANDLE_ATTRIBUTE))
                        {
                            PhAppendStringBuilder2(&stringBuilder, L"Allow multi-handle attributes, ");
                            ClearFlag(remainingFlags, ALPC_PORFLG_ALLOW_MULTIHANDLE_ATTRIBUTE);
                        }
                        if (PhEndsWithString2(stringBuilder.String, L", ", FALSE))
                            PhRemoveEndStringBuilder(&stringBuilder, 2);

                        if (basicInfo.Flags == 0)
                            PhAppendStringBuilder2(&stringBuilder, L"None ");
                        else
                        {
                            PhPrintPointer(string, UlongToPtr(basicInfo.Flags));
                            PhAppendFormatStringBuilder(&stringBuilder, L" (%s)", string);
                        }

                        if (remainingFlags)
                        {
                            PhPrintPointer(string, UlongToPtr(remainingFlags));
                            PhAppendFormatStringBuilder(&stringBuilder, L" (UNKNOWN: %s)", string);
                        }

                        PhSetListViewSubItem(Context->ListViewHandle, Context->ListViewRowCache[PH_HANDLE_GENERAL_INDEX_FLAGS], 1, PhFinalStringBuilderString(&stringBuilder)->Buffer);
                        PhDeleteStringBuilder(&stringBuilder);

                        PhPrintUInt32(string, basicInfo.SequenceNo);
                        PhSetListViewSubItem(Context->ListViewHandle, Context->ListViewRowCache[PH_HANDLE_GENERAL_INDEX_SEQUENCENUMBER], 1, string);

                        PhPrintPointer(string, basicInfo.PortContext);
                        PhSetListViewSubItem(Context->ListViewHandle, Context->ListViewRowCache[PH_HANDLE_GENERAL_INDEX_PORTCONTEXT], 1, string);
                    }

                    if (WindowsVersion >= WINDOWS_10_19H2)
                    {
                        ALPC_SERVER_SESSION_INFORMATION serverInfo;

                        if (NT_SUCCESS(NtAlpcQueryInformation(
                            alpcPortHandle,
                            AlpcServerSessionInformation,
                            &serverInfo,
                            sizeof(ALPC_SERVER_SESSION_INFORMATION),
                            NULL
                            )))
                        {
                            CLIENT_ID clientId;
                            PPH_STRING name;

                            clientId.UniqueProcess = UlongToHandle(serverInfo.ProcessId);
                            clientId.UniqueThread = 0;

                            name = PhGetClientIdName(&clientId);
                            PhSetListViewSubItem(Context->ListViewHandle, Context->ListViewRowCache[PH_HANDLE_GENERAL_INDEX_MUTANTOWNER], 1, name->Buffer);
                            PhDereferenceObject(name);
                        }
                    }

                    NtClose(alpcPortHandle);
                }
            }
        }
    }
    else if (PhEqualString2(Context->HandleItem->TypeName, L"EtwRegistration", TRUE))
    {
        PhSetListViewSubItem(Context->ListViewHandle, Context->ListViewRowCache[PH_HANDLE_GENERAL_INDEX_ETWORIGINALNAME], 1, PhGetString(Context->HandleItem->ObjectName));
    }
    else if (PhEqualString2(Context->HandleItem->TypeName, L"File", TRUE))
    {
        NTSTATUS status;

        if (KsiLevel() >= KphLevelMed && NT_SUCCESS(PhOpenProcess(
                &processHandle,
                PROCESS_QUERY_LIMITED_INFORMATION,
                Context->ProcessId
                )))
        {
            BOOLEAN isFileOrDirectory = FALSE;
            BOOLEAN isConsoleHandle = FALSE;
            FILE_FS_DEVICE_INFORMATION fileDeviceInfo;
            FILE_MODE_INFORMATION fileModeInfo;
            FILE_STANDARD_INFORMATION fileStandardInfo;
            FILE_POSITION_INFORMATION filePositionInfo;
            FILE_IO_PRIORITY_HINT_INFORMATION_EX priorityInfo;
            IO_STATUS_BLOCK isb;
            KPH_FILE_OBJECT_DRIVER fileObjectDriver;

            if (NT_SUCCESS(KphQueryVolumeInformationFile(
                processHandle,
                Context->HandleItem->Handle,
                FileFsDeviceInformation,
                &fileDeviceInfo,
                sizeof(FILE_FS_DEVICE_INFORMATION),
                &isb
                )))
            {
                switch (fileDeviceInfo.DeviceType)
                {
                case FILE_DEVICE_NAMED_PIPE:
                    //isPipeHandle = TRUE;
                    PhSetListViewSubItem(Context->ListViewHandle, Context->ListViewRowCache[PH_HANDLE_GENERAL_INDEX_FILETYPE], 1, L"Pipe");
                    break;
                case FILE_DEVICE_NETWORK:
                    //isNetworkHandle = TRUE;
                    PhSetListViewSubItem(Context->ListViewHandle, Context->ListViewRowCache[PH_HANDLE_GENERAL_INDEX_FILETYPE], 1, L"Network");
                    break;
                case FILE_DEVICE_CD_ROM:
                case FILE_DEVICE_CD_ROM_FILE_SYSTEM:
                case FILE_DEVICE_CONTROLLER:
                case FILE_DEVICE_DATALINK:
                case FILE_DEVICE_DFS:
                case FILE_DEVICE_DISK:
                case FILE_DEVICE_DISK_FILE_SYSTEM:
                case FILE_DEVICE_VIRTUAL_DISK:
                    isFileOrDirectory = TRUE;
                    PhSetListViewSubItem(Context->ListViewHandle, Context->ListViewRowCache[PH_HANDLE_GENERAL_INDEX_FILETYPE], 1, L"File or directory");
                    break;
                case FILE_DEVICE_CONSOLE:
                    isConsoleHandle = TRUE;
                    PhSetListViewSubItem(Context->ListViewHandle, Context->ListViewRowCache[PH_HANDLE_GENERAL_INDEX_FILETYPE], 1, L"Console");
                    break;
                default:
                    PhSetListViewSubItem(Context->ListViewHandle, Context->ListViewRowCache[PH_HANDLE_GENERAL_INDEX_FILETYPE], 1, L"Other");
                    break;
                }
            }

            // Note: These devices deadlock without a timeout (dmex)
            // 1) Named pipes
            // 2) \Device\ConDrv\CurrentIn
            // 3) \Device\VolMgrControl

            if (NT_SUCCESS(status = PhCallKphQueryFileInformationWithTimeout(
                processHandle,
                Context->HandleItem->Handle,
                FileModeInformation,
                &fileModeInfo,
                sizeof(FILE_MODE_INFORMATION)
                )))
            {
                PH_FORMAT format[5];
                PPH_STRING fileModeAccessStr;
                WCHAR fileModeString[MAX_PATH];

                // Since FILE_MODE_INFORMATION has no flag for asynchronous I/O we should use our own flag and set
                // it only if none of synchronous flags are present. That's why we need PhFileModeUpdAsyncFlag.
                fileModeAccessStr = PhGetAccessString(
                    PhFileModeUpdAsyncFlag(fileModeInfo.Mode),
                    (PPH_ACCESS_ENTRY)FileModeAccessEntries,
                    RTL_NUMBER_OF(FileModeAccessEntries)
                    );

                PhInitFormatS(&format[0], L"0x");
                PhInitFormatX(&format[1], fileModeInfo.Mode);
                PhInitFormatS(&format[2], L" (");
                PhInitFormatSR(&format[3], fileModeAccessStr->sr);
                PhInitFormatS(&format[4], L")");

                if (PhFormatToBuffer(format, RTL_NUMBER_OF(format), fileModeString, sizeof(fileModeString), NULL))
                {
                    PhSetListViewSubItem(Context->ListViewHandle, Context->ListViewRowCache[PH_HANDLE_GENERAL_INDEX_FILEMODE], 1, fileModeString);
                }

                PhDereferenceObject(fileModeAccessStr);
            }

            if (!isConsoleHandle)
            {
                if (NT_SUCCESS(status = PhCallKphQueryFileInformationWithTimeout(
                    processHandle,
                    Context->HandleItem->Handle,
                    FileStandardInformation,
                    &fileStandardInfo,
                    sizeof(FILE_STANDARD_INFORMATION)
                    )))
                {
                    PH_FORMAT format[1];
                    WCHAR fileSizeString[PH_INT64_STR_LEN];

                    PhInitFormatSize(&format[0], fileStandardInfo.EndOfFile.QuadPart);

                    if (PhFormatToBuffer(format, RTL_NUMBER_OF(format), fileSizeString, sizeof(fileSizeString), NULL))
                    {
                        PhSetListViewSubItem(Context->ListViewHandle, Context->ListViewRowCache[PH_HANDLE_GENERAL_INDEX_FILESIZE], 1, fileSizeString);
                    }

                    if (isFileOrDirectory)
                    {
                        PhSetListViewSubItem(Context->ListViewHandle, Context->ListViewRowCache[PH_HANDLE_GENERAL_INDEX_FILETYPE], 1, fileStandardInfo.Directory ? L"Directory" : L"File");
                    }

                    //disableFlushButton |= fileStandardInfo.Directory;
                }

                if (NT_SUCCESS(status = PhCallKphQueryFileInformationWithTimeout(
                    processHandle,
                    Context->HandleItem->Handle,
                    FilePositionInformation,
                    &filePositionInfo,
                    sizeof(FILE_POSITION_INFORMATION)
                    )))
                {
                    if (filePositionInfo.CurrentByteOffset.QuadPart != 0 && fileStandardInfo.EndOfFile.QuadPart != 0)
                    {
                        PH_FORMAT format[4];
                        WCHAR filePositionString[PH_INT64_STR_LEN];

                        PhInitFormatI64UGroupDigits(&format[0], filePositionInfo.CurrentByteOffset.QuadPart);
                        PhInitFormatS(&format[1], L" (");
                        PhInitFormatF(&format[2], (FLOAT)filePositionInfo.CurrentByteOffset.QuadPart / fileStandardInfo.EndOfFile.QuadPart * 100.f, 1);
                        PhInitFormatS(&format[3], L"%)");

                        if (PhFormatToBuffer(format, RTL_NUMBER_OF(format), filePositionString, sizeof(filePositionString), NULL))
                        {
                            PhSetListViewSubItem(Context->ListViewHandle, Context->ListViewRowCache[PH_HANDLE_GENERAL_INDEX_FILEPOSITION], 1, filePositionString);
                        }
                    }
                    else if (filePositionInfo.CurrentByteOffset.QuadPart != 0)
                    {
                        PH_FORMAT format[1];
                        WCHAR filePositionString[PH_INT64_STR_LEN];

                        PhInitFormatI64UGroupDigits(&format[0], filePositionInfo.CurrentByteOffset.QuadPart);

                        if (PhFormatToBuffer(format, RTL_NUMBER_OF(format), filePositionString, sizeof(filePositionString), NULL))
                        {
                            PhSetListViewSubItem(Context->ListViewHandle, Context->ListViewRowCache[PH_HANDLE_GENERAL_INDEX_FILEPOSITION], 1, filePositionString);
                        }
                    }
                }
            }

            if (NT_SUCCESS(status = PhCallKphQueryFileInformationWithTimeout(
                processHandle,
                Context->HandleItem->Handle,
                FileIoPriorityHintInformation,
                &priorityInfo,
                sizeof(priorityInfo)
                )))
            {
                switch (priorityInfo.PriorityHint)
                {
                case IoPriorityVeryLow:
                    PhSetListViewSubItem(Context->ListViewHandle, Context->ListViewRowCache[PH_HANDLE_GENERAL_INDEX_FILEPRIORITY], 1, L"Very Low");
                    break;
                case IoPriorityLow:
                    PhSetListViewSubItem(Context->ListViewHandle, Context->ListViewRowCache[PH_HANDLE_GENERAL_INDEX_FILEPRIORITY], 1, L"Low");
                    break;
                case IoPriorityNormal:
                    PhSetListViewSubItem(Context->ListViewHandle, Context->ListViewRowCache[PH_HANDLE_GENERAL_INDEX_FILEPRIORITY], 1, L"Normal");
                    break;
                case IoPriorityHigh:
                    PhSetListViewSubItem(Context->ListViewHandle, Context->ListViewRowCache[PH_HANDLE_GENERAL_INDEX_FILEPRIORITY], 1, L"High");
                    break;
                case IoPriorityCritical:
                    PhSetListViewSubItem(Context->ListViewHandle, Context->ListViewRowCache[PH_HANDLE_GENERAL_INDEX_FILEPRIORITY], 1, L"Critical");
                    break;
                }
            }

            if (NT_SUCCESS(KphQueryInformationObject(
                processHandle,
                Context->HandleItem->Handle,
                KphObjectFileObjectDriver,
                &fileObjectDriver,
                sizeof(fileObjectDriver),
                NULL
                )))
            {
                PPH_STRING driverName;

                if (NT_SUCCESS(PhGetDriverName(fileObjectDriver.DriverHandle, &driverName)))
                {
                    PhSetListViewSubItem(Context->ListViewHandle, Context->ListViewRowCache[PH_HANDLE_GENERAL_INDEX_FILEDRIVER], 1, PhGetString(driverName));
                    PhDereferenceObject(driverName);
                }

                if (NT_SUCCESS(PhGetDriverImageFileName(fileObjectDriver.DriverHandle, &driverName)))
                {
                    PhSetListViewSubItem(Context->ListViewHandle, Context->ListViewRowCache[PH_HANDLE_GENERAL_INDEX_FILEDRIVERIMAGE], 1, PhGetString(driverName));
                    PhDereferenceObject(driverName);
                }

                NtClose(fileObjectDriver.DriverHandle);
            }

            NtClose(processHandle);
        }
        else
        {
            HANDLE fileHandle = NULL;

            if (NT_SUCCESS(status = PhOpenProcess(
                &processHandle,
                PROCESS_DUP_HANDLE,
                Context->ProcessId
                )))
            {
                status = NtDuplicateObject(
                    processHandle,
                    Context->HandleItem->Handle,
                    NtCurrentProcess(),
                    &fileHandle,
                    FILE_READ_ACCESS | SYNCHRONIZE,
                    0,
                    0
                    );

                if (!NT_SUCCESS(status))
                {
                    status = NtDuplicateObject(
                        processHandle,
                        Context->HandleItem->Handle,
                        NtCurrentProcess(),
                        &fileHandle,
                        FILE_READ_ATTRIBUTES | SYNCHRONIZE,
                        0,
                        0
                        );
                }

                //if (!NT_SUCCESS(status))
                //{
                //    status = NtDuplicateObject(
                //        processHandle,
                //        Context->HandleItem->Handle,
                //        NtCurrentProcess(),
                //        &fileHandle,
                //        MAXIMUM_ALLOWED | SYNCHRONIZE,
                //        0,
                //        0
                //        );
                //}

                if (!NT_SUCCESS(status))
                {
                    status = NtDuplicateObject(
                        processHandle,
                        Context->HandleItem->Handle,
                        NtCurrentProcess(),
                        &fileHandle,
                        0,
                        0,
                        DUPLICATE_SAME_ACCESS
                        );

                    HANDLE newhandle;
                    PhReOpenFile(&newhandle, fileHandle, FILE_READ_ACCESS | SYNCHRONIZE, 0, 0);
                }

                NtClose(processHandle);
            }

            if (NT_SUCCESS(status) && fileHandle)
            {
                //BOOLEAN disableFlushButton = FALSE;
                BOOLEAN isFileOrDirectory = FALSE;
                BOOLEAN isConsoleHandle = FALSE;
                //BOOLEAN isPipeHandle = FALSE;
                //BOOLEAN isNetworkHandle = FALSE;
                FILE_FS_DEVICE_INFORMATION fileDeviceInfo;
                FILE_MODE_INFORMATION fileModeInfo;
                FILE_STANDARD_INFORMATION fileStandardInfo;
                FILE_POSITION_INFORMATION filePositionInfo;
                FILE_IO_PRIORITY_HINT_INFORMATION_EX priorityInfo;
                IO_STATUS_BLOCK isb;

                if (NT_SUCCESS(NtQueryVolumeInformationFile(
                    fileHandle,
                    &isb,
                    &fileDeviceInfo,
                    sizeof(FILE_FS_DEVICE_INFORMATION),
                    FileFsDeviceInformation
                    )))
                {
                    switch (fileDeviceInfo.DeviceType)
                    {
                    case FILE_DEVICE_NAMED_PIPE:
                        //isPipeHandle = TRUE;
                        PhSetListViewSubItem(Context->ListViewHandle, Context->ListViewRowCache[PH_HANDLE_GENERAL_INDEX_FILETYPE], 1, L"Pipe");
                        break;
                    case FILE_DEVICE_NETWORK:
                        //isNetworkHandle = TRUE;
                        PhSetListViewSubItem(Context->ListViewHandle, Context->ListViewRowCache[PH_HANDLE_GENERAL_INDEX_FILETYPE], 1, L"Network");
                        break;
                    case FILE_DEVICE_CD_ROM:
                    case FILE_DEVICE_CD_ROM_FILE_SYSTEM:
                    case FILE_DEVICE_CONTROLLER:
                    case FILE_DEVICE_DATALINK:
                    case FILE_DEVICE_DFS:
                    case FILE_DEVICE_DISK:
                    case FILE_DEVICE_DISK_FILE_SYSTEM:
                    case FILE_DEVICE_VIRTUAL_DISK:
                        isFileOrDirectory = TRUE;
                        PhSetListViewSubItem(Context->ListViewHandle, Context->ListViewRowCache[PH_HANDLE_GENERAL_INDEX_FILETYPE], 1, L"File or directory");
                        break;
                    case FILE_DEVICE_CONSOLE:
                        isConsoleHandle = TRUE;
                        PhSetListViewSubItem(Context->ListViewHandle, Context->ListViewRowCache[PH_HANDLE_GENERAL_INDEX_FILETYPE], 1, L"Console");
                        break;
                    default:
                        PhSetListViewSubItem(Context->ListViewHandle, Context->ListViewRowCache[PH_HANDLE_GENERAL_INDEX_FILETYPE], 1, L"Other");
                        break;
                    }
                }

                // Note: These devices deadlock without a timeout (dmex)
                // 1) Named pipes
                // 2) \Device\ConDrv\CurrentIn
                // 3) \Device\VolMgrControl

                if (NT_SUCCESS(status = PhCallNtQueryFileInformationWithTimeout(
                    fileHandle,
                    FileModeInformation,
                    &fileModeInfo,
                    sizeof(FILE_MODE_INFORMATION)
                    )))
                {
                    PH_FORMAT format[5];
                    PPH_STRING fileModeAccessStr;
                    WCHAR fileModeString[MAX_PATH];

                    // Since FILE_MODE_INFORMATION has no flag for asynchronous I/O we should use our own flag and set
                    // it only if none of synchronous flags are present. That's why we need PhFileModeUpdAsyncFlag.
                    fileModeAccessStr = PhGetAccessString(
                        PhFileModeUpdAsyncFlag(fileModeInfo.Mode),
                        (PPH_ACCESS_ENTRY)FileModeAccessEntries,
                        RTL_NUMBER_OF(FileModeAccessEntries)
                        );

                    PhInitFormatS(&format[0], L"0x");
                    PhInitFormatX(&format[1], fileModeInfo.Mode);
                    PhInitFormatS(&format[2], L" (");
                    PhInitFormatSR(&format[3], fileModeAccessStr->sr);
                    PhInitFormatS(&format[4], L")");

                    if (PhFormatToBuffer(format, RTL_NUMBER_OF(format), fileModeString, sizeof(fileModeString), NULL))
                    {
                        PhSetListViewSubItem(Context->ListViewHandle, Context->ListViewRowCache[PH_HANDLE_GENERAL_INDEX_FILEMODE], 1, fileModeString);
                    }

                    PhDereferenceObject(fileModeAccessStr);
                }

                if (!isConsoleHandle)
                {
                    if (NT_SUCCESS(status = PhCallNtQueryFileInformationWithTimeout(
                        fileHandle,
                        FileStandardInformation,
                        &fileStandardInfo,
                        sizeof(FILE_STANDARD_INFORMATION)
                        )))
                    {
                        PH_FORMAT format[1];
                        WCHAR fileSizeString[PH_INT64_STR_LEN];

                        PhInitFormatSize(&format[0], fileStandardInfo.EndOfFile.QuadPart);

                        if (PhFormatToBuffer(format, RTL_NUMBER_OF(format), fileSizeString, sizeof(fileSizeString), NULL))
                        {
                            PhSetListViewSubItem(Context->ListViewHandle, Context->ListViewRowCache[PH_HANDLE_GENERAL_INDEX_FILESIZE], 1, fileSizeString);
                        }

                        if (isFileOrDirectory)
                        {
                            PhSetListViewSubItem(Context->ListViewHandle, Context->ListViewRowCache[PH_HANDLE_GENERAL_INDEX_FILETYPE], 1, fileStandardInfo.Directory ? L"Directory" : L"File");
                        }

                        //disableFlushButton |= fileStandardInfo.Directory;
                    }

                    if (NT_SUCCESS(status = PhCallNtQueryFileInformationWithTimeout(
                        fileHandle,
                        FilePositionInformation,
                        &filePositionInfo,
                        sizeof(FILE_POSITION_INFORMATION)
                        )))
                    {
                        if (filePositionInfo.CurrentByteOffset.QuadPart != 0 && fileStandardInfo.EndOfFile.QuadPart != 0)
                        {
                            PH_FORMAT format[4];
                            WCHAR filePositionString[PH_INT64_STR_LEN];

                            PhInitFormatI64UGroupDigits(&format[0], filePositionInfo.CurrentByteOffset.QuadPart);
                            PhInitFormatS(&format[1], L" (");
                            PhInitFormatF(&format[2], (FLOAT)filePositionInfo.CurrentByteOffset.QuadPart / fileStandardInfo.EndOfFile.QuadPart * 100.f, 1);
                            PhInitFormatS(&format[3], L"%)");

                            if (PhFormatToBuffer(format, RTL_NUMBER_OF(format), filePositionString, sizeof(filePositionString), NULL))
                            {
                                PhSetListViewSubItem(Context->ListViewHandle, Context->ListViewRowCache[PH_HANDLE_GENERAL_INDEX_FILEPOSITION], 1, filePositionString);
                            }
                        }
                        else if (filePositionInfo.CurrentByteOffset.QuadPart != 0)
                        {
                            PH_FORMAT format[1];
                            WCHAR filePositionString[PH_INT64_STR_LEN];

                            PhInitFormatI64UGroupDigits(&format[0], filePositionInfo.CurrentByteOffset.QuadPart);

                            if (PhFormatToBuffer(format, RTL_NUMBER_OF(format), filePositionString, sizeof(filePositionString), NULL))
                            {
                                PhSetListViewSubItem(Context->ListViewHandle, Context->ListViewRowCache[PH_HANDLE_GENERAL_INDEX_FILEPOSITION], 1, filePositionString);
                            }
                        }
                    }
                }


                if (NT_SUCCESS(status = PhCallNtQueryFileInformationWithTimeout(
                    fileHandle,
                    FileIoPriorityHintInformation,
                    &priorityInfo,
                    sizeof(priorityInfo)
                    )))
                {
                    switch (priorityInfo.PriorityHint)
                    {
                    case IoPriorityVeryLow:
                        PhSetListViewSubItem(Context->ListViewHandle, Context->ListViewRowCache[PH_HANDLE_GENERAL_INDEX_FILEPRIORITY], 1, L"Very Low");
                        break;
                    case IoPriorityLow:
                        PhSetListViewSubItem(Context->ListViewHandle, Context->ListViewRowCache[PH_HANDLE_GENERAL_INDEX_FILEPRIORITY], 1, L"Low");
                        break;
                    case IoPriorityNormal:
                        PhSetListViewSubItem(Context->ListViewHandle, Context->ListViewRowCache[PH_HANDLE_GENERAL_INDEX_FILEPRIORITY], 1, L"Normal");
                        break;
                    case IoPriorityHigh:
                        PhSetListViewSubItem(Context->ListViewHandle, Context->ListViewRowCache[PH_HANDLE_GENERAL_INDEX_FILEPRIORITY], 1, L"High");
                        break;
                    case IoPriorityCritical:
                        PhSetListViewSubItem(Context->ListViewHandle, Context->ListViewRowCache[PH_HANDLE_GENERAL_INDEX_FILEPRIORITY], 1, L"Critical");
                        break;
                    }
                }

                NtClose(fileHandle);
            }
        }
    }
    else if (PhEqualString2(Context->HandleItem->TypeName, L"Section", TRUE))
    {
        NTSTATUS status;
        SECTION_BASIC_INFORMATION basicInfo;
        PPH_STRING fileName = NULL;

        if (KsiLevel() >= KphLevelMed && NT_SUCCESS(PhOpenProcess(
                &processHandle,
                PROCESS_QUERY_LIMITED_INFORMATION,
                Context->ProcessId
                )))
        {
            ULONG bufferSize;
            ULONG returnLength;
            PUNICODE_STRING buffer;
            NTSTATUS status2;

            returnLength = 0;
            bufferSize = 0x100;
            buffer = PhAllocate(bufferSize);

            status = KphQueryInformationObject(
                processHandle,
                Context->HandleItem->Handle,
                KphObjectSectionBasicInformation,
                &basicInfo,
                sizeof(basicInfo),
                NULL
                );

            status2 = KphQueryInformationObject(
                processHandle,
                Context->HandleItem->Handle,
                KphObjectSectionFileName,
                buffer,
                bufferSize,
                &returnLength
                );
            if (status2 == STATUS_BUFFER_OVERFLOW && returnLength > 0)
            {
                PhFree(buffer);
                bufferSize = returnLength;
                buffer = PhAllocate(returnLength);

                status2 = KphQueryInformationObject(
                    processHandle,
                    Context->HandleItem->Handle,
                    KphObjectSectionFileName,
                    buffer,
                    bufferSize,
                    &returnLength
                    );
            }

            if (NT_SUCCESS(status2))
            {
                fileName = PhCreateStringFromUnicodeString(buffer);
            }

            PhFree(buffer);
            NtClose(processHandle);
        }
        else
        {
            HANDLE sectionHandle = NULL;

            if (NT_SUCCESS(status = PhOpenProcess(
                &processHandle,
                PROCESS_DUP_HANDLE,
                Context->ProcessId
                )))
            {
                status = NtDuplicateObject(
                    processHandle,
                    Context->HandleItem->Handle,
                    NtCurrentProcess(),
                    &sectionHandle,
                    SECTION_QUERY | SECTION_MAP_READ,
                    0,
                    0
                    );

                if (!NT_SUCCESS(status))
                {
                    status = NtDuplicateObject(
                        processHandle,
                        Context->HandleItem->Handle,
                        NtCurrentProcess(),
                        &sectionHandle,
                        SECTION_QUERY,
                        0,
                        0
                        );
                }

                NtClose(processHandle);
            }

            if (NT_SUCCESS(status) && sectionHandle)
            {
                status = PhGetSectionBasicInformation(sectionHandle, &basicInfo);

                if (!NT_SUCCESS(PhGetSectionFileName(sectionHandle, &fileName)))
                {
                    fileName = NULL;
                }

                NtClose(sectionHandle);
            }
        }

        if (NT_SUCCESS(status))
        {
            PCWSTR sectionType = L"Unknown";
            PPH_STRING sectionSize = NULL;

            if (FlagOn(basicInfo.AllocationAttributes, SEC_COMMIT))
                sectionType = L"Commit";
            else if (FlagOn(basicInfo.AllocationAttributes, SEC_FILE))
                sectionType = L"File";
            else if (FlagOn(basicInfo.AllocationAttributes, SEC_IMAGE))
                sectionType = L"Image";
            else if (FlagOn(basicInfo.AllocationAttributes, SEC_RESERVE))
                sectionType = L"Reserve";

            sectionSize = PhaFormatSize(basicInfo.MaximumSize.QuadPart, ULONG_MAX);

            if (fileName)
            {
                PPH_STRING newFileName;

                if (newFileName = PhResolveDevicePrefix(&fileName->sr))
                {
                    PhMoveReference(&fileName, newFileName);
                }
            }

            PhSetListViewSubItem(Context->ListViewHandle, Context->ListViewRowCache[PH_HANDLE_GENERAL_INDEX_SECTIONFILE], 1, PhGetStringOrDefault(fileName, L"N/A"));
            PhSetListViewSubItem(Context->ListViewHandle, Context->ListViewRowCache[PH_HANDLE_GENERAL_INDEX_SECTIONTYPE], 1, sectionType);
            PhSetListViewSubItem(Context->ListViewHandle, Context->ListViewRowCache[PH_HANDLE_GENERAL_INDEX_SECTIONSIZE], 1, PhGetStringOrDefault(sectionSize, L"Unknown"));
        }
    }
    else if (PhEqualString2(Context->HandleItem->TypeName, L"Mutant", TRUE))
    {
        NTSTATUS status;
        HANDLE mutantHandle = NULL;

        if (NT_SUCCESS(status = PhOpenProcess(
            &processHandle,
            PROCESS_DUP_HANDLE,
            Context->ProcessId
            )))
        {
            status = NtDuplicateObject(
                processHandle,
                Context->HandleItem->Handle,
                NtCurrentProcess(),
                &mutantHandle,
                SEMAPHORE_QUERY_STATE,
                0,
                0
                );
            NtClose(processHandle);
        }

        if (NT_SUCCESS(status) && mutantHandle)
        {
            MUTANT_BASIC_INFORMATION basicInfo;
            MUTANT_OWNER_INFORMATION ownerInfo;

            if (NT_SUCCESS(PhGetMutantBasicInformation(mutantHandle, &basicInfo)))
            {
                PhSetListViewSubItem(Context->ListViewHandle, Context->ListViewRowCache[PH_HANDLE_GENERAL_INDEX_MUTANTCOUNT], 1, PhaFormatUInt64(basicInfo.CurrentCount, TRUE)->Buffer);
                PhSetListViewSubItem(Context->ListViewHandle, Context->ListViewRowCache[PH_HANDLE_GENERAL_INDEX_MUTANTABANDONED], 1, basicInfo.AbandonedState ? L"True" : L"False");
            }

            if (NT_SUCCESS(PhGetMutantOwnerInformation(mutantHandle, &ownerInfo)))
            {
                PPH_STRING name;

                if (ownerInfo.ClientId.UniqueProcess)
                {
                    name = PhGetClientIdName(&ownerInfo.ClientId);
                    PhSetListViewSubItem(Context->ListViewHandle, Context->ListViewRowCache[PH_HANDLE_GENERAL_INDEX_MUTANTOWNER], 1, name->Buffer);
                    PhDereferenceObject(name);
                }
            }

            NtClose(mutantHandle);
        }
    }
    else if (PhEqualString2(Context->HandleItem->TypeName, L"Process", TRUE))
    {
        NTSTATUS status;
        NTSTATUS exitStatus = STATUS_PENDING;
        PPH_STRING fileName = NULL;
        PROCESS_BASIC_INFORMATION basicInfo;
        KERNEL_USER_TIMES times;
        BOOLEAN haveTimes = FALSE;

        if (KsiLevel() >= KphLevelMed && NT_SUCCESS(PhOpenProcess(
                &processHandle,
                PROCESS_QUERY_LIMITED_INFORMATION,
                Context->ProcessId
                )))
        {
            ULONG bufferSize;
            ULONG returnLength;
            PUNICODE_STRING buffer;
            NTSTATUS status2;

            returnLength = 0;
            bufferSize = 0x100;
            buffer = PhAllocate(bufferSize);

            if (NT_SUCCESS(KphQueryInformationObject(
                processHandle,
                Context->HandleItem->Handle,
                KphObjectProcessBasicInformation,
                &basicInfo,
                sizeof(basicInfo),
                NULL
                )))
            {
                exitStatus = basicInfo.ExitStatus;
            }

            haveTimes = NT_SUCCESS(KphQueryInformationObject(
                processHandle,
                Context->HandleItem->Handle,
                KphObjectProcessTimes,
                &times,
                sizeof(times),
                NULL
                ));

            status2 = KphQueryInformationObject(
                processHandle,
                Context->HandleItem->Handle,
                KphObjectProcessImageFileName,
                buffer,
                bufferSize,
                &returnLength
                );
            if (status2 == STATUS_BUFFER_TOO_SMALL && returnLength > 0)
            {
                PhFree(buffer);
                bufferSize = returnLength;
                buffer = PhAllocate(returnLength);

                status2 = KphQueryInformationObject(
                    processHandle,
                    Context->HandleItem->Handle,
                    KphObjectProcessImageFileName,
                    buffer,
                    bufferSize,
                    &returnLength
                    );
            }

            if (NT_SUCCESS(status2))
            {
                PPH_STRING newName;

                fileName = PhCreateStringFromUnicodeString(buffer);

                newName = PhGetFileName(fileName);
                PhDereferenceObject(fileName);
                fileName = newName;
            }

            NtClose(processHandle);
        }
        else
        {
            HANDLE dupHandle = NULL;

            if (NT_SUCCESS(status = PhOpenProcess(
                &processHandle,
                PROCESS_DUP_HANDLE,
                Context->ProcessId
                )))
            {
                status = NtDuplicateObject(
                    processHandle,
                    Context->HandleItem->Handle,
                    NtCurrentProcess(),
                    &dupHandle,
                    PROCESS_QUERY_LIMITED_INFORMATION,
                    0,
                    0
                    );

                NtClose(processHandle);
            }

            if (NT_SUCCESS(status) && dupHandle)
            {
                if (NT_SUCCESS(PhGetProcessImageFileName(dupHandle, &fileName)))
                {
                    PPH_STRING newName;

                    newName = PhGetFileName(fileName);
                    PhDereferenceObject(fileName);
                    fileName = newName;
                }

                if (NT_SUCCESS(PhGetProcessBasicInformation(dupHandle, &basicInfo)))
                {
                    exitStatus = basicInfo.ExitStatus;
                }

                haveTimes = NT_SUCCESS(PhGetProcessTimes(dupHandle, &times));

                NtClose(dupHandle);
            }
        }

        if (fileName)
        {
            PhSetListViewSubItem(Context->ListViewHandle, Context->ListViewRowCache[PH_HANDLE_GENERAL_INDEX_PROCESSTHREADNAME], 1, PhGetStringOrEmpty(fileName));
            PhDereferenceObject(fileName);
        }

        if (haveTimes)
        {
            SYSTEMTIME time;

            PhLargeIntegerToLocalSystemTime(&time, &times.CreateTime);
            PhSetListViewSubItem(Context->ListViewHandle, Context->ListViewRowCache[PH_HANDLE_GENERAL_INDEX_PROCESSTHREADCREATETIME], 1, PhaFormatDateTime(&time)->Buffer);

            if (exitStatus != STATUS_PENDING)
            {
                PhLargeIntegerToLocalSystemTime(&time, &times.ExitTime);
                PhSetListViewSubItem(Context->ListViewHandle, Context->ListViewRowCache[PH_HANDLE_GENERAL_INDEX_PROCESSTHREADEXITTIME], 1, PhaFormatDateTime(&time)->Buffer);
            }
        }

        if (exitStatus != STATUS_PENDING)
        {
            PPH_STRING message;
            PPH_STRING exitcode;

            message = PhGetStatusMessage(exitStatus, 0);
            exitcode = PhFormatString(
                L"0x%x (%s)",
                exitStatus,
                PhGetStringOrDefault(message, L"Unknown")
                );

            PhSetListViewSubItem(
                Context->ListViewHandle,
                Context->ListViewRowCache[PH_HANDLE_GENERAL_INDEX_PROCESSTHREADEXITCODE],
                1,
                PhGetStringOrEmpty(exitcode)
                );

            PhDereferenceObject(exitcode);
            PhClearReference(&message);
        }
    }
    else if (PhEqualString2(Context->HandleItem->TypeName, L"Thread", TRUE))
    {
        NTSTATUS status;
        BOOLEAN isTerminated = FALSE;
        PPH_STRING name = NULL;
        KERNEL_USER_TIMES times;
        NTSTATUS exitStatus = STATUS_PENDING;

        if (KsiLevel() >= KphLevelMed && NT_SUCCESS(PhOpenProcess(
                &processHandle,
                PROCESS_QUERY_LIMITED_INFORMATION,
                Context->ProcessId
                )))
        {
            ULONG bufferSize;
            ULONG returnLength;
            PTHREAD_NAME_INFORMATION buffer;
            NTSTATUS status2;
            ULONG threadIsTerminated;
            THREAD_BASIC_INFORMATION basicInfo;

            returnLength = 0;
            bufferSize = 0x100;
            buffer = PhAllocate(bufferSize);

            status2 = KphQueryInformationObject(
                processHandle,
                Context->HandleItem->Handle,
                KphObjectThreadNameInformation,
                buffer,
                bufferSize,
                &returnLength
                );
            if (status2 == STATUS_BUFFER_TOO_SMALL && returnLength > 0)
            {
                PhFree(buffer);
                bufferSize = returnLength;
                buffer = PhAllocate(returnLength);

                status2 = KphQueryInformationObject(
                    processHandle,
                    Context->HandleItem->Handle,
                    KphObjectThreadNameInformation,
                    buffer,
                    bufferSize,
                    &returnLength
                    );
            }

            if (NT_SUCCESS(status2))
            {
                name = PhCreateStringFromUnicodeString(&buffer->ThreadName);
            }

            if (NT_SUCCESS(KphQueryInformationObject(
                processHandle,
                Context->HandleItem->Handle,
                KphObjectThreadIsTerminated,
                &threadIsTerminated,
                sizeof(threadIsTerminated),
                NULL
                )))
            {
                isTerminated = !!threadIsTerminated;
            }

            if (isTerminated && NT_SUCCESS(KphQueryInformationObject(
                processHandle,
                Context->HandleItem->Handle,
                KphObjectThreadBasicInformation,
                &basicInfo,
                sizeof(basicInfo),
                NULL
                )))
            {
                exitStatus = basicInfo.ExitStatus;
            }

            status = KphQueryInformationObject(
                processHandle,
                Context->HandleItem->Handle,
                KphObjectThreadTimes,
                &times,
                sizeof(times),
                NULL
                );

            PhFree(buffer);
            NtClose(processHandle);
        }
        else
        {
            HANDLE dupHandle = NULL;
            THREAD_BASIC_INFORMATION basicInfo;

            if (NT_SUCCESS(status = PhOpenProcess(
                &processHandle,
                PROCESS_DUP_HANDLE,
                Context->ProcessId
                )))
            {
                status = NtDuplicateObject(
                    processHandle,
                    Context->HandleItem->Handle,
                    NtCurrentProcess(),
                    &dupHandle,
                    THREAD_QUERY_LIMITED_INFORMATION,
                    0,
                    0
                    );

                NtClose(processHandle);
            }

            if (NT_SUCCESS(status) && dupHandle)
            {

                if (NT_SUCCESS(PhGetThreadName(dupHandle, &name)))
                {
                    PhDereferenceObject(name);
                }

                PhGetThreadIsTerminated(dupHandle, &isTerminated);

                if (isTerminated && NT_SUCCESS(PhGetThreadBasicInformation(dupHandle, &basicInfo)))
                {
                    exitStatus = basicInfo.ExitStatus;
                }

                status = PhGetThreadTimes(dupHandle, &times);

                NtClose(dupHandle);
            }
        }

        if (name)
        {
            PhSetListViewSubItem(Context->ListViewHandle, Context->ListViewRowCache[PH_HANDLE_GENERAL_INDEX_PROCESSTHREADNAME], 1, PhGetStringOrEmpty(name));
            PhDereferenceObject(name);
        }

        if (isTerminated)
        {
            PPH_STRING message;
            PPH_STRING exitcode;

            message = PhGetStatusMessage(exitStatus, 0);
            exitcode = PhFormatString(
                L"0x%x (%s)",
                exitStatus,
                PhGetStringOrDefault(message, L"Unknown")
                );

            PhSetListViewSubItem(
                Context->ListViewHandle,
                Context->ListViewRowCache[PH_HANDLE_GENERAL_INDEX_PROCESSTHREADEXITCODE],
                1,
                PhGetStringOrEmpty(exitcode)
                );

            PhDereferenceObject(exitcode);
            PhClearReference(&message);
        }

        if (NT_SUCCESS(status))
        {
            SYSTEMTIME time;

            PhLargeIntegerToLocalSystemTime(&time, &times.CreateTime);
            PhSetListViewSubItem(Context->ListViewHandle, Context->ListViewRowCache[PH_HANDLE_GENERAL_INDEX_PROCESSTHREADCREATETIME], 1, PhaFormatDateTime(&time)->Buffer);

            if (isTerminated)
            {
                PhLargeIntegerToLocalSystemTime(&time, &times.ExitTime);
                PhSetListViewSubItem(Context->ListViewHandle, Context->ListViewRowCache[PH_HANDLE_GENERAL_INDEX_PROCESSTHREADEXITTIME], 1, PhaFormatDateTime(&time)->Buffer);
            }
        }
    }
    else if (PhEqualString2(Context->HandleItem->TypeName, L"SymbolicLink", TRUE))
    {
        PPH_STRING linkTarget;

        if (!PhIsNullOrEmptyString(Context->HandleItem->ObjectName) &&
            NT_SUCCESS(PhQuerySymbolicLinkObject(&linkTarget, NULL, &Context->HandleItem->ObjectName->sr)))
        {
            PhSetListViewSubItem(Context->ListViewHandle, Context->ListViewRowCache[PH_HANDLE_GENERAL_INDEX_SYMBOLICLINKLINK], 1, PhGetStringOrEmpty(linkTarget));
            PhDereferenceObject(linkTarget);
        }
    }
}

INT_PTR CALLBACK PhpHandleGeneralDlgProc(
    _In_ HWND hwndDlg,
    _In_ UINT uMsg,
    _In_ WPARAM wParam,
    _In_ LPARAM lParam
    )
{
    PHANDLE_PROPERTIES_CONTEXT context;

    if (uMsg == WM_INITDIALOG)
    {
        LPPROPSHEETPAGE propSheetPage = (LPPROPSHEETPAGE)lParam;
        context = (PHANDLE_PROPERTIES_CONTEXT)propSheetPage->lParam;

        PhSetWindowContext(hwndDlg, PH_WINDOW_CONTEXT_DEFAULT, context);
    }
    else
    {
        context = PhGetWindowContext(hwndDlg, PH_WINDOW_CONTEXT_DEFAULT);
    }

    if (!context)
        return FALSE;

    switch (uMsg)
    {
    case WM_INITDIALOG:
        {
            context->ListViewHandle = GetDlgItem(hwndDlg, IDC_LIST);
            context->ParentWindow = GetParent(hwndDlg);

            PhSetApplicationWindowIcon(context->ParentWindow);

            PhSetListViewStyle(context->ListViewHandle, FALSE, TRUE);
            PhSetControlTheme(context->ListViewHandle, L"explorer");
            PhAddListViewColumn(context->ListViewHandle, 0, 0, 0, LVCFMT_LEFT, 120, L"Name");
            PhAddListViewColumn(context->ListViewHandle, 1, 1, 1, LVCFMT_LEFT, 250, L"Value");
            PhSetExtendedListView(context->ListViewHandle);

            // Plugins can load window position in GeneralCallbackHandlePropertiesWindowInitialized, ex. Object Manager (Dart Vanya)
            if (!PhPluginsEnabled || !context->OwnerPlugin)
            {
                // HACK
                if (PhGetIntegerPairSetting(L"HandlePropertiesWindowPosition").X != 0)
                    PhLoadWindowPlacementFromSetting(L"HandlePropertiesWindowPosition", NULL, context->ParentWindow);
                else
                    PhCenterWindow(context->ParentWindow, GetParent(context->ParentWindow)); // HACK
            }

            PhInitializeLayoutManager(&context->LayoutManager, hwndDlg);
            PhAddLayoutItem(&context->LayoutManager, context->ListViewHandle, NULL, PH_ANCHOR_ALL);

            PhpUpdateHandleGeneralListViewGroups(context);
            PhpUpdateHandleGeneral(context);

            PhRegisterWindowCallback(context->ParentWindow, PH_PLUGIN_WINDOW_EVENT_TYPE_TOPMOST, NULL);

            if (PhPluginsEnabled)
            {
                PPH_PLUGIN_HANDLE_PROPERTIES_WINDOW_CONTEXT Context;
                Context = (PPH_PLUGIN_HANDLE_PROPERTIES_WINDOW_CONTEXT)context;

                PhInvokeCallback(PhGetGeneralCallback(GeneralCallbackHandlePropertiesWindowInitialized), Context);
            }

            if (PhEnableThemeSupport) // TODO: Required for compat (dmex)
                PhInitializeWindowTheme(context->ParentWindow, PhEnableThemeSupport);
            else
                PhInitializeWindowTheme(hwndDlg, FALSE);
        }
        break;
    case WM_DESTROY:
        {
            PhUnregisterWindowCallback(context->ParentWindow);

            if (!PhPluginsEnabled || !context->OwnerPlugin)
            {
                PhSaveWindowPlacementToSetting(L"HandlePropertiesWindowPosition", NULL, context->ParentWindow); // HACK
            }
            // Plugins perform uninitializing in GeneralCallbackHandlePropertiesWindowUninitializing, ex. Object Manager (Dart Vanya)
            else if (PhPluginsEnabled)
            {
                PPH_PLUGIN_HANDLE_PROPERTIES_WINDOW_CONTEXT Context;
                Context = (PPH_PLUGIN_HANDLE_PROPERTIES_WINDOW_CONTEXT)context;

                PhInvokeCallback(PhGetGeneralCallback(GeneralCallbackHandlePropertiesWindowUninitializing), Context);
            }

            PhDeleteLayoutManager(&context->LayoutManager);

            PhRemoveWindowContext(hwndDlg, PH_WINDOW_CONTEXT_DEFAULT);
        }
        break;
    case WM_SIZE:
        {
            PhLayoutManagerLayout(&context->LayoutManager);
            ExtendedListView_SetColumnWidth(context->ListViewHandle, 0, ELVSCW_AUTOSIZE_REMAININGSPACE);
        }
        break;
    case WM_NOTIFY:
        {
            LPNMHDR header = (LPNMHDR)lParam;

            PhHandleListViewNotifyBehaviors(lParam, context->ListViewHandle, PH_LIST_VIEW_DEFAULT_1_BEHAVIORS);

            switch (header->code)
            {
            case PSN_QUERYINITIALFOCUS:
                SetWindowLongPtr(hwndDlg, DWLP_MSGRESULT, (LONG_PTR)context->ListViewHandle);
                return TRUE;
            }

            REFLECT_MESSAGE_DLG(hwndDlg, context->ListViewHandle, uMsg, wParam, lParam);
        }
        break;
    case WM_CONTEXTMENU:
        {
            if ((HWND)wParam == context->ListViewHandle)
            {
                POINT point;
                PPH_EMENU menu;
                PPH_EMENU item;
                PVOID *listviewItems;
                ULONG numberOfItems;

                point.x = GET_X_LPARAM(lParam);
                point.y = GET_Y_LPARAM(lParam);

                if (point.x == -1 && point.y == -1)
                    PhGetListViewContextMenuPoint(context->ListViewHandle, &point);

                PhGetSelectedListViewItemParams(context->ListViewHandle, &listviewItems, &numberOfItems);

                if (numberOfItems != 0)
                {
                    menu = PhCreateEMenu();

                    PhInsertEMenuItem(menu, PhCreateEMenuItem(0, IDC_COPY, L"&Copy", NULL, NULL), ULONG_MAX);
                    PhInsertCopyListViewEMenuItem(menu, IDC_COPY, context->ListViewHandle);

                    item = PhShowEMenu(
                        menu,
                        hwndDlg,
                        PH_EMENU_SHOW_SEND_COMMAND | PH_EMENU_SHOW_LEFTRIGHT,
                        PH_ALIGN_LEFT | PH_ALIGN_TOP,
                        point.x,
                        point.y
                        );

                    if (item)
                    {
                        BOOLEAN handled = FALSE;

                        handled = PhHandleCopyListViewEMenuItem(item);

                        //if (!handled && PhPluginsEnabled)
                        //    handled = PhPluginTriggerEMenuItem(&menuInfo, item);

                        if (!handled)
                        {
                            switch (item->Id)
                            {
                            case IDC_COPY:
                                {
                                    PhCopyListView(context->ListViewHandle);
                                }
                                break;
                            }
                        }
                    }

                    PhDestroyEMenu(menu);
                }

                PhFree(listviewItems);
            }
        }
        break;
    case WM_CTLCOLORBTN:
        return HANDLE_WM_CTLCOLORBTN(hwndDlg, wParam, lParam, PhWindowThemeControlColor);
    case WM_CTLCOLORDLG:
        return HANDLE_WM_CTLCOLORDLG(hwndDlg, wParam, lParam, PhWindowThemeControlColor);
    case WM_CTLCOLORSTATIC:
        return HANDLE_WM_CTLCOLORSTATIC(hwndDlg, wParam, lParam, PhWindowThemeControlColor);
    }

    return FALSE;
}<|MERGE_RESOLUTION|>--- conflicted
+++ resolved
@@ -348,11 +348,7 @@
     _In_ PPH_HANDLE_ITEM HandleItem,
     _In_opt_ PPH_PLUGIN OwnerPlugin,
     _In_opt_ PWSTR Caption
-<<<<<<< HEAD
-)
-=======
     )
->>>>>>> bc32285f
 {
     PHANDLE_PROPERTIES_THREAD_CONTEXT context;
 
@@ -705,11 +701,7 @@
             PH_HANDLE_GENERAL_INDEX_SYMBOLICLINKLINK,
             L"Link target",
             NULL
-<<<<<<< HEAD
-        );
-=======
-            );
->>>>>>> bc32285f
+            );
     }
 }
 
