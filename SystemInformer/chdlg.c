--- conflicted
+++ resolved
@@ -456,11 +456,7 @@
             PhSetDialogFocus(WindowHandle, context->ComboBoxHandle);
 
             if (PhEnableThemeSupport)
-<<<<<<< HEAD
-                DestroyWindow(GetDlgItem(WindowHandle, IDC_SIZE_));
-=======
                 ShowWindow(GetDlgItem(WindowHandle, IDC_SIZE_), SW_HIDE);
->>>>>>> 11f2c6fd
             PhInitializeWindowTheme(WindowHandle, PhEnableThemeSupport);
         }
         break;
