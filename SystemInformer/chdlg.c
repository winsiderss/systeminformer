--- conflicted
+++ resolved
@@ -220,11 +220,7 @@
                     SWP_NOACTIVATE | SWP_NOZORDER);
             }
 
-<<<<<<< HEAD
-            PhInitializeWindowTheme(hwndDlg);
-=======
-            PhInitializeWindowTheme(WindowHandle, PhEnableThemeSupport);
->>>>>>> f3653da4
+            PhInitializeWindowTheme(WindowHandle);
 
             PhSetDialogFocus(WindowHandle, comboBoxHandle);
         }
