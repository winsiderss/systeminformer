/*
 * Copyright (c) 2022 Winsider Seminars & Solutions, Inc.  All rights reserved.
 *
 * This file is part of System Informer.
 *
 * Authors:
 *
 *     wj32    2010
 *     dmex    2017-2023
 *
 */

#include <phapp.h>
#include <emenu.h>
#include <mainwnd.h>
#include <memsrch.h>
#include <memprv.h>
#include <procprv.h>
#include <settings.h>
#include <strsrch.h>
#include <colmgr.h>
#include <cpysave.h>

#define WM_PH_MEMORY_STATUS_UPDATE (WM_APP + 301)

#define PH_SEARCH_UPDATE 1
#define PH_SEARCH_COMPLETED 2

typedef struct _MEMORY_STRING_CONTEXT
{
    HANDLE ProcessId;
    HANDLE ProcessHandle;
    ULONG MinimumLength;

    union
    {
        BOOLEAN Flags;
        struct
        {
            BOOLEAN DetectUnicode : 1;
            BOOLEAN Private : 1;
            BOOLEAN Image : 1;
            BOOLEAN Mapped : 1;
            BOOLEAN EnableCloseDialog : 1;
            BOOLEAN ExtendedUnicode : 1;
            BOOLEAN Spare : 2;
        };
    };

    HWND ParentWindowHandle;
    HWND WindowHandle;
    WNDPROC DefaultWindowProc;
    PH_MEMORY_STRING_OPTIONS Options;
    PPH_LIST Results;
} MEMORY_STRING_CONTEXT, *PMEMORY_STRING_CONTEXT;

typedef struct _MEMORY_STRING_SEARCH_CONTEXT
{
    PPH_MEMORY_SEARCH_OPTIONS Options;
    HANDLE ProcessHandle;
    ULONG TypeMask;
    BOOLEAN DetectUnicode;

    MEMORY_BASIC_INFORMATION BasicInfo;
    PVOID CurrentReadAddress;
    PVOID NextReadAddress;
    SIZE_T ReadRemaning;
    PBYTE Buffer;
    SIZE_T BufferSize;
} MEMORY_STRING_SEARCH_CONTEXT, *PMEMORY_STRING_SEARCH_CONTEXT;

INT_PTR CALLBACK PhpMemoryStringDlgProc(
    _In_ HWND hwndDlg,
    _In_ UINT uMsg,
    _In_ WPARAM wParam,
    _In_ LPARAM lParam
    );

BOOLEAN PhpShowMemoryStringProgressDialog(
    _In_ PMEMORY_STRING_CONTEXT Context
    );

BOOLEAN PhpShowMemoryStringDialog(
    _In_ HWND ParentWindowHandle,
    _In_ PPH_PROCESS_ITEM ProcessItem,
    _In_opt_ PPH_LIST PrevNodeList
    );

PVOID PhMemorySearchHeap = NULL;
LONG PhMemorySearchHeapRefCount = 0;
PH_QUEUED_LOCK PhMemorySearchHeapLock = PH_QUEUED_LOCK_INIT;

PVOID PhAllocateForMemorySearch(
    _In_ SIZE_T Size
    )
{
    PVOID memory;

    PhAcquireQueuedLockExclusive(&PhMemorySearchHeapLock);

    if (!PhMemorySearchHeap)
    {
        assert(PhMemorySearchHeapRefCount == 0);
        PhMemorySearchHeap = RtlCreateHeap(
            HEAP_GROWABLE | HEAP_CLASS_1,
            NULL,
            8192 * 1024, // 8 MB
            2048 * 1024, // 2 MB
            NULL,
            NULL
            );
    }

    if (PhMemorySearchHeap)
    {
        RtlSetHeapInformation(
            PhMemorySearchHeap,
            HeapCompatibilityInformation,
            &(ULONG){ HEAP_COMPATIBILITY_LFH },
            sizeof(ULONG)
            );

        // Don't use HEAP_NO_SERIALIZE - it's very slow on Vista and above.
        memory = RtlAllocateHeap(PhMemorySearchHeap, 0, Size);

        if (memory)
            PhMemorySearchHeapRefCount++;
    }
    else
    {
        memory = NULL;
    }

    PhReleaseQueuedLockExclusive(&PhMemorySearchHeapLock);

    return memory;
}

VOID PhFreeForMemorySearch(
    _In_ _Post_invalid_ PVOID Memory
    )
{
    PhAcquireQueuedLockExclusive(&PhMemorySearchHeapLock);

    RtlFreeHeap(PhMemorySearchHeap, 0, Memory);

    if (--PhMemorySearchHeapRefCount == 0)
    {
        RtlDestroyHeap(PhMemorySearchHeap);
        PhMemorySearchHeap = NULL;
    }

    PhReleaseQueuedLockExclusive(&PhMemorySearchHeapLock);
}

PVOID PhCreateMemoryResult(
    _In_ PVOID Address,
    _In_ PVOID BaseAddress,
    _In_ SIZE_T Length
    )
{
    PPH_MEMORY_RESULT result;

    result = PhAllocateForMemorySearch(sizeof(PH_MEMORY_RESULT));

    if (!result)
        return NULL;

    result->RefCount = 1;
    result->Address = Address;
    result->BaseAddress = BaseAddress;
    result->Length = Length;
    result->Display.Length = 0;
    result->Display.Buffer = NULL;

    return result;
}

VOID PhReferenceMemoryResult(
    _In_ PPH_MEMORY_RESULT Result
    )
{
    _InterlockedIncrement(&Result->RefCount);
}

VOID PhDereferenceMemoryResult(
    _In_ PPH_MEMORY_RESULT Result
    )
{
    if (_InterlockedDecrement(&Result->RefCount) == 0)
    {
        if (Result->Display.Buffer)
            PhFreeForMemorySearch(Result->Display.Buffer);

        PhFreeForMemorySearch(Result);
    }
}

VOID PhDereferenceMemoryResults(
    _In_reads_(NumberOfResults) PPH_MEMORY_RESULT *Results,
    _In_ ULONG NumberOfResults
    )
{
    for (ULONG i = 0; i < NumberOfResults; i++)
        PhDereferenceMemoryResult(Results[i]);
}

_Function_class_(PH_STRING_SEARCH_NEXT_BUFFER)
_Must_inspect_result_
NTSTATUS NTAPI PhpMemoryStringSearchNextBuffer(
    _Inout_bytecount_(*Length) PVOID* Buffer,
    _Out_ PSIZE_T Length,
    _In_opt_ PVOID Context
    )
{
    NTSTATUS status;
    PMEMORY_STRING_SEARCH_CONTEXT context;

    assert(Context);

    context = Context;

    *Buffer = NULL;
    *Length = 0;

    if (context->ReadRemaning)
        goto ReadMemory;

    while (NT_SUCCESS(status = NtQueryVirtualMemory(
        context->ProcessHandle,
        PTR_ADD_OFFSET(context->BasicInfo.BaseAddress, context->BasicInfo.RegionSize),
        MemoryBasicInformation,
        &context->BasicInfo,
        sizeof(MEMORY_BASIC_INFORMATION),
        NULL
        )))
    {
        SIZE_T length;

        if (context->Options->Cancel)
            break;
        if (context->BasicInfo.State != MEM_COMMIT)
            continue;
        if (FlagOn(context->BasicInfo.Protect, PAGE_NOACCESS | PAGE_GUARD))
            continue;
        if (!FlagOn(context->BasicInfo.Type, context->TypeMask))
            continue;

        context->NextReadAddress = context->BasicInfo.BaseAddress;
        context->ReadRemaning = context->BasicInfo.RegionSize;

        // Don't allocate a huge buffer (16 MiB max)
        length = min(context->BasicInfo.RegionSize, 16 * 1024 * 1024);

        if (length > context->BufferSize)
        {
            context->Buffer = PhReAllocate(context->Buffer, length);
            context->BufferSize = length;
        }

        if (context->ReadRemaning)
        {
ReadMemory:
            context->CurrentReadAddress = context->NextReadAddress;
            length = min(context->ReadRemaning, context->BufferSize);

            if (NT_SUCCESS(status = NtReadVirtualMemory(
                context->ProcessHandle,
                context->CurrentReadAddress,
                context->Buffer,
                length,
                &length
                )))
            {
                *Buffer = context->Buffer;
                *Length = length;
                context->ReadRemaning -= length;
                context->NextReadAddress = PTR_ADD_OFFSET(context->NextReadAddress, length);
                break;
            }
        }

        context->NextReadAddress = NULL;
        context->ReadRemaning = 0;
    }

    return status;
}

_Function_class_(PH_STRING_SEARCH_CALLBACK)
BOOLEAN NTAPI PhpMemoryStringSearchCallback(
    _In_ PPH_STRING_SEARCH_RESULT Result,
    _In_opt_ PVOID Context
    )
{
    PMEMORY_STRING_SEARCH_CONTEXT context = Context;
    PPH_MEMORY_RESULT result;

    assert(context);

    if (!context->DetectUnicode && Result->Unicode)
        return context->Options->Cancel;

    result = PhCreateMemoryResult(PTR_ADD_OFFSET(context->CurrentReadAddress, PTR_SUB_OFFSET(Result->Address, context->Buffer)), context->BasicInfo.BaseAddress, Result->Length);

    result->Display.Buffer = PhAllocateForMemorySearch(Result->String->Length + sizeof(WCHAR));
    memcpy(result->Display.Buffer, Result->String->Buffer, Result->String->Length);
    result->Display.Buffer[Result->String->Length / sizeof(WCHAR)] = UNICODE_NULL;
    result->Display.Length = Result->String->Length;

    context->Options->Callback(result, context->Options->Context);

    return context->Options->Cancel;
}

VOID PhSearchMemoryString(
    _In_ HANDLE ProcessHandle,
    _In_ PPH_MEMORY_STRING_OPTIONS Options
    )
{
    MEMORY_STRING_SEARCH_CONTEXT context;

    memset(&context, 0, sizeof(MEMORY_STRING_SEARCH_CONTEXT));

    context.Options = &Options->Header;
    context.ProcessHandle = ProcessHandle;
    context.TypeMask = Options->MemoryTypeMask;
    context.DetectUnicode = Options->DetectUnicode;

    PhSearchStrings(
        Options->MinimumLength,
        Options->ExtendedUnicode,
        PhpMemoryStringSearchNextBuffer,
        PhpMemoryStringSearchCallback,
        &context
        );
}

VOID PhShowMemoryStringDialog(
    _In_ HWND ParentWindowHandle,
    _In_ PPH_PROCESS_ITEM ProcessItem
    )
{
    NTSTATUS status;
    HANDLE processHandle;
    MEMORY_STRING_CONTEXT context;

    if (!NT_SUCCESS(status = PhOpenProcess(
        &processHandle,
        PROCESS_QUERY_INFORMATION | PROCESS_VM_READ,
        ProcessItem->ProcessId
        )))
    {
        PhShowStatus(ParentWindowHandle, L"Unable to open the process", status, 0);
        return;
    }

    memset(&context, 0, sizeof(MEMORY_STRING_CONTEXT));
    context.ParentWindowHandle = ParentWindowHandle;
    context.ProcessId = ProcessItem->ProcessId;
    context.ProcessHandle = processHandle;

    if (PhDialogBox(
        PhInstanceHandle,
        MAKEINTRESOURCE(IDD_MEMSTRING),
        ParentWindowHandle,
        PhpMemoryStringDlgProc,
        &context
        ) != IDOK)
    {
        NtClose(processHandle);
        return;
    }

    context.Results = PhCreateList(1024);

    if (PhpShowMemoryStringProgressDialog(&context))
    {
        PPH_SHOW_MEMORY_RESULTS showMemoryResults;

        showMemoryResults = PhAllocate(sizeof(PH_SHOW_MEMORY_RESULTS));
        showMemoryResults->ProcessId = ProcessItem->ProcessId;
        showMemoryResults->Results = context.Results;

        PhReferenceObject(context.Results);
        SystemInformer_ShowMemoryResults(showMemoryResults);
    }

    PhDereferenceObject(context.Results);
    NtClose(processHandle);
}

INT_PTR CALLBACK PhpMemoryStringDlgProc(
    _In_ HWND hwndDlg,
    _In_ UINT uMsg,
    _In_ WPARAM wParam,
    _In_ LPARAM lParam
    )
{
    PMEMORY_STRING_CONTEXT context;

    if (uMsg == WM_INITDIALOG)
    {
        context = (PMEMORY_STRING_CONTEXT)lParam;

        PhSetWindowContext(hwndDlg, PH_WINDOW_CONTEXT_DEFAULT, context);
    }
    else
    {
        context = PhGetWindowContext(hwndDlg, PH_WINDOW_CONTEXT_DEFAULT);
    }

    if (!context)
        return FALSE;

    switch (uMsg)
    {
    case WM_INITDIALOG:
        {
            PhCenterWindow(hwndDlg, GetParent(hwndDlg));

            PhSetDialogItemText(hwndDlg, IDC_MINIMUMLENGTH, L"10");

            Button_SetCheck(GetDlgItem(hwndDlg, IDC_DETECTUNICODE), BST_CHECKED);
            Button_SetCheck(GetDlgItem(hwndDlg, IDC_PRIVATE), BST_CHECKED);

            PhInitializeWindowTheme(hwndDlg, PhEnableThemeSupport);
        }
        break;
    case WM_DESTROY:
        {
            PhRemoveWindowContext(hwndDlg, PH_WINDOW_CONTEXT_DEFAULT);
        }
        break;
    case WM_COMMAND:
        {
            switch (GET_WM_COMMAND_ID(wParam, lParam))
            {
            case IDCANCEL:
                EndDialog(hwndDlg, IDCANCEL);
                break;
            case IDOK:
                {
                    ULONG64 minimumLength = 10;

                    PhStringToInteger64(&PhaGetDlgItemText(hwndDlg, IDC_MINIMUMLENGTH)->sr, 0, &minimumLength);

                    if (minimumLength < 4)
                    {
                        PhShowError2(hwndDlg, L"The minimum length must be at least 4.", L"%s", L"");
                        break;
                    }

                    context->MinimumLength = (ULONG)minimumLength;
                    context->DetectUnicode = Button_GetCheck(GetDlgItem(hwndDlg, IDC_DETECTUNICODE)) == BST_CHECKED;
                    context->ExtendedUnicode = Button_GetCheck(GetDlgItem(hwndDlg, IDC_EXTENDEDUNICODE)) == BST_CHECKED;
                    context->Private = Button_GetCheck(GetDlgItem(hwndDlg, IDC_PRIVATE)) == BST_CHECKED;
                    context->Image = Button_GetCheck(GetDlgItem(hwndDlg, IDC_IMAGE)) == BST_CHECKED;
                    context->Mapped = Button_GetCheck(GetDlgItem(hwndDlg, IDC_MAPPED)) == BST_CHECKED;

                    EndDialog(hwndDlg, IDOK);
                }
                break;
            case IDC_DETECTUNICODE:
                {
                    if (Button_GetCheck(GetDlgItem(hwndDlg, IDC_DETECTUNICODE)) == BST_UNCHECKED)
                    {
                        Button_SetCheck(GetDlgItem(hwndDlg, IDC_EXTENDEDUNICODE), BST_UNCHECKED);
                        Button_Enable(GetDlgItem(hwndDlg, IDC_EXTENDEDUNICODE), FALSE);
                    }
                    else
                    {
                        Button_Enable(GetDlgItem(hwndDlg, IDC_EXTENDEDUNICODE), TRUE);
                    }
                }
                break;
            }
        }
        break;
    case WM_CTLCOLORBTN:
        return HANDLE_WM_CTLCOLORBTN(hwndDlg, wParam, lParam, PhWindowThemeControlColor);
    case WM_CTLCOLORDLG:
        return HANDLE_WM_CTLCOLORDLG(hwndDlg, wParam, lParam, PhWindowThemeControlColor);
    case WM_CTLCOLORSTATIC:
        return HANDLE_WM_CTLCOLORSTATIC(hwndDlg, wParam, lParam, PhWindowThemeControlColor);
    }

    return FALSE;
}

static VOID NTAPI PhpMemoryStringResultCallback(
    _In_ _Assume_refs_(1) PPH_MEMORY_RESULT Result,
    _In_opt_ PVOID Context
    )
{
    PMEMORY_STRING_CONTEXT context = Context;

    if (context)
        PhAddItemList(context->Results, Result);
}

NTSTATUS PhpMemoryStringThreadStart(
    _In_ PVOID Parameter
    )
{
    PMEMORY_STRING_CONTEXT context = Parameter;

    context->Options.Header.Callback = PhpMemoryStringResultCallback;
    context->Options.Header.Context = context;
    context->Options.MinimumLength = context->MinimumLength;
    context->Options.DetectUnicode = context->DetectUnicode;
    context->Options.ExtendedUnicode = context->ExtendedUnicode;

    if (context->Private)
        context->Options.MemoryTypeMask |= MEM_PRIVATE;
    if (context->Image)
        context->Options.MemoryTypeMask |= MEM_IMAGE;
    if (context->Mapped)
        context->Options.MemoryTypeMask |= MEM_MAPPED;

    PhSearchMemoryString(context->ProcessHandle, &context->Options);

    SendMessage(
        context->WindowHandle,
        WM_PH_MEMORY_STATUS_UPDATE,
        PH_SEARCH_COMPLETED,
        0
        );

    return STATUS_SUCCESS;
}

LRESULT CALLBACK PhpMemoryStringTaskDialogSubclassProc(
    _In_ HWND hwndDlg,
    _In_ UINT uMsg,
    _In_ WPARAM wParam,
    _In_ LPARAM lParam
    )
{
    PMEMORY_STRING_CONTEXT context;
    WNDPROC oldWndProc;

    if (!(context = PhGetWindowContext(hwndDlg, 0xF)))
        return 0;

    oldWndProc = context->DefaultWindowProc;

    switch (uMsg)
    {
    case WM_DESTROY:
        {
            SetWindowLongPtr(hwndDlg, GWLP_WNDPROC, (LONG_PTR)oldWndProc);
            PhRemoveWindowContext(hwndDlg, 0xF);
        }
        break;
    case WM_PH_MEMORY_STATUS_UPDATE:
        {
            switch (wParam)
            {
            case PH_SEARCH_COMPLETED:
                {
                    context->EnableCloseDialog = TRUE;
                    SendMessage(hwndDlg, TDM_CLICK_BUTTON, IDOK, 0);
                }
                break;
            }
        }
        break;
    }

    return CallWindowProc(oldWndProc, hwndDlg, uMsg, wParam, lParam);
}

HRESULT CALLBACK PhpMemoryStringTaskDialogCallback(
    _In_ HWND hwndDlg,
    _In_ UINT uMsg,
    _In_ WPARAM wParam,
    _In_ LPARAM lParam,
    _In_ LONG_PTR dwRefData
    )
{
    PMEMORY_STRING_CONTEXT context = (PMEMORY_STRING_CONTEXT)dwRefData;

    switch (uMsg)
    {
    case TDN_CREATED:
        {
            context->WindowHandle = hwndDlg;

            // Create the Taskdialog icons.
            PhSetApplicationWindowIcon(hwndDlg);
            SendMessage(hwndDlg, TDM_UPDATE_ICON, TDIE_ICON_MAIN, (LPARAM)PhGetApplicationIcon(FALSE));

            // Set the progress state.
            SendMessage(hwndDlg, TDM_SET_MARQUEE_PROGRESS_BAR, TRUE, 0);
            SendMessage(hwndDlg, TDM_SET_PROGRESS_BAR_MARQUEE, TRUE, 1);

            // Subclass the Taskdialog.
            context->DefaultWindowProc = (WNDPROC)GetWindowLongPtr(hwndDlg, GWLP_WNDPROC);
            PhSetWindowContext(hwndDlg, 0xF, context);
            SetWindowLongPtr(hwndDlg, GWLP_WNDPROC, (LONG_PTR)PhpMemoryStringTaskDialogSubclassProc);

            // Create the search thread.
            PhCreateThread2(PhpMemoryStringThreadStart, context);
        }
        break;
    case TDN_BUTTON_CLICKED:
        {
            if ((INT)wParam == IDCANCEL)
                context->Options.Header.Cancel = TRUE;

            if (!context->EnableCloseDialog)
                return S_FALSE;
        }
        break;
    case TDN_TIMER:
        {
            PPH_STRING numberText;
            PPH_STRING progressText;

            numberText = PhFormatUInt64(context->Results->Count, TRUE);
            progressText = PhFormatString(L"%s strings found...", numberText->Buffer);

            SendMessage(hwndDlg, TDM_SET_ELEMENT_TEXT, TDE_CONTENT, (LPARAM)progressText->Buffer);

            PhDereferenceObject(progressText);
            PhDereferenceObject(numberText);
        }
        break;
    }

    return S_OK;
}

BOOLEAN PhpShowMemoryStringProgressDialog(
    _In_ PMEMORY_STRING_CONTEXT Context
    )
{
    TASKDIALOGCONFIG config;
    INT result = 0;

    memset(&config, 0, sizeof(TASKDIALOGCONFIG));
    config.cbSize = sizeof(TASKDIALOGCONFIG);
    config.dwFlags = TDF_USE_HICON_MAIN | TDF_ALLOW_DIALOG_CANCELLATION | TDF_POSITION_RELATIVE_TO_WINDOW | TDF_SHOW_MARQUEE_PROGRESS_BAR | TDF_CALLBACK_TIMER;
    config.dwCommonButtons = TDCBF_CANCEL_BUTTON;
    config.pfCallback = PhpMemoryStringTaskDialogCallback;
    config.lpCallbackData = (LONG_PTR)Context;
    config.hwndParent = Context->ParentWindowHandle;
    config.pszWindowTitle = PhApplicationName;
    config.pszMainInstruction = L"Searching memory strings...";
    config.pszContent = L" ";
    config.cxWidth = 200;

    if (SUCCEEDED(TaskDialogIndirect(&config, &result, NULL, NULL)) && result == IDOK)
    {
        return TRUE;
    }

    return FALSE;
<<<<<<< HEAD
}

//
//
//

BOOLEAN PhpShowMemoryStringTreeProgressDialog(
    _In_ PMEMORY_STRING_CONTEXT Context
    );

BOOLEAN PhpShowMemoryStringTreeDialog(
    _In_ HWND ParentWindowHandle,
    _In_ PPH_PROCESS_ITEM ProcessItem,
    _In_opt_ PPH_LIST PrevNodeList
    );

_Function_class_(PH_STRING_SEARCH_CALLBACK)
BOOLEAN NTAPI PhpMemoryStringTreeSearchCallback(
    _In_ PPH_STRING_SEARCH_RESULT Result,
    _In_ PVOID Context
    )
{
    PPH_MEMSTRINGS_SEARCH_CONTEXT context = Context;
    PPH_MEMSTRINGS_CONTEXT treeContext;
    PPH_MEMSTRINGS_NODE node;

    treeContext = context->TreeContext;

    node = PhAllocateZero(sizeof(PH_MEMSTRINGS_NODE));
    node->Index = ++treeContext->StringsCount;
    PhPrintUInt64(node->IndexString, node->Index);
    node->BaseAddress = context->BasicInfo.BaseAddress;
    node->Address = PTR_ADD_OFFSET(node->BaseAddress, PTR_SUB_OFFSET(Result->Address, context->Buffer));

    if (context->TreeContext->Settings.ZeroPadAddresses)
    {
        PhPrintPointerPadZeros(node->BaseAddressString, node->BaseAddress);
        PhPrintPointerPadZeros(node->AddressString, node->Address);
    }
    else
    {
        PhPrintPointer(node->BaseAddressString, node->BaseAddress);
        PhPrintPointer(node->AddressString, node->Address);
    }

    node->Unicode = Result->Unicode;
    node->String = PhReferenceObject(Result->String);
    PhPrintUInt64(node->LengthString, node->String->Length / 2);

    PhAcquireQueuedLockExclusive(&treeContext->SearchResultsLock);
    PhAddItemList(treeContext->SearchResults, node);
    PhReleaseQueuedLockExclusive(&treeContext->SearchResultsLock);

    node->Protection = context->BasicInfo.Protect;
    PhGetMemoryProtectionString(node->Protection, node->ProtectionText);
    node->MemoryType = context->BasicInfo.Type;

    return !!treeContext->StopSearch;
}

NTSTATUS PhpMemorySearchStringsTreeThread(
    _In_ PPH_MEMSTRINGS_CONTEXT Context
    )
{
    PH_MEMSTRINGS_SEARCH_CONTEXT context;

    memset(&context, 0, sizeof(context));

    context.TreeContext = Context;

    context.TypeMask = 0;
    if (Context->Settings.Private)
        SetFlag(context.TypeMask, MEM_PRIVATE);
    if (Context->Settings.Image)
        SetFlag(context.TypeMask, MEM_IMAGE);
    if (Context->Settings.Mapped)
        SetFlag(context.TypeMask, MEM_MAPPED);

    if (context.TypeMask)
    {
        PhSearchStrings(
            Context->Settings.MinimumLength,
            !!Context->Settings.ExtendedCharSet,
            PhpMemoryStringSearchNextBuffer,
            PhpMemoryStringSearchCallback,
            &context
            );
    }

    if (context.Buffer)
        PhFree(context.Buffer);

    PostMessage(Context->WindowHandle, WM_PH_MEMSEARCH_FINISHED, 0, 0);

    return STATUS_SUCCESS;
}

VOID PhpMemoryStringsTreeAddTreeNode(
    _In_ PPH_MEMSTRINGS_CONTEXT Context,
    _In_ PPH_MEMSTRINGS_NODE Entry
    )
{
    PhInitializeTreeNewNode(&Entry->Node);

    memset(Entry->TextCache, 0, sizeof(PH_STRINGREF) * PH_MEMSTRINGS_TREE_COLUMN_ITEM_MAXIMUM);
    Entry->Node.TextCache = Entry->TextCache;
    Entry->Node.TextCacheSize = PH_MEMSTRINGS_TREE_COLUMN_ITEM_MAXIMUM;

    PhAddItemList(Context->NodeList, Entry);

    if (Context->FilterSupport.NodeList)
    {
        Entry->Node.Visible = PhApplyTreeNewFiltersToNode(&Context->FilterSupport, &Entry->Node);
    }
}

VOID PhpAddPendingMemoryStringsTreeNodes(
    _In_ PPH_MEMSTRINGS_CONTEXT Context
    )
{
    ULONG i;
    BOOLEAN needsFullUpdate = FALSE;

    TreeNew_SetRedraw(Context->TreeNewHandle, FALSE);

    PhAcquireQueuedLockExclusive(&Context->SearchResultsLock);

    for (i = Context->SearchResultsAddIndex; i < Context->SearchResults->Count; i++)
    {
        PhpMemoryStringsTreeAddTreeNode(Context, Context->SearchResults->Items[i]);
        needsFullUpdate = TRUE;
    }
    Context->SearchResultsAddIndex = i;

    PhReleaseQueuedLockExclusive(&Context->SearchResultsLock);

    if (needsFullUpdate)
        TreeNew_NodesStructured(Context->TreeNewHandle);
    TreeNew_SetRedraw(Context->TreeNewHandle, TRUE);
}

VOID PhpDeleteMemoryStringsTreeNodeList(
    _In_ PPH_LIST NodeList
    )
{
    for (ULONG i = 0; i < NodeList->Count; i++)
    {
        PPH_MEMSTRINGS_NODE node = (PPH_MEMSTRINGS_NODE)NodeList->Items[i];

        PhClearReference(&node->String);
        PhFree(node);
    }
}

VOID PhpDeleteMemoryStringsTreeTree(
    _In_ PPH_MEMSTRINGS_CONTEXT Context
    )
{
    Context->StopSearch = TRUE;
    if (Context->SearchThreadHandle)
    {
        NtWaitForSingleObject(Context->SearchThreadHandle, FALSE, NULL);
        NtClose(Context->SearchThreadHandle);
        Context->SearchThreadHandle = NULL;
    }
    Context->StopSearch = FALSE;

    PhpAddPendingMemoryStringsTreeNodes(Context);

    PhpDeleteMemoryStringsTreeNodeList(Context->NodeList);

    PhClearReference(&Context->NodeList);
    PhClearReference(&Context->SearchResults);
    Context->SearchResultsAddIndex = 0;
    Context->StringsCount = 0;

}

VOID PhpSearchMemoryStringsTree(
    _In_ PPH_MEMSTRINGS_CONTEXT Context
    )
{
    TreeNew_SetRedraw(Context->TreeNewHandle, FALSE);

    PhpDeleteMemoryStringsTreeTree(Context);

    Context->NodeList = PhCreateList(100);
    Context->SearchResults = PhCreateList(100);

    PhInitializeTreeNewFilterSupport(&Context->FilterSupport, Context->TreeNewHandle, Context->NodeList);

    TreeNew_SetEmptyText(Context->TreeNewHandle, &LoadingStringsText, 0);
    TreeNew_NodesStructured(Context->TreeNewHandle);
    TreeNew_SetRedraw(Context->TreeNewHandle, TRUE);

    Context->State = PH_MEMSEARCH_STATE_SEARCHING;
    EnableWindow(Context->FilterHandle, FALSE);

    PhCreateThreadEx(&Context->SearchThreadHandle, PhpMemorySearchStringsTreeThread, Context);
}

VOID PhpLoadSettingsMemoryStringsTree(
    _In_ PPH_MEMSTRINGS_CONTEXT Context
    )
{
    PPH_STRING settings;
    PPH_STRING sortSettings;

    settings = PhGetStringSetting(L"MemStringsTreeListColumns");
    sortSettings = PhGetStringSetting(L"MemStringsTreeListSort");
    Context->Settings.Flags = PhGetIntegerSetting(L"MemStringsTreeListFlags");
    Context->Settings.MinimumLength = PhGetIntegerSetting(L"MemStringsMinimumLength");

    PhCmLoadSettingsEx(Context->TreeNewHandle, &Context->Cm, 0, &settings->sr, &sortSettings->sr);

    PhDereferenceObject(settings);
    PhDereferenceObject(sortSettings);
}

VOID PhpSaveSettingsMemoryStringsTree(
    _In_ PPH_MEMSTRINGS_CONTEXT Context
    )
{
    PPH_STRING settings;
    PPH_STRING sortSettings;

    settings = PhCmSaveSettingsEx(Context->TreeNewHandle, &Context->Cm, 0, &sortSettings);

    PhSetIntegerSetting(L"MemStringsMinimumLength", Context->Settings.MinimumLength);
    PhSetIntegerSetting(L"MemStringsTreeListFlags", Context->Settings.Flags);
    PhSetStringSetting2(L"MemStringsTreeListColumns", &settings->sr);
    PhSetStringSetting2(L"MemStringsTreeListSort", &sortSettings->sr);

    PhDereferenceObject(settings);
    PhDereferenceObject(sortSettings);
}

VOID PhpInvalidateMemoryStringsTreeAddresses(
    _In_ PPH_MEMSTRINGS_CONTEXT Context
    )
{
    for (ULONG i = 0; i < Context->NodeList->Count; i++)
    {
        PPH_MEMSTRINGS_NODE node = (PPH_MEMSTRINGS_NODE)Context->NodeList->Items[i];

        if (Context->Settings.ZeroPadAddresses)
        {
            PhPrintPointerPadZeros(node->BaseAddressString, node->BaseAddress);
            PhPrintPointerPadZeros(node->AddressString, node->Address);
        }
        else
        {
            PhPrintPointer(node->BaseAddressString, node->BaseAddress);
            PhPrintPointer(node->AddressString, node->Address);
        }

        memset(node->TextCache, 0, sizeof(PH_STRINGREF) * PH_MEMSTRINGS_TREE_COLUMN_ITEM_MAXIMUM);
    }

    InvalidateRect(Context->TreeNewHandle, NULL, FALSE);
    TreeNew_NodesStructured(Context->TreeNewHandle);
}

BOOLEAN PhpGetSelectedMemoryStringsTreeNodes(
    _In_ PPH_MEMSTRINGS_CONTEXT Context,
    _Out_ PPH_MEMSTRINGS_NODE** Nodes,
    _Out_ PULONG NumberOfNodes
    )
{
    PPH_LIST list = PhCreateList(2);

    for (ULONG i = 0; i < Context->NodeList->Count; i++)
    {
        PPH_MEMSTRINGS_NODE node = (PPH_MEMSTRINGS_NODE)Context->NodeList->Items[i];

        if (node->Node.Selected)
            PhAddItemList(list, node);
    }

    if (list->Count)
    {
        *Nodes = PhAllocateCopy(list->Items, sizeof(PVOID) * list->Count);
        *NumberOfNodes = list->Count;

        PhDereferenceObject(list);
        return TRUE;
    }

    *Nodes = NULL;
    *NumberOfNodes = 0;

    PhDereferenceObject(list);
    return FALSE;
}

VOID PhpCopyFilteredMemoryStringsTreeNodes(
    _In_ PPH_MEMSTRINGS_CONTEXT Context,
    _Out_ PPH_LIST* NodeList
    )
{
    PPH_LIST list = PhCreateList(10);

    for (ULONG i = 0; i < Context->NodeList->Count; i++)
    {
        PPH_MEMSTRINGS_NODE node = (PPH_MEMSTRINGS_NODE)Context->NodeList->Items[i];

        if (node->Node.Visible)
        {
            PPH_MEMSTRINGS_NODE cloned;

            cloned = PhAllocateCopy(node, sizeof(PH_MEMSTRINGS_NODE));
            PhReferenceObject(cloned->String);
            PhAddItemList(list, cloned);
        }
    }

    *NodeList = list;
}

BOOLEAN PhpMemoryStringsTreeFilterCallback(
    _In_ PPH_TREENEW_NODE Node,
    _In_opt_ PVOID Context
    )
{
    PPH_MEMSTRINGS_CONTEXT context = Context;
    PPH_MEMSTRINGS_NODE node = (PPH_MEMSTRINGS_NODE)Node;

    assert(Context);

    if (!context->Settings.Ansi && !node->Unicode)
        return FALSE;
    if (!context->Settings.Unicode && node->Unicode)
        return FALSE;

    if (!context->SearchMatchHandle)
        return TRUE;

    return PhSearchControlMatch(context->SearchMatchHandle, &node->String->sr);
}

VOID NTAPI PvpStringsTreeSearchControlCallback(
    _In_ ULONG_PTR MatchHandle,
    _In_opt_ PVOID Context
    )
{
    PPH_MEMSTRINGS_CONTEXT context = Context;

    assert(context);

    context->SearchMatchHandle = MatchHandle;

    PhApplyTreeNewFilters(&context->FilterSupport);
}

#define SORT_FUNCTION(Column) PvpMemoryStringsTreeNewCompare##Column
#define BEGIN_SORT_FUNCTION(Column) static int __cdecl PvpMemoryStringsTreeNewCompare##Column( \
    _In_ void *_context, \
    _In_ const void *_elem1, \
    _In_ const void *_elem2 \
    ) \
{ \
    PPH_MEMSTRINGS_NODE node1 = *(PPH_MEMSTRINGS_NODE *)_elem1; \
    PPH_MEMSTRINGS_NODE node2 = *(PPH_MEMSTRINGS_NODE *)_elem2; \
    int sortResult = 0;

#define END_SORT_FUNCTION \
    if (sortResult == 0) \
        sortResult = uintcmp(node1->Index, node2->Index); \
    \
    return PhModifySort(sortResult, ((PPH_MEMSTRINGS_CONTEXT)_context)->TreeNewSortOrder); \
}

LONG PhpMemoryStringsTreeNewPostSortFunction(
    _In_ LONG Result,
    _In_ PVOID Node1,
    _In_ PVOID Node2,
    _In_ PH_SORT_ORDER SortOrder
    )
{
    if (Result == 0)
        Result = uintptrcmp((ULONG_PTR)((PPH_MEMSTRINGS_NODE)Node1)->Index, (ULONG_PTR)((PPH_MEMSTRINGS_NODE)Node2)->Index);

    return PhModifySort(Result, SortOrder);
}

BEGIN_SORT_FUNCTION(Index)
{
    NOTHING;
}
END_SORT_FUNCTION

BEGIN_SORT_FUNCTION(BaseAddress)
{
    sortResult = uintptrcmp((ULONG_PTR)node1->BaseAddress, (ULONG_PTR)node2->BaseAddress);
}
END_SORT_FUNCTION

BEGIN_SORT_FUNCTION(Address)
{
    sortResult = uintptrcmp((ULONG_PTR)node1->Address, (ULONG_PTR)node2->Address);
}
END_SORT_FUNCTION

BEGIN_SORT_FUNCTION(Type)
{
    sortResult = uintcmp(node1->Unicode, node2->Unicode);
}
END_SORT_FUNCTION

BEGIN_SORT_FUNCTION(Length)
{
    sortResult = uintptrcmp(node1->String->Length, node2->String->Length);
}
END_SORT_FUNCTION

BEGIN_SORT_FUNCTION(String)
{
    sortResult = PhCompareString(node1->String, node2->String, FALSE);
}
END_SORT_FUNCTION

BEGIN_SORT_FUNCTION(Protection)
{
    sortResult = uintcmp(node1->Protection, node2->Protection);
}
END_SORT_FUNCTION

BEGIN_SORT_FUNCTION(MemoryType)
{
    sortResult = uintcmp(node1->MemoryType, node2->MemoryType);
}
END_SORT_FUNCTION

BOOLEAN NTAPI PhpMemoryStringsTreeNewCallback(
    _In_ HWND hwnd,
    _In_ PH_TREENEW_MESSAGE Message,
    _In_ PVOID Parameter1,
    _In_ PVOID Parameter2,
    _In_ PVOID Context
    )
{
    PPH_MEMSTRINGS_CONTEXT context = Context;
    PPH_MEMSTRINGS_NODE node;

    switch (Message)
    {
    case TreeNewGetChildren:
        {
            PPH_TREENEW_GET_CHILDREN getChildren = Parameter1;
            node = (PPH_MEMSTRINGS_NODE)getChildren->Node;

            if (!getChildren->Node)
            {
                static PVOID sortFunctions[] =
                {
                    SORT_FUNCTION(Index),
                    SORT_FUNCTION(BaseAddress),
                    SORT_FUNCTION(Address),
                    SORT_FUNCTION(Type),
                    SORT_FUNCTION(Length),
                    SORT_FUNCTION(String),
                    SORT_FUNCTION(Protection),
                    SORT_FUNCTION(MemoryType),
                };
                int (__cdecl *sortFunction)(void *, const void *, const void *);

                static_assert(RTL_NUMBER_OF(sortFunctions) == PH_MEMSTRINGS_TREE_COLUMN_ITEM_MAXIMUM, "SortFunctions must equal maximum.");

                if (context->TreeNewSortColumn < PH_MEMSTRINGS_TREE_COLUMN_ITEM_MAXIMUM)
                    sortFunction = sortFunctions[context->TreeNewSortColumn];
                else
                    sortFunction = NULL;

                if (sortFunction)
                {
                    qsort_s(context->NodeList->Items, context->NodeList->Count, sizeof(PVOID), sortFunction, context);
                }

                getChildren->Children = (PPH_TREENEW_NODE *)context->NodeList->Items;
                getChildren->NumberOfChildren = context->NodeList->Count;
            }
        }
        return TRUE;
    case TreeNewIsLeaf:
        {
            PPH_TREENEW_IS_LEAF isLeaf = (PPH_TREENEW_IS_LEAF)Parameter1;
            node = (PPH_MEMSTRINGS_NODE)isLeaf->Node;

            isLeaf->IsLeaf = TRUE;
        }
        return TRUE;
    case TreeNewGetCellText:
        {
            PPH_TREENEW_GET_CELL_TEXT getCellText = (PPH_TREENEW_GET_CELL_TEXT)Parameter1;
            node = (PPH_MEMSTRINGS_NODE)getCellText->Node;

            switch (getCellText->Id)
            {
            case PH_MEMSTRINGS_TREE_COLUMN_ITEM_INDEX:
                PhInitializeStringRefLongHint(&getCellText->Text, node->IndexString);
                break;
            case PH_MEMSTRINGS_TREE_COLUMN_ITEM_BASE_ADDRESS:
                PhInitializeStringRefLongHint(&getCellText->Text, node->BaseAddressString);
                break;
            case PH_MEMSTRINGS_TREE_COLUMN_ITEM_ADDRESS:
                PhInitializeStringRefLongHint(&getCellText->Text, node->AddressString);
                break;
            case PH_MEMSTRINGS_TREE_COLUMN_ITEM_PROTECTION:
                PhInitializeStringRefLongHint(&getCellText->Text, node->ProtectionText);
                break;
            case PH_MEMSTRINGS_TREE_COLUMN_ITEM_MEMORY_TYPE:
                getCellText->Text = *PhGetMemoryTypeString(node->MemoryType);
                break;
            case PH_MEMSTRINGS_TREE_COLUMN_ITEM_TYPE:
                PhInitializeStringRef(&getCellText->Text, node->Unicode ? L"Unicode" : L"ANSI");
                break;
            case PH_MEMSTRINGS_TREE_COLUMN_ITEM_LENGTH:
                PhInitializeStringRefLongHint(&getCellText->Text, node->LengthString);
                break;
            case PH_MEMSTRINGS_TREE_COLUMN_ITEM_STRING:
                getCellText->Text = node->String->sr;
                break;
            default:
                return FALSE;
            }

            getCellText->Flags = TN_CACHE;
        }
        return TRUE;
    case TreeNewGetNodeColor:
        {
            PPH_TREENEW_GET_NODE_COLOR getNodeColor = (PPH_TREENEW_GET_NODE_COLOR)Parameter1;
            node = (PPH_MEMSTRINGS_NODE)getNodeColor->Node;

            getNodeColor->Flags = TN_CACHE | TN_AUTO_FORECOLOR;
        }
        return TRUE;
    case TreeNewSortChanged:
        {
            TreeNew_GetSort(hwnd, &context->TreeNewSortColumn, &context->TreeNewSortOrder);
            TreeNew_NodesStructured(hwnd);
        }
        return TRUE;
    case TreeNewKeyDown:
        {
            PPH_TREENEW_KEY_EVENT keyEvent = Parameter1;

            switch (keyEvent->VirtualKey)
            {
            case 'C':
                {
                    if (GetKeyState(VK_CONTROL) < 0)
                    {
                        PPH_STRING text;

                        text = PhGetTreeNewText(hwnd, 0);
                        PhSetClipboardString(hwnd, &text->sr);
                        PhDereferenceObject(text);
                    }
                }
                break;
            }
        }
        return TRUE;
    case TreeNewNodeExpanding:
    case TreeNewLeftDoubleClick:
        return TRUE;
    case TreeNewContextMenu:
        {
            PPH_TREENEW_CONTEXT_MENU contextMenu = Parameter1;

            SendMessage(context->WindowHandle, WM_PH_MEMSEARCH_SHOWMENU, 0, (LPARAM)contextMenu);
        }
        return TRUE;
    case TreeNewHeaderRightClick:
        {
            PH_TN_COLUMN_MENU_DATA data;

            data.TreeNewHandle = hwnd;
            data.MouseEvent = Parameter1;
            data.DefaultSortColumn = 0;
            data.DefaultSortOrder = AscendingSortOrder;
            PhInitializeTreeNewColumnMenuEx(&data, PH_TN_COLUMN_MENU_SHOW_RESET_SORT);

            data.Selection = PhShowEMenu(data.Menu, hwnd, PH_EMENU_SHOW_LEFTRIGHT,
                PH_ALIGN_LEFT | PH_ALIGN_TOP, data.MouseEvent->ScreenLocation.x, data.MouseEvent->ScreenLocation.y);
            PhHandleTreeNewColumnMenu(&data);
            PhDeleteTreeNewColumnMenu(&data);
        }
        return TRUE;
    }

    return FALSE;
}

VOID PhpInitializeMemoryStringsTree(
    _In_ PPH_MEMSTRINGS_CONTEXT Context,
    _In_ HWND WindowHandle,
    _In_ HWND TreeNewHandle
    )
{
    BOOLEAN enableMonospaceFont = !!PhGetIntegerSetting(L"EnableMonospaceFont");

    Context->WindowHandle = WindowHandle;
    Context->TreeNewHandle = TreeNewHandle;

    Context->NodeList = PhCreateList(1);
    Context->SearchResults = PhCreateList(1);

    PhInitializeTreeNewFilterSupport(&Context->FilterSupport, TreeNewHandle, Context->NodeList);

    PhSetControlTheme(TreeNewHandle, L"explorer");

    TreeNew_SetCallback(TreeNewHandle, PhpMemoryStringsTreeNewCallback, Context);
    TreeNew_SetRedraw(TreeNewHandle, FALSE);

    PhAddTreeNewColumnEx2(TreeNewHandle, PH_MEMSTRINGS_TREE_COLUMN_ITEM_INDEX, TRUE, L"#", 40, PH_ALIGN_LEFT, PH_MEMSTRINGS_TREE_COLUMN_ITEM_INDEX, 0, 0);
    PhAddTreeNewColumnEx2(TreeNewHandle, PH_MEMSTRINGS_TREE_COLUMN_ITEM_BASE_ADDRESS, TRUE, L"Base address", 80, PH_ALIGN_LEFT | (enableMonospaceFont ? PH_ALIGN_MONOSPACE_FONT : 0), PH_MEMSTRINGS_TREE_COLUMN_ITEM_BASE_ADDRESS, 0, 0);
    PhAddTreeNewColumnEx2(TreeNewHandle, PH_MEMSTRINGS_TREE_COLUMN_ITEM_ADDRESS, TRUE, L"Address", 80, PH_ALIGN_LEFT | (enableMonospaceFont ? PH_ALIGN_MONOSPACE_FONT : 0), PH_MEMSTRINGS_TREE_COLUMN_ITEM_ADDRESS, 0, 0);
    PhAddTreeNewColumnEx2(TreeNewHandle, PH_MEMSTRINGS_TREE_COLUMN_ITEM_TYPE, TRUE, L"Type", 80, PH_ALIGN_LEFT, PH_MEMSTRINGS_TREE_COLUMN_ITEM_TYPE, 0, 0);
    PhAddTreeNewColumnEx2(TreeNewHandle, PH_MEMSTRINGS_TREE_COLUMN_ITEM_LENGTH, TRUE, L"Length", 80, PH_ALIGN_LEFT, PH_MEMSTRINGS_TREE_COLUMN_ITEM_LENGTH, 0, 0);
    PhAddTreeNewColumnEx2(TreeNewHandle, PH_MEMSTRINGS_TREE_COLUMN_ITEM_STRING, TRUE, L"String", 600, PH_ALIGN_LEFT, PH_MEMSTRINGS_TREE_COLUMN_ITEM_STRING, 0, 0);
    PhAddTreeNewColumnEx2(TreeNewHandle, PH_MEMSTRINGS_TREE_COLUMN_ITEM_PROTECTION, FALSE, L"Protection", 80, PH_ALIGN_LEFT, PH_MEMSTRINGS_TREE_COLUMN_ITEM_PROTECTION, 0, 0);
    PhAddTreeNewColumnEx2(TreeNewHandle, PH_MEMSTRINGS_TREE_COLUMN_ITEM_MEMORY_TYPE, FALSE, L"Memory type", 80, PH_ALIGN_LEFT, PH_MEMSTRINGS_TREE_COLUMN_ITEM_MEMORY_TYPE, 0, 0);

    TreeNew_SetRedraw(TreeNewHandle, TRUE);
    TreeNew_SetSort(TreeNewHandle, PH_MEMSTRINGS_TREE_COLUMN_ITEM_INDEX, AscendingSortOrder);

    PhCmInitializeManager(&Context->Cm, TreeNewHandle, PH_MEMSTRINGS_TREE_COLUMN_ITEM_MAXIMUM, PhpMemoryStringsTreeNewPostSortFunction);

    PhpLoadSettingsMemoryStringsTree(Context);
}

INT_PTR CALLBACK PhpMemoryStringsTreeMinimumLengthDlgProc(
    _In_ HWND hwndDlg,
    _In_ UINT uMsg,
    _In_ WPARAM wParam,
    _In_ LPARAM lParam
    )
{
    PULONG length;

    if (uMsg == WM_INITDIALOG)
    {
        length = (PULONG)lParam;

        PhSetWindowContext(hwndDlg, PH_WINDOW_CONTEXT_DEFAULT, length);
    }
    else
    {
        length = PhGetWindowContext(hwndDlg, PH_WINDOW_CONTEXT_DEFAULT);
    }

    if (!length)
        return FALSE;

    switch (uMsg)
    {
    case WM_INITDIALOG:
        {
            WCHAR lengthString[PH_INT32_STR_LEN_1];

            PhCenterWindow(hwndDlg, GetParent(hwndDlg));

            PhPrintUInt32(lengthString, *length);

            PhSetDialogItemText(hwndDlg, IDC_MINIMUMLENGTH, lengthString);

            PhInitializeWindowTheme(hwndDlg, PhEnableThemeSupport);
        }
        break;
    case WM_DESTROY:
        {
            PhRemoveWindowContext(hwndDlg, PH_WINDOW_CONTEXT_DEFAULT);
        }
        break;
    case WM_COMMAND:
        {
            switch (GET_WM_COMMAND_ID(wParam, lParam))
            {
            case IDCANCEL:
                EndDialog(hwndDlg, IDCANCEL);
                break;
            case IDOK:
                {
                    ULONG64 minimumLength;

                    PhStringToInteger64(&PhaGetDlgItemText(hwndDlg, IDC_MINIMUMLENGTH)->sr, 0, &minimumLength);

                    if (!minimumLength || minimumLength > MAXULONG32)
                    {
                        PhShowError2(hwndDlg, L"Invalid minimum length", L"%s", L"");
                        break;
                    }

                    *length = (ULONG)minimumLength;
                    EndDialog(hwndDlg, IDOK);
                }
                break;
            }
        }
        break;
    case WM_CTLCOLORBTN:
        return HANDLE_WM_CTLCOLORBTN(hwndDlg, wParam, lParam, PhWindowThemeControlColor);
    case WM_CTLCOLORDLG:
        return HANDLE_WM_CTLCOLORDLG(hwndDlg, wParam, lParam, PhWindowThemeControlColor);
    case WM_CTLCOLORSTATIC:
        return HANDLE_WM_CTLCOLORSTATIC(hwndDlg, wParam, lParam, PhWindowThemeControlColor);
    }
    return FALSE;
}

ULONG PhpMemoryStringsTreeMinimumLengthDialog(
    _In_ HWND WindowHandle,
    _In_ ULONG CurrentMinimumLength
    )
{
    ULONG length;

    length = CurrentMinimumLength;

    PhDialogBox(
        PhInstanceHandle,
        MAKEINTRESOURCE(IDD_MEMSTRINGSMINLEN),
        WindowHandle,
        PhpMemoryStringsTreeMinimumLengthDlgProc,
        &length
        );

    return length;
}

VOID PhpMemoryStringsTreeSetWindowTitle(
    _In_ PPH_MEMSTRINGS_CONTEXT Context
    )
{
    HICON icon;
    PPH_STRING title;
    CLIENT_ID clientId;

    if (Context->ProcessItem->IconEntry && Context->ProcessItem->IconEntry->SmallIconIndex)
    {
        icon = PhGetImageListIcon(Context->ProcessItem->IconEntry->SmallIconIndex, FALSE);
        if (icon)
            PhSetWindowIcon(Context->WindowHandle, icon, NULL, TRUE);
    }

    clientId.UniqueProcess = Context->ProcessItem->ProcessId;
    clientId.UniqueThread = NULL;
    title = PhaConcatStrings2(PhGetStringOrEmpty(PH_AUTO(PhGetClientIdName(&clientId))), L" Strings");
    SetWindowTextW(Context->WindowHandle, title->Buffer);
}

INT_PTR CALLBACK PhpMemoryStringsTreeDlgProc(
    _In_ HWND hwndDlg,
    _In_ UINT uMsg,
    _In_ WPARAM wParam,
    _In_ LPARAM lParam
    )
{
    PPH_MEMSTRINGS_CONTEXT context;

    if (uMsg == WM_INITDIALOG)
    {
        context = (PPH_MEMSTRINGS_CONTEXT)lParam;

        PhSetWindowContext(hwndDlg, PH_WINDOW_CONTEXT_DEFAULT, context);
    }
    else
    {
        context = PhGetWindowContext(hwndDlg, PH_WINDOW_CONTEXT_DEFAULT);
    }

    if (!context)
        return FALSE;

    switch (uMsg)
    {
    case WM_INITDIALOG:
        {
            context->WindowHandle = hwndDlg;
            context->MessageHandle = GetDlgItem(hwndDlg, IDC_MESSAGE);
            context->SearchHandle = GetDlgItem(hwndDlg, IDC_SEARCH);
            context->FilterHandle = GetDlgItem(hwndDlg, IDC_FILTER);

            PhpMemoryStringsTreeSetWindowTitle(context);
            PhRegisterDialog(hwndDlg);

            PhCreateSearchControl(
                hwndDlg,
                context->SearchHandle,
                L"Search Strings (Ctrl+K)",
                PvpStringsTreeSearchControlCallback,
                context
                );

            PhpInitializeMemoryStringsTree(context, hwndDlg, GetDlgItem(hwndDlg, IDC_TREELIST));
            PhAddTreeNewFilter(&context->FilterSupport, PhpMemoryStringsTreeFilterCallback, context);

            PhInitializeLayoutManager(&context->LayoutManager, hwndDlg);
            PhAddLayoutItem(&context->LayoutManager, context->SearchHandle, NULL, PH_ANCHOR_LEFT | PH_ANCHOR_TOP | PH_ANCHOR_RIGHT);
            PhAddLayoutItem(&context->LayoutManager, context->TreeNewHandle, NULL, PH_ANCHOR_ALL);
            PhAddLayoutItem(&context->LayoutManager, context->MessageHandle, NULL, PH_ANCHOR_LEFT | PH_ANCHOR_BOTTOM | PH_ANCHOR_RIGHT);

            context->MinimumSize.left = 0;
            context->MinimumSize.top = 0;
            context->MinimumSize.right = 300;
            context->MinimumSize.bottom = 100;
            MapDialogRect(hwndDlg, &context->MinimumSize);

            if (PhGetIntegerPairSetting(L"MemStringsWindowPosition").X)
                PhLoadWindowPlacementFromSetting(L"MemStringsWindowPosition", L"MemStringsWindowSize", hwndDlg);
            else
                PhCenterWindow(hwndDlg, PhMainWndHandle);

            PhSetTimer(hwndDlg, PH_WINDOW_TIMER_DEFAULT, 200, NULL);

            if (context->PrevNodeList)
            {
                PhMoveReference(&context->SearchResults, context->PrevNodeList);
                context->StringsCount = context->PrevNodeList->Count;
                context->State = PH_MEMSEARCH_STATE_FINISHED;
                EnableWindow(context->FilterHandle, FALSE);
            }
            else
            {
                PhpSearchMemoryStringsTree(context);
            }

            PhInitializeWindowTheme(hwndDlg, PhEnableThemeSupport);
        }
        break;
    case WM_DESTROY:
        {
            PhpSaveSettingsMemoryStringsTree(context);
            PhpDeleteMemoryStringsTreeTree(context);

            PhSaveWindowPlacementToSetting(L"MemStringsWindowPosition", L"MemStringsWindowSize", hwndDlg);

            PhDeleteLayoutManager(&context->LayoutManager);

            PhRemoveWindowContext(hwndDlg, PH_WINDOW_CONTEXT_DEFAULT);

            PhDereferenceObject(context->ProcessItem);
            NtClose(context->ProcessHandle);
            PhFree(context);

            PostQuitMessage(0);
        }
        break;
    case WM_SIZE:
        {
            PhLayoutManagerLayout(&context->LayoutManager);
        }
        break;
    case WM_SIZING:
        {
            PhResizingMinimumSize((PRECT)lParam, wParam, context->MinimumSize.right, context->MinimumSize.bottom);
        }
        break;
    case WM_NOTIFY:
        {
            LPNMHDR header = (LPNMHDR)lParam;

            switch (header->code)
            {
            case PSN_QUERYINITIALFOCUS:
                SetWindowLongPtr(hwndDlg, DWLP_MSGRESULT, (LONG_PTR)context->TreeNewHandle);
                return TRUE;
            }
        }
        break;
    case WM_PH_MEMSEARCH_FINISHED:
        {
            PhpAddPendingMemoryStringsTreeNodes(context);

            context->State = PH_MEMSEARCH_STATE_FINISHED;

            TreeNew_SetEmptyText(context->TreeNewHandle, &EmptyStringsText, 0);

            TreeNew_NodesStructured(context->TreeNewHandle);
        }
        break;
    case WM_TIMER:
        {
            PPH_STRING message;
            PH_FORMAT format[3];
            ULONG count = 0;

            if (context->State == PH_MEMSEARCH_STATE_STOPPED)
                break;

            PhpAddPendingMemoryStringsTreeNodes(context);

            if (context->State == PH_MEMSEARCH_STATE_SEARCHING)
                PhInitFormatS(&format[count++], L"Searching... ");

            PhInitFormatU(&format[count++], context->StringsCount);
            PhInitFormatS(&format[count++], L" strings");

            message = PhFormat(format, count, 80);

            SetWindowText(context->MessageHandle, message->Buffer);

            PhDereferenceObject(message);

            if (context->State == PH_MEMSEARCH_STATE_FINISHED)
            {
                context->State = PH_MEMSEARCH_STATE_STOPPED;
                EnableWindow(context->FilterHandle, TRUE);
            }
        }
        break;
    case WM_PH_MEMSEARCH_SHOWMENU:
        {
            PPH_TREENEW_CONTEXT_MENU contextMenuEvent = (PPH_TREENEW_CONTEXT_MENU)lParam;
            PPH_EMENU menu;
            PPH_EMENU_ITEM selectedItem;
            PPH_MEMSTRINGS_NODE* stringsNodes = NULL;
            ULONG numberOfNodes = 0;

            if (!PhpGetSelectedMemoryStringsTreeNodes(context, &stringsNodes, &numberOfNodes))
                break;

            if (numberOfNodes != 0)
            {
                PPH_EMENU_ITEM readWrite;

                menu = PhCreateEMenu();

                readWrite = PhCreateEMenuItem(0, 1, L"Read/Write memory", NULL, NULL);

                PhInsertEMenuItem(menu, readWrite, ULONG_MAX);
                PhInsertEMenuItem(menu, PhCreateEMenuSeparator(), ULONG_MAX);
                PhInsertEMenuItem(menu, PhCreateEMenuItem(0, 100, L"Copy", NULL, NULL), ULONG_MAX);
                PhInsertCopyCellEMenuItem(menu, 100, context->TreeNewHandle, contextMenuEvent->Column);

                if (numberOfNodes != 1)
                    readWrite->Flags |= PH_EMENU_DISABLED;

                selectedItem = PhShowEMenu(
                    menu,
                    hwndDlg,
                    PH_EMENU_SHOW_SEND_COMMAND | PH_EMENU_SHOW_LEFTRIGHT,
                    PH_ALIGN_LEFT | PH_ALIGN_TOP,
                    contextMenuEvent->Location.x,
                    contextMenuEvent->Location.y
                    );

                if (selectedItem && selectedItem->Id != ULONG_MAX && !PhHandleCopyCellEMenuItem(selectedItem))
                {
                    if (selectedItem->Id == 1)
                    {
                        NTSTATUS status;
                        MEMORY_BASIC_INFORMATION basicInfo;
                        PPH_SHOW_MEMORY_EDITOR showMemoryEditor;
                        PVOID address;
                        SIZE_T length;

                        assert(numberOfNodes == 1);

                        address = stringsNodes[0]->Address;
                        if (stringsNodes[0]->Unicode)
                            length = stringsNodes[0]->String->Length;
                        else
                            length = stringsNodes[0]->String->Length / 2;

                        if (NT_SUCCESS(status = NtQueryVirtualMemory(
                            context->ProcessHandle,
                            address,
                            MemoryBasicInformation,
                            &basicInfo,
                            sizeof(basicInfo),
                            NULL
                            )))
                        {
                            showMemoryEditor = PhAllocateZero(sizeof(PH_SHOW_MEMORY_EDITOR));
                            showMemoryEditor->ProcessId = context->ProcessItem->ProcessId;
                            showMemoryEditor->BaseAddress = basicInfo.BaseAddress;
                            showMemoryEditor->RegionSize = basicInfo.RegionSize;
                            showMemoryEditor->SelectOffset = (ULONG)((ULONG_PTR)address - (ULONG_PTR)basicInfo.BaseAddress);
                            showMemoryEditor->SelectLength = (ULONG)length;

                            SystemInformer_ShowMemoryEditor(showMemoryEditor);
                        }
                        else
                        {
                            PhShowStatus(hwndDlg, L"Unable to edit memory", status, 0);
                        }
                    }
                    else if (selectedItem->Id == 100)
                    {
                        PPH_STRING text;

                        text = PhGetTreeNewText(context->TreeNewHandle, 0);
                        PhSetClipboardString(context->TreeNewHandle, &text->sr);
                        PhDereferenceObject(text);
                    }
                }

                PhDestroyEMenu(menu);
                PhFree(stringsNodes);
            }
        }
        break;
    case WM_COMMAND:
        {
            switch (GET_WM_COMMAND_ID(wParam, lParam))
            {
            case IDCANCEL:
                DestroyWindow(hwndDlg);
                break;
            case IDC_SETTINGS:
                {
                    RECT rect;
                    PPH_EMENU menu;
                    PPH_EMENU_ITEM selectedItem;
                    PPH_EMENU_ITEM ansi;
                    PPH_EMENU_ITEM unicode;
                    PPH_EMENU_ITEM extendedUnicode;
                    PPH_EMENU_ITEM private;
                    PPH_EMENU_ITEM image;
                    PPH_EMENU_ITEM mapped;
                    PPH_EMENU_ITEM minimumLength;
                    PPH_EMENU_ITEM zeroPad;
                    PPH_EMENU_ITEM refresh;

                    GetWindowRect(GetDlgItem(hwndDlg, IDC_SETTINGS), &rect);

                    ansi = PhCreateEMenuItem(0, 1, L"ANSI", NULL, NULL);
                    unicode = PhCreateEMenuItem(0, 2, L"Unicode", NULL, NULL);
                    extendedUnicode = PhCreateEMenuItem(0, 3, L"Extended character set", NULL, NULL);
                    private = PhCreateEMenuItem(0, 4, L"Private", NULL, NULL);
                    image = PhCreateEMenuItem(0, 5, L"Image", NULL, NULL);
                    mapped = PhCreateEMenuItem(0, 6, L"Mapped", NULL, NULL);
                    minimumLength = PhCreateEMenuItem(0, 7, L"Minimum length...", NULL, NULL);
                    zeroPad = PhCreateEMenuItem(0, 8, L"Zero pad addresses", NULL, NULL);
                    refresh = PhCreateEMenuItem(0, 9, L"Refresh", NULL, NULL);

                    menu = PhCreateEMenu();
                    PhInsertEMenuItem(menu, ansi, ULONG_MAX);
                    PhInsertEMenuItem(menu, unicode, ULONG_MAX);
                    PhInsertEMenuItem(menu, extendedUnicode, ULONG_MAX);
                    PhInsertEMenuItem(menu, PhCreateEMenuSeparator(), ULONG_MAX);
                    PhInsertEMenuItem(menu, private, ULONG_MAX);
                    PhInsertEMenuItem(menu, image, ULONG_MAX);
                    PhInsertEMenuItem(menu, mapped, ULONG_MAX);
                    PhInsertEMenuItem(menu, PhCreateEMenuSeparator(), ULONG_MAX);
                    PhInsertEMenuItem(menu, minimumLength, ULONG_MAX);
                    PhInsertEMenuItem(menu, zeroPad, ULONG_MAX);
                    PhInsertEMenuItem(menu, PhCreateEMenuSeparator(), ULONG_MAX);
                    PhInsertEMenuItem(menu, refresh, ULONG_MAX);

                    if (context->Settings.Ansi)
                        ansi->Flags |= PH_EMENU_CHECKED;
                    if (context->Settings.Unicode)
                        unicode->Flags |= PH_EMENU_CHECKED;
                    if (context->Settings.ExtendedCharSet)
                        extendedUnicode->Flags |= PH_EMENU_CHECKED;
                    if (context->Settings.Private)
                        private->Flags |= PH_EMENU_CHECKED;
                    if (context->Settings.Image)
                        image->Flags |= PH_EMENU_CHECKED;
                    if (context->Settings.Mapped)
                        mapped->Flags |= PH_EMENU_CHECKED;
                    if (context->Settings.ZeroPadAddresses)
                        zeroPad->Flags |= PH_EMENU_CHECKED;

                    selectedItem = PhShowEMenu(
                        menu,
                        hwndDlg,
                        PH_EMENU_SHOW_LEFTRIGHT,
                        PH_ALIGN_LEFT | PH_ALIGN_TOP,
                        rect.left,
                        rect.bottom
                        );

                    if (selectedItem && selectedItem->Id != ULONG_MAX)
                    {
                        if (selectedItem == ansi)
                        {
                            context->Settings.Ansi = !context->Settings.Ansi;
                            PhpSaveSettingsMemoryStringsTree(context);
                            PhApplyTreeNewFilters(&context->FilterSupport);
                        }
                        else if (selectedItem == unicode)
                        {
                            context->Settings.Unicode = !context->Settings.Unicode;
                            PhpSaveSettingsMemoryStringsTree(context);
                            PhApplyTreeNewFilters(&context->FilterSupport);
                        }
                        else if (selectedItem == extendedUnicode)
                        {
                            context->Settings.ExtendedCharSet = !context->Settings.ExtendedCharSet;
                            PhpSaveSettingsMemoryStringsTree(context);
                            PhpSearchMemoryStringsTree(context);
                        }
                        else if (selectedItem == private)
                        {
                            context->Settings.Private = !context->Settings.Private;
                            PhpSaveSettingsMemoryStringsTree(context);
                            PhpSearchMemoryStringsTree(context);
                        }
                        else if (selectedItem == image)
                        {
                            context->Settings.Image = !context->Settings.Image;
                            PhpSaveSettingsMemoryStringsTree(context);
                            PhpSearchMemoryStringsTree(context);
                        }
                        else if (selectedItem == mapped)
                        {
                            context->Settings.Mapped = !context->Settings.Mapped;
                            PhpSaveSettingsMemoryStringsTree(context);
                            PhpSearchMemoryStringsTree(context);
                        }
                        else if (selectedItem == minimumLength)
                        {
                            ULONG length = PhpMemoryStringsTreeMinimumLengthDialog(hwndDlg, context->Settings.MinimumLength);
                            if (length != context->Settings.MinimumLength)
                            {
                                context->Settings.MinimumLength = length;
                                PhpSaveSettingsMemoryStringsTree(context);
                                PhpSearchMemoryStringsTree(context);
                            }
                        }
                        else if (selectedItem == zeroPad)
                        {
                            context->Settings.ZeroPadAddresses = !context->Settings.ZeroPadAddresses;
                            PhpSaveSettingsMemoryStringsTree(context);
                            PhpInvalidateMemoryStringsTreeAddresses(context);
                        }
                        else if (selectedItem == refresh)
                        {
                            PhpSearchMemoryStringsTree(context);
                        }
                    }

                    PhDestroyEMenu(menu);
                }
                break;
            case IDC_FILTER:
                {
                    PPH_LIST nodeList;

                    PhpCopyFilteredMemoryStringsTreeNodes(context, &nodeList);

                    if (!PhpShowMemoryStringTreeDialog(hwndDlg, context->ProcessItem, nodeList))
                    {
                        PhpDeleteMemoryStringsTreeNodeList(nodeList);
                        PhDereferenceObject(nodeList);
                    }
                }
                break;
            }
        }
    case WM_CTLCOLORBTN:
    case WM_CTLCOLORDLG:
    case WM_CTLCOLORSTATIC:
    case WM_CTLCOLORLISTBOX:
        {
            SetBkMode((HDC)wParam, TRANSPARENT);
            SetTextColor((HDC)wParam, RGB(0, 0, 0));
            SetDCBrushColor((HDC)wParam, RGB(255, 255, 255));
            return (INT_PTR)PhGetStockBrush(DC_BRUSH);
        }
        break;
    }

    return FALSE;
}

NTSTATUS NTAPI PhpShowMemoryStringTreeDialogThreadStart(
    _In_ PVOID Parameter
    )
{
    HWND windowHandle;
    BOOL result;
    MSG message;
    PH_AUTO_POOL autoPool;

    PhInitializeAutoPool(&autoPool);

    windowHandle = PhCreateDialog(
        PhInstanceHandle,
        MAKEINTRESOURCE(IDD_MEMSTRINGS),
        NULL,
        PhpMemoryStringsTreeDlgProc,
        Parameter
        );

    ShowWindow(windowHandle, SW_SHOW);
    SetForegroundWindow(windowHandle);

    while (result = GetMessage(&message, NULL, 0, 0))
    {
        if (result == INT_ERROR)
            break;

        if (!IsDialogMessage(windowHandle, &message))
        {
            TranslateMessage(&message);
            DispatchMessage(&message);
        }

        PhDrainAutoPool(&autoPool);
    }

    PhDeleteAutoPool(&autoPool);

    return STATUS_SUCCESS;
}

BOOLEAN PhpShowMemoryStringTreeDialog(
    _In_ HWND ParentWindowHandle,
    _In_ PPH_PROCESS_ITEM ProcessItem,
    _In_opt_ PPH_LIST PrevNodeList
    )
{
    NTSTATUS status;
    HANDLE processHandle;
    PPH_MEMSTRINGS_CONTEXT context;

    if (!NT_SUCCESS(status = PhOpenProcess(
        &processHandle,
        PROCESS_QUERY_INFORMATION | PROCESS_VM_READ,
        ProcessItem->ProcessId
        )))
    {
        PhShowStatus(ParentWindowHandle, L"Unable to open the process", status, 0);
        return FALSE;
    }

    context = PhAllocateZero(sizeof(PH_MEMSTRINGS_CONTEXT));
    context->ProcessItem = PhReferenceObject(ProcessItem);
    context->ProcessHandle = processHandle;
    context->PrevNodeList = PrevNodeList;

    if (!NT_SUCCESS(PhCreateThread2(PhpShowMemoryStringTreeDialogThreadStart, context)))
    {
        PhShowError2(ParentWindowHandle, L"Unable to create the window.", L"%s", L"");
        PhDereferenceObject(context->ProcessItem);
        NtClose(context->ProcessHandle);
        PhFree(context);
        return FALSE;
    }

    return TRUE;
}

VOID PhShowMemoryStringTreeDialog(
    _In_ HWND ParentWindowHandle,
    _In_ PPH_PROCESS_ITEM ProcessItem
    )
{
    PhpShowMemoryStringTreeDialog(ParentWindowHandle, ProcessItem, NULL);
=======
>>>>>>> bc32285f
}<|MERGE_RESOLUTION|>--- conflicted
+++ resolved
@@ -657,1262 +657,4 @@
     }
 
     return FALSE;
-<<<<<<< HEAD
-}
-
-//
-//
-//
-
-BOOLEAN PhpShowMemoryStringTreeProgressDialog(
-    _In_ PMEMORY_STRING_CONTEXT Context
-    );
-
-BOOLEAN PhpShowMemoryStringTreeDialog(
-    _In_ HWND ParentWindowHandle,
-    _In_ PPH_PROCESS_ITEM ProcessItem,
-    _In_opt_ PPH_LIST PrevNodeList
-    );
-
-_Function_class_(PH_STRING_SEARCH_CALLBACK)
-BOOLEAN NTAPI PhpMemoryStringTreeSearchCallback(
-    _In_ PPH_STRING_SEARCH_RESULT Result,
-    _In_ PVOID Context
-    )
-{
-    PPH_MEMSTRINGS_SEARCH_CONTEXT context = Context;
-    PPH_MEMSTRINGS_CONTEXT treeContext;
-    PPH_MEMSTRINGS_NODE node;
-
-    treeContext = context->TreeContext;
-
-    node = PhAllocateZero(sizeof(PH_MEMSTRINGS_NODE));
-    node->Index = ++treeContext->StringsCount;
-    PhPrintUInt64(node->IndexString, node->Index);
-    node->BaseAddress = context->BasicInfo.BaseAddress;
-    node->Address = PTR_ADD_OFFSET(node->BaseAddress, PTR_SUB_OFFSET(Result->Address, context->Buffer));
-
-    if (context->TreeContext->Settings.ZeroPadAddresses)
-    {
-        PhPrintPointerPadZeros(node->BaseAddressString, node->BaseAddress);
-        PhPrintPointerPadZeros(node->AddressString, node->Address);
-    }
-    else
-    {
-        PhPrintPointer(node->BaseAddressString, node->BaseAddress);
-        PhPrintPointer(node->AddressString, node->Address);
-    }
-
-    node->Unicode = Result->Unicode;
-    node->String = PhReferenceObject(Result->String);
-    PhPrintUInt64(node->LengthString, node->String->Length / 2);
-
-    PhAcquireQueuedLockExclusive(&treeContext->SearchResultsLock);
-    PhAddItemList(treeContext->SearchResults, node);
-    PhReleaseQueuedLockExclusive(&treeContext->SearchResultsLock);
-
-    node->Protection = context->BasicInfo.Protect;
-    PhGetMemoryProtectionString(node->Protection, node->ProtectionText);
-    node->MemoryType = context->BasicInfo.Type;
-
-    return !!treeContext->StopSearch;
-}
-
-NTSTATUS PhpMemorySearchStringsTreeThread(
-    _In_ PPH_MEMSTRINGS_CONTEXT Context
-    )
-{
-    PH_MEMSTRINGS_SEARCH_CONTEXT context;
-
-    memset(&context, 0, sizeof(context));
-
-    context.TreeContext = Context;
-
-    context.TypeMask = 0;
-    if (Context->Settings.Private)
-        SetFlag(context.TypeMask, MEM_PRIVATE);
-    if (Context->Settings.Image)
-        SetFlag(context.TypeMask, MEM_IMAGE);
-    if (Context->Settings.Mapped)
-        SetFlag(context.TypeMask, MEM_MAPPED);
-
-    if (context.TypeMask)
-    {
-        PhSearchStrings(
-            Context->Settings.MinimumLength,
-            !!Context->Settings.ExtendedCharSet,
-            PhpMemoryStringSearchNextBuffer,
-            PhpMemoryStringSearchCallback,
-            &context
-            );
-    }
-
-    if (context.Buffer)
-        PhFree(context.Buffer);
-
-    PostMessage(Context->WindowHandle, WM_PH_MEMSEARCH_FINISHED, 0, 0);
-
-    return STATUS_SUCCESS;
-}
-
-VOID PhpMemoryStringsTreeAddTreeNode(
-    _In_ PPH_MEMSTRINGS_CONTEXT Context,
-    _In_ PPH_MEMSTRINGS_NODE Entry
-    )
-{
-    PhInitializeTreeNewNode(&Entry->Node);
-
-    memset(Entry->TextCache, 0, sizeof(PH_STRINGREF) * PH_MEMSTRINGS_TREE_COLUMN_ITEM_MAXIMUM);
-    Entry->Node.TextCache = Entry->TextCache;
-    Entry->Node.TextCacheSize = PH_MEMSTRINGS_TREE_COLUMN_ITEM_MAXIMUM;
-
-    PhAddItemList(Context->NodeList, Entry);
-
-    if (Context->FilterSupport.NodeList)
-    {
-        Entry->Node.Visible = PhApplyTreeNewFiltersToNode(&Context->FilterSupport, &Entry->Node);
-    }
-}
-
-VOID PhpAddPendingMemoryStringsTreeNodes(
-    _In_ PPH_MEMSTRINGS_CONTEXT Context
-    )
-{
-    ULONG i;
-    BOOLEAN needsFullUpdate = FALSE;
-
-    TreeNew_SetRedraw(Context->TreeNewHandle, FALSE);
-
-    PhAcquireQueuedLockExclusive(&Context->SearchResultsLock);
-
-    for (i = Context->SearchResultsAddIndex; i < Context->SearchResults->Count; i++)
-    {
-        PhpMemoryStringsTreeAddTreeNode(Context, Context->SearchResults->Items[i]);
-        needsFullUpdate = TRUE;
-    }
-    Context->SearchResultsAddIndex = i;
-
-    PhReleaseQueuedLockExclusive(&Context->SearchResultsLock);
-
-    if (needsFullUpdate)
-        TreeNew_NodesStructured(Context->TreeNewHandle);
-    TreeNew_SetRedraw(Context->TreeNewHandle, TRUE);
-}
-
-VOID PhpDeleteMemoryStringsTreeNodeList(
-    _In_ PPH_LIST NodeList
-    )
-{
-    for (ULONG i = 0; i < NodeList->Count; i++)
-    {
-        PPH_MEMSTRINGS_NODE node = (PPH_MEMSTRINGS_NODE)NodeList->Items[i];
-
-        PhClearReference(&node->String);
-        PhFree(node);
-    }
-}
-
-VOID PhpDeleteMemoryStringsTreeTree(
-    _In_ PPH_MEMSTRINGS_CONTEXT Context
-    )
-{
-    Context->StopSearch = TRUE;
-    if (Context->SearchThreadHandle)
-    {
-        NtWaitForSingleObject(Context->SearchThreadHandle, FALSE, NULL);
-        NtClose(Context->SearchThreadHandle);
-        Context->SearchThreadHandle = NULL;
-    }
-    Context->StopSearch = FALSE;
-
-    PhpAddPendingMemoryStringsTreeNodes(Context);
-
-    PhpDeleteMemoryStringsTreeNodeList(Context->NodeList);
-
-    PhClearReference(&Context->NodeList);
-    PhClearReference(&Context->SearchResults);
-    Context->SearchResultsAddIndex = 0;
-    Context->StringsCount = 0;
-
-}
-
-VOID PhpSearchMemoryStringsTree(
-    _In_ PPH_MEMSTRINGS_CONTEXT Context
-    )
-{
-    TreeNew_SetRedraw(Context->TreeNewHandle, FALSE);
-
-    PhpDeleteMemoryStringsTreeTree(Context);
-
-    Context->NodeList = PhCreateList(100);
-    Context->SearchResults = PhCreateList(100);
-
-    PhInitializeTreeNewFilterSupport(&Context->FilterSupport, Context->TreeNewHandle, Context->NodeList);
-
-    TreeNew_SetEmptyText(Context->TreeNewHandle, &LoadingStringsText, 0);
-    TreeNew_NodesStructured(Context->TreeNewHandle);
-    TreeNew_SetRedraw(Context->TreeNewHandle, TRUE);
-
-    Context->State = PH_MEMSEARCH_STATE_SEARCHING;
-    EnableWindow(Context->FilterHandle, FALSE);
-
-    PhCreateThreadEx(&Context->SearchThreadHandle, PhpMemorySearchStringsTreeThread, Context);
-}
-
-VOID PhpLoadSettingsMemoryStringsTree(
-    _In_ PPH_MEMSTRINGS_CONTEXT Context
-    )
-{
-    PPH_STRING settings;
-    PPH_STRING sortSettings;
-
-    settings = PhGetStringSetting(L"MemStringsTreeListColumns");
-    sortSettings = PhGetStringSetting(L"MemStringsTreeListSort");
-    Context->Settings.Flags = PhGetIntegerSetting(L"MemStringsTreeListFlags");
-    Context->Settings.MinimumLength = PhGetIntegerSetting(L"MemStringsMinimumLength");
-
-    PhCmLoadSettingsEx(Context->TreeNewHandle, &Context->Cm, 0, &settings->sr, &sortSettings->sr);
-
-    PhDereferenceObject(settings);
-    PhDereferenceObject(sortSettings);
-}
-
-VOID PhpSaveSettingsMemoryStringsTree(
-    _In_ PPH_MEMSTRINGS_CONTEXT Context
-    )
-{
-    PPH_STRING settings;
-    PPH_STRING sortSettings;
-
-    settings = PhCmSaveSettingsEx(Context->TreeNewHandle, &Context->Cm, 0, &sortSettings);
-
-    PhSetIntegerSetting(L"MemStringsMinimumLength", Context->Settings.MinimumLength);
-    PhSetIntegerSetting(L"MemStringsTreeListFlags", Context->Settings.Flags);
-    PhSetStringSetting2(L"MemStringsTreeListColumns", &settings->sr);
-    PhSetStringSetting2(L"MemStringsTreeListSort", &sortSettings->sr);
-
-    PhDereferenceObject(settings);
-    PhDereferenceObject(sortSettings);
-}
-
-VOID PhpInvalidateMemoryStringsTreeAddresses(
-    _In_ PPH_MEMSTRINGS_CONTEXT Context
-    )
-{
-    for (ULONG i = 0; i < Context->NodeList->Count; i++)
-    {
-        PPH_MEMSTRINGS_NODE node = (PPH_MEMSTRINGS_NODE)Context->NodeList->Items[i];
-
-        if (Context->Settings.ZeroPadAddresses)
-        {
-            PhPrintPointerPadZeros(node->BaseAddressString, node->BaseAddress);
-            PhPrintPointerPadZeros(node->AddressString, node->Address);
-        }
-        else
-        {
-            PhPrintPointer(node->BaseAddressString, node->BaseAddress);
-            PhPrintPointer(node->AddressString, node->Address);
-        }
-
-        memset(node->TextCache, 0, sizeof(PH_STRINGREF) * PH_MEMSTRINGS_TREE_COLUMN_ITEM_MAXIMUM);
-    }
-
-    InvalidateRect(Context->TreeNewHandle, NULL, FALSE);
-    TreeNew_NodesStructured(Context->TreeNewHandle);
-}
-
-BOOLEAN PhpGetSelectedMemoryStringsTreeNodes(
-    _In_ PPH_MEMSTRINGS_CONTEXT Context,
-    _Out_ PPH_MEMSTRINGS_NODE** Nodes,
-    _Out_ PULONG NumberOfNodes
-    )
-{
-    PPH_LIST list = PhCreateList(2);
-
-    for (ULONG i = 0; i < Context->NodeList->Count; i++)
-    {
-        PPH_MEMSTRINGS_NODE node = (PPH_MEMSTRINGS_NODE)Context->NodeList->Items[i];
-
-        if (node->Node.Selected)
-            PhAddItemList(list, node);
-    }
-
-    if (list->Count)
-    {
-        *Nodes = PhAllocateCopy(list->Items, sizeof(PVOID) * list->Count);
-        *NumberOfNodes = list->Count;
-
-        PhDereferenceObject(list);
-        return TRUE;
-    }
-
-    *Nodes = NULL;
-    *NumberOfNodes = 0;
-
-    PhDereferenceObject(list);
-    return FALSE;
-}
-
-VOID PhpCopyFilteredMemoryStringsTreeNodes(
-    _In_ PPH_MEMSTRINGS_CONTEXT Context,
-    _Out_ PPH_LIST* NodeList
-    )
-{
-    PPH_LIST list = PhCreateList(10);
-
-    for (ULONG i = 0; i < Context->NodeList->Count; i++)
-    {
-        PPH_MEMSTRINGS_NODE node = (PPH_MEMSTRINGS_NODE)Context->NodeList->Items[i];
-
-        if (node->Node.Visible)
-        {
-            PPH_MEMSTRINGS_NODE cloned;
-
-            cloned = PhAllocateCopy(node, sizeof(PH_MEMSTRINGS_NODE));
-            PhReferenceObject(cloned->String);
-            PhAddItemList(list, cloned);
-        }
-    }
-
-    *NodeList = list;
-}
-
-BOOLEAN PhpMemoryStringsTreeFilterCallback(
-    _In_ PPH_TREENEW_NODE Node,
-    _In_opt_ PVOID Context
-    )
-{
-    PPH_MEMSTRINGS_CONTEXT context = Context;
-    PPH_MEMSTRINGS_NODE node = (PPH_MEMSTRINGS_NODE)Node;
-
-    assert(Context);
-
-    if (!context->Settings.Ansi && !node->Unicode)
-        return FALSE;
-    if (!context->Settings.Unicode && node->Unicode)
-        return FALSE;
-
-    if (!context->SearchMatchHandle)
-        return TRUE;
-
-    return PhSearchControlMatch(context->SearchMatchHandle, &node->String->sr);
-}
-
-VOID NTAPI PvpStringsTreeSearchControlCallback(
-    _In_ ULONG_PTR MatchHandle,
-    _In_opt_ PVOID Context
-    )
-{
-    PPH_MEMSTRINGS_CONTEXT context = Context;
-
-    assert(context);
-
-    context->SearchMatchHandle = MatchHandle;
-
-    PhApplyTreeNewFilters(&context->FilterSupport);
-}
-
-#define SORT_FUNCTION(Column) PvpMemoryStringsTreeNewCompare##Column
-#define BEGIN_SORT_FUNCTION(Column) static int __cdecl PvpMemoryStringsTreeNewCompare##Column( \
-    _In_ void *_context, \
-    _In_ const void *_elem1, \
-    _In_ const void *_elem2 \
-    ) \
-{ \
-    PPH_MEMSTRINGS_NODE node1 = *(PPH_MEMSTRINGS_NODE *)_elem1; \
-    PPH_MEMSTRINGS_NODE node2 = *(PPH_MEMSTRINGS_NODE *)_elem2; \
-    int sortResult = 0;
-
-#define END_SORT_FUNCTION \
-    if (sortResult == 0) \
-        sortResult = uintcmp(node1->Index, node2->Index); \
-    \
-    return PhModifySort(sortResult, ((PPH_MEMSTRINGS_CONTEXT)_context)->TreeNewSortOrder); \
-}
-
-LONG PhpMemoryStringsTreeNewPostSortFunction(
-    _In_ LONG Result,
-    _In_ PVOID Node1,
-    _In_ PVOID Node2,
-    _In_ PH_SORT_ORDER SortOrder
-    )
-{
-    if (Result == 0)
-        Result = uintptrcmp((ULONG_PTR)((PPH_MEMSTRINGS_NODE)Node1)->Index, (ULONG_PTR)((PPH_MEMSTRINGS_NODE)Node2)->Index);
-
-    return PhModifySort(Result, SortOrder);
-}
-
-BEGIN_SORT_FUNCTION(Index)
-{
-    NOTHING;
-}
-END_SORT_FUNCTION
-
-BEGIN_SORT_FUNCTION(BaseAddress)
-{
-    sortResult = uintptrcmp((ULONG_PTR)node1->BaseAddress, (ULONG_PTR)node2->BaseAddress);
-}
-END_SORT_FUNCTION
-
-BEGIN_SORT_FUNCTION(Address)
-{
-    sortResult = uintptrcmp((ULONG_PTR)node1->Address, (ULONG_PTR)node2->Address);
-}
-END_SORT_FUNCTION
-
-BEGIN_SORT_FUNCTION(Type)
-{
-    sortResult = uintcmp(node1->Unicode, node2->Unicode);
-}
-END_SORT_FUNCTION
-
-BEGIN_SORT_FUNCTION(Length)
-{
-    sortResult = uintptrcmp(node1->String->Length, node2->String->Length);
-}
-END_SORT_FUNCTION
-
-BEGIN_SORT_FUNCTION(String)
-{
-    sortResult = PhCompareString(node1->String, node2->String, FALSE);
-}
-END_SORT_FUNCTION
-
-BEGIN_SORT_FUNCTION(Protection)
-{
-    sortResult = uintcmp(node1->Protection, node2->Protection);
-}
-END_SORT_FUNCTION
-
-BEGIN_SORT_FUNCTION(MemoryType)
-{
-    sortResult = uintcmp(node1->MemoryType, node2->MemoryType);
-}
-END_SORT_FUNCTION
-
-BOOLEAN NTAPI PhpMemoryStringsTreeNewCallback(
-    _In_ HWND hwnd,
-    _In_ PH_TREENEW_MESSAGE Message,
-    _In_ PVOID Parameter1,
-    _In_ PVOID Parameter2,
-    _In_ PVOID Context
-    )
-{
-    PPH_MEMSTRINGS_CONTEXT context = Context;
-    PPH_MEMSTRINGS_NODE node;
-
-    switch (Message)
-    {
-    case TreeNewGetChildren:
-        {
-            PPH_TREENEW_GET_CHILDREN getChildren = Parameter1;
-            node = (PPH_MEMSTRINGS_NODE)getChildren->Node;
-
-            if (!getChildren->Node)
-            {
-                static PVOID sortFunctions[] =
-                {
-                    SORT_FUNCTION(Index),
-                    SORT_FUNCTION(BaseAddress),
-                    SORT_FUNCTION(Address),
-                    SORT_FUNCTION(Type),
-                    SORT_FUNCTION(Length),
-                    SORT_FUNCTION(String),
-                    SORT_FUNCTION(Protection),
-                    SORT_FUNCTION(MemoryType),
-                };
-                int (__cdecl *sortFunction)(void *, const void *, const void *);
-
-                static_assert(RTL_NUMBER_OF(sortFunctions) == PH_MEMSTRINGS_TREE_COLUMN_ITEM_MAXIMUM, "SortFunctions must equal maximum.");
-
-                if (context->TreeNewSortColumn < PH_MEMSTRINGS_TREE_COLUMN_ITEM_MAXIMUM)
-                    sortFunction = sortFunctions[context->TreeNewSortColumn];
-                else
-                    sortFunction = NULL;
-
-                if (sortFunction)
-                {
-                    qsort_s(context->NodeList->Items, context->NodeList->Count, sizeof(PVOID), sortFunction, context);
-                }
-
-                getChildren->Children = (PPH_TREENEW_NODE *)context->NodeList->Items;
-                getChildren->NumberOfChildren = context->NodeList->Count;
-            }
-        }
-        return TRUE;
-    case TreeNewIsLeaf:
-        {
-            PPH_TREENEW_IS_LEAF isLeaf = (PPH_TREENEW_IS_LEAF)Parameter1;
-            node = (PPH_MEMSTRINGS_NODE)isLeaf->Node;
-
-            isLeaf->IsLeaf = TRUE;
-        }
-        return TRUE;
-    case TreeNewGetCellText:
-        {
-            PPH_TREENEW_GET_CELL_TEXT getCellText = (PPH_TREENEW_GET_CELL_TEXT)Parameter1;
-            node = (PPH_MEMSTRINGS_NODE)getCellText->Node;
-
-            switch (getCellText->Id)
-            {
-            case PH_MEMSTRINGS_TREE_COLUMN_ITEM_INDEX:
-                PhInitializeStringRefLongHint(&getCellText->Text, node->IndexString);
-                break;
-            case PH_MEMSTRINGS_TREE_COLUMN_ITEM_BASE_ADDRESS:
-                PhInitializeStringRefLongHint(&getCellText->Text, node->BaseAddressString);
-                break;
-            case PH_MEMSTRINGS_TREE_COLUMN_ITEM_ADDRESS:
-                PhInitializeStringRefLongHint(&getCellText->Text, node->AddressString);
-                break;
-            case PH_MEMSTRINGS_TREE_COLUMN_ITEM_PROTECTION:
-                PhInitializeStringRefLongHint(&getCellText->Text, node->ProtectionText);
-                break;
-            case PH_MEMSTRINGS_TREE_COLUMN_ITEM_MEMORY_TYPE:
-                getCellText->Text = *PhGetMemoryTypeString(node->MemoryType);
-                break;
-            case PH_MEMSTRINGS_TREE_COLUMN_ITEM_TYPE:
-                PhInitializeStringRef(&getCellText->Text, node->Unicode ? L"Unicode" : L"ANSI");
-                break;
-            case PH_MEMSTRINGS_TREE_COLUMN_ITEM_LENGTH:
-                PhInitializeStringRefLongHint(&getCellText->Text, node->LengthString);
-                break;
-            case PH_MEMSTRINGS_TREE_COLUMN_ITEM_STRING:
-                getCellText->Text = node->String->sr;
-                break;
-            default:
-                return FALSE;
-            }
-
-            getCellText->Flags = TN_CACHE;
-        }
-        return TRUE;
-    case TreeNewGetNodeColor:
-        {
-            PPH_TREENEW_GET_NODE_COLOR getNodeColor = (PPH_TREENEW_GET_NODE_COLOR)Parameter1;
-            node = (PPH_MEMSTRINGS_NODE)getNodeColor->Node;
-
-            getNodeColor->Flags = TN_CACHE | TN_AUTO_FORECOLOR;
-        }
-        return TRUE;
-    case TreeNewSortChanged:
-        {
-            TreeNew_GetSort(hwnd, &context->TreeNewSortColumn, &context->TreeNewSortOrder);
-            TreeNew_NodesStructured(hwnd);
-        }
-        return TRUE;
-    case TreeNewKeyDown:
-        {
-            PPH_TREENEW_KEY_EVENT keyEvent = Parameter1;
-
-            switch (keyEvent->VirtualKey)
-            {
-            case 'C':
-                {
-                    if (GetKeyState(VK_CONTROL) < 0)
-                    {
-                        PPH_STRING text;
-
-                        text = PhGetTreeNewText(hwnd, 0);
-                        PhSetClipboardString(hwnd, &text->sr);
-                        PhDereferenceObject(text);
-                    }
-                }
-                break;
-            }
-        }
-        return TRUE;
-    case TreeNewNodeExpanding:
-    case TreeNewLeftDoubleClick:
-        return TRUE;
-    case TreeNewContextMenu:
-        {
-            PPH_TREENEW_CONTEXT_MENU contextMenu = Parameter1;
-
-            SendMessage(context->WindowHandle, WM_PH_MEMSEARCH_SHOWMENU, 0, (LPARAM)contextMenu);
-        }
-        return TRUE;
-    case TreeNewHeaderRightClick:
-        {
-            PH_TN_COLUMN_MENU_DATA data;
-
-            data.TreeNewHandle = hwnd;
-            data.MouseEvent = Parameter1;
-            data.DefaultSortColumn = 0;
-            data.DefaultSortOrder = AscendingSortOrder;
-            PhInitializeTreeNewColumnMenuEx(&data, PH_TN_COLUMN_MENU_SHOW_RESET_SORT);
-
-            data.Selection = PhShowEMenu(data.Menu, hwnd, PH_EMENU_SHOW_LEFTRIGHT,
-                PH_ALIGN_LEFT | PH_ALIGN_TOP, data.MouseEvent->ScreenLocation.x, data.MouseEvent->ScreenLocation.y);
-            PhHandleTreeNewColumnMenu(&data);
-            PhDeleteTreeNewColumnMenu(&data);
-        }
-        return TRUE;
-    }
-
-    return FALSE;
-}
-
-VOID PhpInitializeMemoryStringsTree(
-    _In_ PPH_MEMSTRINGS_CONTEXT Context,
-    _In_ HWND WindowHandle,
-    _In_ HWND TreeNewHandle
-    )
-{
-    BOOLEAN enableMonospaceFont = !!PhGetIntegerSetting(L"EnableMonospaceFont");
-
-    Context->WindowHandle = WindowHandle;
-    Context->TreeNewHandle = TreeNewHandle;
-
-    Context->NodeList = PhCreateList(1);
-    Context->SearchResults = PhCreateList(1);
-
-    PhInitializeTreeNewFilterSupport(&Context->FilterSupport, TreeNewHandle, Context->NodeList);
-
-    PhSetControlTheme(TreeNewHandle, L"explorer");
-
-    TreeNew_SetCallback(TreeNewHandle, PhpMemoryStringsTreeNewCallback, Context);
-    TreeNew_SetRedraw(TreeNewHandle, FALSE);
-
-    PhAddTreeNewColumnEx2(TreeNewHandle, PH_MEMSTRINGS_TREE_COLUMN_ITEM_INDEX, TRUE, L"#", 40, PH_ALIGN_LEFT, PH_MEMSTRINGS_TREE_COLUMN_ITEM_INDEX, 0, 0);
-    PhAddTreeNewColumnEx2(TreeNewHandle, PH_MEMSTRINGS_TREE_COLUMN_ITEM_BASE_ADDRESS, TRUE, L"Base address", 80, PH_ALIGN_LEFT | (enableMonospaceFont ? PH_ALIGN_MONOSPACE_FONT : 0), PH_MEMSTRINGS_TREE_COLUMN_ITEM_BASE_ADDRESS, 0, 0);
-    PhAddTreeNewColumnEx2(TreeNewHandle, PH_MEMSTRINGS_TREE_COLUMN_ITEM_ADDRESS, TRUE, L"Address", 80, PH_ALIGN_LEFT | (enableMonospaceFont ? PH_ALIGN_MONOSPACE_FONT : 0), PH_MEMSTRINGS_TREE_COLUMN_ITEM_ADDRESS, 0, 0);
-    PhAddTreeNewColumnEx2(TreeNewHandle, PH_MEMSTRINGS_TREE_COLUMN_ITEM_TYPE, TRUE, L"Type", 80, PH_ALIGN_LEFT, PH_MEMSTRINGS_TREE_COLUMN_ITEM_TYPE, 0, 0);
-    PhAddTreeNewColumnEx2(TreeNewHandle, PH_MEMSTRINGS_TREE_COLUMN_ITEM_LENGTH, TRUE, L"Length", 80, PH_ALIGN_LEFT, PH_MEMSTRINGS_TREE_COLUMN_ITEM_LENGTH, 0, 0);
-    PhAddTreeNewColumnEx2(TreeNewHandle, PH_MEMSTRINGS_TREE_COLUMN_ITEM_STRING, TRUE, L"String", 600, PH_ALIGN_LEFT, PH_MEMSTRINGS_TREE_COLUMN_ITEM_STRING, 0, 0);
-    PhAddTreeNewColumnEx2(TreeNewHandle, PH_MEMSTRINGS_TREE_COLUMN_ITEM_PROTECTION, FALSE, L"Protection", 80, PH_ALIGN_LEFT, PH_MEMSTRINGS_TREE_COLUMN_ITEM_PROTECTION, 0, 0);
-    PhAddTreeNewColumnEx2(TreeNewHandle, PH_MEMSTRINGS_TREE_COLUMN_ITEM_MEMORY_TYPE, FALSE, L"Memory type", 80, PH_ALIGN_LEFT, PH_MEMSTRINGS_TREE_COLUMN_ITEM_MEMORY_TYPE, 0, 0);
-
-    TreeNew_SetRedraw(TreeNewHandle, TRUE);
-    TreeNew_SetSort(TreeNewHandle, PH_MEMSTRINGS_TREE_COLUMN_ITEM_INDEX, AscendingSortOrder);
-
-    PhCmInitializeManager(&Context->Cm, TreeNewHandle, PH_MEMSTRINGS_TREE_COLUMN_ITEM_MAXIMUM, PhpMemoryStringsTreeNewPostSortFunction);
-
-    PhpLoadSettingsMemoryStringsTree(Context);
-}
-
-INT_PTR CALLBACK PhpMemoryStringsTreeMinimumLengthDlgProc(
-    _In_ HWND hwndDlg,
-    _In_ UINT uMsg,
-    _In_ WPARAM wParam,
-    _In_ LPARAM lParam
-    )
-{
-    PULONG length;
-
-    if (uMsg == WM_INITDIALOG)
-    {
-        length = (PULONG)lParam;
-
-        PhSetWindowContext(hwndDlg, PH_WINDOW_CONTEXT_DEFAULT, length);
-    }
-    else
-    {
-        length = PhGetWindowContext(hwndDlg, PH_WINDOW_CONTEXT_DEFAULT);
-    }
-
-    if (!length)
-        return FALSE;
-
-    switch (uMsg)
-    {
-    case WM_INITDIALOG:
-        {
-            WCHAR lengthString[PH_INT32_STR_LEN_1];
-
-            PhCenterWindow(hwndDlg, GetParent(hwndDlg));
-
-            PhPrintUInt32(lengthString, *length);
-
-            PhSetDialogItemText(hwndDlg, IDC_MINIMUMLENGTH, lengthString);
-
-            PhInitializeWindowTheme(hwndDlg, PhEnableThemeSupport);
-        }
-        break;
-    case WM_DESTROY:
-        {
-            PhRemoveWindowContext(hwndDlg, PH_WINDOW_CONTEXT_DEFAULT);
-        }
-        break;
-    case WM_COMMAND:
-        {
-            switch (GET_WM_COMMAND_ID(wParam, lParam))
-            {
-            case IDCANCEL:
-                EndDialog(hwndDlg, IDCANCEL);
-                break;
-            case IDOK:
-                {
-                    ULONG64 minimumLength;
-
-                    PhStringToInteger64(&PhaGetDlgItemText(hwndDlg, IDC_MINIMUMLENGTH)->sr, 0, &minimumLength);
-
-                    if (!minimumLength || minimumLength > MAXULONG32)
-                    {
-                        PhShowError2(hwndDlg, L"Invalid minimum length", L"%s", L"");
-                        break;
-                    }
-
-                    *length = (ULONG)minimumLength;
-                    EndDialog(hwndDlg, IDOK);
-                }
-                break;
-            }
-        }
-        break;
-    case WM_CTLCOLORBTN:
-        return HANDLE_WM_CTLCOLORBTN(hwndDlg, wParam, lParam, PhWindowThemeControlColor);
-    case WM_CTLCOLORDLG:
-        return HANDLE_WM_CTLCOLORDLG(hwndDlg, wParam, lParam, PhWindowThemeControlColor);
-    case WM_CTLCOLORSTATIC:
-        return HANDLE_WM_CTLCOLORSTATIC(hwndDlg, wParam, lParam, PhWindowThemeControlColor);
-    }
-    return FALSE;
-}
-
-ULONG PhpMemoryStringsTreeMinimumLengthDialog(
-    _In_ HWND WindowHandle,
-    _In_ ULONG CurrentMinimumLength
-    )
-{
-    ULONG length;
-
-    length = CurrentMinimumLength;
-
-    PhDialogBox(
-        PhInstanceHandle,
-        MAKEINTRESOURCE(IDD_MEMSTRINGSMINLEN),
-        WindowHandle,
-        PhpMemoryStringsTreeMinimumLengthDlgProc,
-        &length
-        );
-
-    return length;
-}
-
-VOID PhpMemoryStringsTreeSetWindowTitle(
-    _In_ PPH_MEMSTRINGS_CONTEXT Context
-    )
-{
-    HICON icon;
-    PPH_STRING title;
-    CLIENT_ID clientId;
-
-    if (Context->ProcessItem->IconEntry && Context->ProcessItem->IconEntry->SmallIconIndex)
-    {
-        icon = PhGetImageListIcon(Context->ProcessItem->IconEntry->SmallIconIndex, FALSE);
-        if (icon)
-            PhSetWindowIcon(Context->WindowHandle, icon, NULL, TRUE);
-    }
-
-    clientId.UniqueProcess = Context->ProcessItem->ProcessId;
-    clientId.UniqueThread = NULL;
-    title = PhaConcatStrings2(PhGetStringOrEmpty(PH_AUTO(PhGetClientIdName(&clientId))), L" Strings");
-    SetWindowTextW(Context->WindowHandle, title->Buffer);
-}
-
-INT_PTR CALLBACK PhpMemoryStringsTreeDlgProc(
-    _In_ HWND hwndDlg,
-    _In_ UINT uMsg,
-    _In_ WPARAM wParam,
-    _In_ LPARAM lParam
-    )
-{
-    PPH_MEMSTRINGS_CONTEXT context;
-
-    if (uMsg == WM_INITDIALOG)
-    {
-        context = (PPH_MEMSTRINGS_CONTEXT)lParam;
-
-        PhSetWindowContext(hwndDlg, PH_WINDOW_CONTEXT_DEFAULT, context);
-    }
-    else
-    {
-        context = PhGetWindowContext(hwndDlg, PH_WINDOW_CONTEXT_DEFAULT);
-    }
-
-    if (!context)
-        return FALSE;
-
-    switch (uMsg)
-    {
-    case WM_INITDIALOG:
-        {
-            context->WindowHandle = hwndDlg;
-            context->MessageHandle = GetDlgItem(hwndDlg, IDC_MESSAGE);
-            context->SearchHandle = GetDlgItem(hwndDlg, IDC_SEARCH);
-            context->FilterHandle = GetDlgItem(hwndDlg, IDC_FILTER);
-
-            PhpMemoryStringsTreeSetWindowTitle(context);
-            PhRegisterDialog(hwndDlg);
-
-            PhCreateSearchControl(
-                hwndDlg,
-                context->SearchHandle,
-                L"Search Strings (Ctrl+K)",
-                PvpStringsTreeSearchControlCallback,
-                context
-                );
-
-            PhpInitializeMemoryStringsTree(context, hwndDlg, GetDlgItem(hwndDlg, IDC_TREELIST));
-            PhAddTreeNewFilter(&context->FilterSupport, PhpMemoryStringsTreeFilterCallback, context);
-
-            PhInitializeLayoutManager(&context->LayoutManager, hwndDlg);
-            PhAddLayoutItem(&context->LayoutManager, context->SearchHandle, NULL, PH_ANCHOR_LEFT | PH_ANCHOR_TOP | PH_ANCHOR_RIGHT);
-            PhAddLayoutItem(&context->LayoutManager, context->TreeNewHandle, NULL, PH_ANCHOR_ALL);
-            PhAddLayoutItem(&context->LayoutManager, context->MessageHandle, NULL, PH_ANCHOR_LEFT | PH_ANCHOR_BOTTOM | PH_ANCHOR_RIGHT);
-
-            context->MinimumSize.left = 0;
-            context->MinimumSize.top = 0;
-            context->MinimumSize.right = 300;
-            context->MinimumSize.bottom = 100;
-            MapDialogRect(hwndDlg, &context->MinimumSize);
-
-            if (PhGetIntegerPairSetting(L"MemStringsWindowPosition").X)
-                PhLoadWindowPlacementFromSetting(L"MemStringsWindowPosition", L"MemStringsWindowSize", hwndDlg);
-            else
-                PhCenterWindow(hwndDlg, PhMainWndHandle);
-
-            PhSetTimer(hwndDlg, PH_WINDOW_TIMER_DEFAULT, 200, NULL);
-
-            if (context->PrevNodeList)
-            {
-                PhMoveReference(&context->SearchResults, context->PrevNodeList);
-                context->StringsCount = context->PrevNodeList->Count;
-                context->State = PH_MEMSEARCH_STATE_FINISHED;
-                EnableWindow(context->FilterHandle, FALSE);
-            }
-            else
-            {
-                PhpSearchMemoryStringsTree(context);
-            }
-
-            PhInitializeWindowTheme(hwndDlg, PhEnableThemeSupport);
-        }
-        break;
-    case WM_DESTROY:
-        {
-            PhpSaveSettingsMemoryStringsTree(context);
-            PhpDeleteMemoryStringsTreeTree(context);
-
-            PhSaveWindowPlacementToSetting(L"MemStringsWindowPosition", L"MemStringsWindowSize", hwndDlg);
-
-            PhDeleteLayoutManager(&context->LayoutManager);
-
-            PhRemoveWindowContext(hwndDlg, PH_WINDOW_CONTEXT_DEFAULT);
-
-            PhDereferenceObject(context->ProcessItem);
-            NtClose(context->ProcessHandle);
-            PhFree(context);
-
-            PostQuitMessage(0);
-        }
-        break;
-    case WM_SIZE:
-        {
-            PhLayoutManagerLayout(&context->LayoutManager);
-        }
-        break;
-    case WM_SIZING:
-        {
-            PhResizingMinimumSize((PRECT)lParam, wParam, context->MinimumSize.right, context->MinimumSize.bottom);
-        }
-        break;
-    case WM_NOTIFY:
-        {
-            LPNMHDR header = (LPNMHDR)lParam;
-
-            switch (header->code)
-            {
-            case PSN_QUERYINITIALFOCUS:
-                SetWindowLongPtr(hwndDlg, DWLP_MSGRESULT, (LONG_PTR)context->TreeNewHandle);
-                return TRUE;
-            }
-        }
-        break;
-    case WM_PH_MEMSEARCH_FINISHED:
-        {
-            PhpAddPendingMemoryStringsTreeNodes(context);
-
-            context->State = PH_MEMSEARCH_STATE_FINISHED;
-
-            TreeNew_SetEmptyText(context->TreeNewHandle, &EmptyStringsText, 0);
-
-            TreeNew_NodesStructured(context->TreeNewHandle);
-        }
-        break;
-    case WM_TIMER:
-        {
-            PPH_STRING message;
-            PH_FORMAT format[3];
-            ULONG count = 0;
-
-            if (context->State == PH_MEMSEARCH_STATE_STOPPED)
-                break;
-
-            PhpAddPendingMemoryStringsTreeNodes(context);
-
-            if (context->State == PH_MEMSEARCH_STATE_SEARCHING)
-                PhInitFormatS(&format[count++], L"Searching... ");
-
-            PhInitFormatU(&format[count++], context->StringsCount);
-            PhInitFormatS(&format[count++], L" strings");
-
-            message = PhFormat(format, count, 80);
-
-            SetWindowText(context->MessageHandle, message->Buffer);
-
-            PhDereferenceObject(message);
-
-            if (context->State == PH_MEMSEARCH_STATE_FINISHED)
-            {
-                context->State = PH_MEMSEARCH_STATE_STOPPED;
-                EnableWindow(context->FilterHandle, TRUE);
-            }
-        }
-        break;
-    case WM_PH_MEMSEARCH_SHOWMENU:
-        {
-            PPH_TREENEW_CONTEXT_MENU contextMenuEvent = (PPH_TREENEW_CONTEXT_MENU)lParam;
-            PPH_EMENU menu;
-            PPH_EMENU_ITEM selectedItem;
-            PPH_MEMSTRINGS_NODE* stringsNodes = NULL;
-            ULONG numberOfNodes = 0;
-
-            if (!PhpGetSelectedMemoryStringsTreeNodes(context, &stringsNodes, &numberOfNodes))
-                break;
-
-            if (numberOfNodes != 0)
-            {
-                PPH_EMENU_ITEM readWrite;
-
-                menu = PhCreateEMenu();
-
-                readWrite = PhCreateEMenuItem(0, 1, L"Read/Write memory", NULL, NULL);
-
-                PhInsertEMenuItem(menu, readWrite, ULONG_MAX);
-                PhInsertEMenuItem(menu, PhCreateEMenuSeparator(), ULONG_MAX);
-                PhInsertEMenuItem(menu, PhCreateEMenuItem(0, 100, L"Copy", NULL, NULL), ULONG_MAX);
-                PhInsertCopyCellEMenuItem(menu, 100, context->TreeNewHandle, contextMenuEvent->Column);
-
-                if (numberOfNodes != 1)
-                    readWrite->Flags |= PH_EMENU_DISABLED;
-
-                selectedItem = PhShowEMenu(
-                    menu,
-                    hwndDlg,
-                    PH_EMENU_SHOW_SEND_COMMAND | PH_EMENU_SHOW_LEFTRIGHT,
-                    PH_ALIGN_LEFT | PH_ALIGN_TOP,
-                    contextMenuEvent->Location.x,
-                    contextMenuEvent->Location.y
-                    );
-
-                if (selectedItem && selectedItem->Id != ULONG_MAX && !PhHandleCopyCellEMenuItem(selectedItem))
-                {
-                    if (selectedItem->Id == 1)
-                    {
-                        NTSTATUS status;
-                        MEMORY_BASIC_INFORMATION basicInfo;
-                        PPH_SHOW_MEMORY_EDITOR showMemoryEditor;
-                        PVOID address;
-                        SIZE_T length;
-
-                        assert(numberOfNodes == 1);
-
-                        address = stringsNodes[0]->Address;
-                        if (stringsNodes[0]->Unicode)
-                            length = stringsNodes[0]->String->Length;
-                        else
-                            length = stringsNodes[0]->String->Length / 2;
-
-                        if (NT_SUCCESS(status = NtQueryVirtualMemory(
-                            context->ProcessHandle,
-                            address,
-                            MemoryBasicInformation,
-                            &basicInfo,
-                            sizeof(basicInfo),
-                            NULL
-                            )))
-                        {
-                            showMemoryEditor = PhAllocateZero(sizeof(PH_SHOW_MEMORY_EDITOR));
-                            showMemoryEditor->ProcessId = context->ProcessItem->ProcessId;
-                            showMemoryEditor->BaseAddress = basicInfo.BaseAddress;
-                            showMemoryEditor->RegionSize = basicInfo.RegionSize;
-                            showMemoryEditor->SelectOffset = (ULONG)((ULONG_PTR)address - (ULONG_PTR)basicInfo.BaseAddress);
-                            showMemoryEditor->SelectLength = (ULONG)length;
-
-                            SystemInformer_ShowMemoryEditor(showMemoryEditor);
-                        }
-                        else
-                        {
-                            PhShowStatus(hwndDlg, L"Unable to edit memory", status, 0);
-                        }
-                    }
-                    else if (selectedItem->Id == 100)
-                    {
-                        PPH_STRING text;
-
-                        text = PhGetTreeNewText(context->TreeNewHandle, 0);
-                        PhSetClipboardString(context->TreeNewHandle, &text->sr);
-                        PhDereferenceObject(text);
-                    }
-                }
-
-                PhDestroyEMenu(menu);
-                PhFree(stringsNodes);
-            }
-        }
-        break;
-    case WM_COMMAND:
-        {
-            switch (GET_WM_COMMAND_ID(wParam, lParam))
-            {
-            case IDCANCEL:
-                DestroyWindow(hwndDlg);
-                break;
-            case IDC_SETTINGS:
-                {
-                    RECT rect;
-                    PPH_EMENU menu;
-                    PPH_EMENU_ITEM selectedItem;
-                    PPH_EMENU_ITEM ansi;
-                    PPH_EMENU_ITEM unicode;
-                    PPH_EMENU_ITEM extendedUnicode;
-                    PPH_EMENU_ITEM private;
-                    PPH_EMENU_ITEM image;
-                    PPH_EMENU_ITEM mapped;
-                    PPH_EMENU_ITEM minimumLength;
-                    PPH_EMENU_ITEM zeroPad;
-                    PPH_EMENU_ITEM refresh;
-
-                    GetWindowRect(GetDlgItem(hwndDlg, IDC_SETTINGS), &rect);
-
-                    ansi = PhCreateEMenuItem(0, 1, L"ANSI", NULL, NULL);
-                    unicode = PhCreateEMenuItem(0, 2, L"Unicode", NULL, NULL);
-                    extendedUnicode = PhCreateEMenuItem(0, 3, L"Extended character set", NULL, NULL);
-                    private = PhCreateEMenuItem(0, 4, L"Private", NULL, NULL);
-                    image = PhCreateEMenuItem(0, 5, L"Image", NULL, NULL);
-                    mapped = PhCreateEMenuItem(0, 6, L"Mapped", NULL, NULL);
-                    minimumLength = PhCreateEMenuItem(0, 7, L"Minimum length...", NULL, NULL);
-                    zeroPad = PhCreateEMenuItem(0, 8, L"Zero pad addresses", NULL, NULL);
-                    refresh = PhCreateEMenuItem(0, 9, L"Refresh", NULL, NULL);
-
-                    menu = PhCreateEMenu();
-                    PhInsertEMenuItem(menu, ansi, ULONG_MAX);
-                    PhInsertEMenuItem(menu, unicode, ULONG_MAX);
-                    PhInsertEMenuItem(menu, extendedUnicode, ULONG_MAX);
-                    PhInsertEMenuItem(menu, PhCreateEMenuSeparator(), ULONG_MAX);
-                    PhInsertEMenuItem(menu, private, ULONG_MAX);
-                    PhInsertEMenuItem(menu, image, ULONG_MAX);
-                    PhInsertEMenuItem(menu, mapped, ULONG_MAX);
-                    PhInsertEMenuItem(menu, PhCreateEMenuSeparator(), ULONG_MAX);
-                    PhInsertEMenuItem(menu, minimumLength, ULONG_MAX);
-                    PhInsertEMenuItem(menu, zeroPad, ULONG_MAX);
-                    PhInsertEMenuItem(menu, PhCreateEMenuSeparator(), ULONG_MAX);
-                    PhInsertEMenuItem(menu, refresh, ULONG_MAX);
-
-                    if (context->Settings.Ansi)
-                        ansi->Flags |= PH_EMENU_CHECKED;
-                    if (context->Settings.Unicode)
-                        unicode->Flags |= PH_EMENU_CHECKED;
-                    if (context->Settings.ExtendedCharSet)
-                        extendedUnicode->Flags |= PH_EMENU_CHECKED;
-                    if (context->Settings.Private)
-                        private->Flags |= PH_EMENU_CHECKED;
-                    if (context->Settings.Image)
-                        image->Flags |= PH_EMENU_CHECKED;
-                    if (context->Settings.Mapped)
-                        mapped->Flags |= PH_EMENU_CHECKED;
-                    if (context->Settings.ZeroPadAddresses)
-                        zeroPad->Flags |= PH_EMENU_CHECKED;
-
-                    selectedItem = PhShowEMenu(
-                        menu,
-                        hwndDlg,
-                        PH_EMENU_SHOW_LEFTRIGHT,
-                        PH_ALIGN_LEFT | PH_ALIGN_TOP,
-                        rect.left,
-                        rect.bottom
-                        );
-
-                    if (selectedItem && selectedItem->Id != ULONG_MAX)
-                    {
-                        if (selectedItem == ansi)
-                        {
-                            context->Settings.Ansi = !context->Settings.Ansi;
-                            PhpSaveSettingsMemoryStringsTree(context);
-                            PhApplyTreeNewFilters(&context->FilterSupport);
-                        }
-                        else if (selectedItem == unicode)
-                        {
-                            context->Settings.Unicode = !context->Settings.Unicode;
-                            PhpSaveSettingsMemoryStringsTree(context);
-                            PhApplyTreeNewFilters(&context->FilterSupport);
-                        }
-                        else if (selectedItem == extendedUnicode)
-                        {
-                            context->Settings.ExtendedCharSet = !context->Settings.ExtendedCharSet;
-                            PhpSaveSettingsMemoryStringsTree(context);
-                            PhpSearchMemoryStringsTree(context);
-                        }
-                        else if (selectedItem == private)
-                        {
-                            context->Settings.Private = !context->Settings.Private;
-                            PhpSaveSettingsMemoryStringsTree(context);
-                            PhpSearchMemoryStringsTree(context);
-                        }
-                        else if (selectedItem == image)
-                        {
-                            context->Settings.Image = !context->Settings.Image;
-                            PhpSaveSettingsMemoryStringsTree(context);
-                            PhpSearchMemoryStringsTree(context);
-                        }
-                        else if (selectedItem == mapped)
-                        {
-                            context->Settings.Mapped = !context->Settings.Mapped;
-                            PhpSaveSettingsMemoryStringsTree(context);
-                            PhpSearchMemoryStringsTree(context);
-                        }
-                        else if (selectedItem == minimumLength)
-                        {
-                            ULONG length = PhpMemoryStringsTreeMinimumLengthDialog(hwndDlg, context->Settings.MinimumLength);
-                            if (length != context->Settings.MinimumLength)
-                            {
-                                context->Settings.MinimumLength = length;
-                                PhpSaveSettingsMemoryStringsTree(context);
-                                PhpSearchMemoryStringsTree(context);
-                            }
-                        }
-                        else if (selectedItem == zeroPad)
-                        {
-                            context->Settings.ZeroPadAddresses = !context->Settings.ZeroPadAddresses;
-                            PhpSaveSettingsMemoryStringsTree(context);
-                            PhpInvalidateMemoryStringsTreeAddresses(context);
-                        }
-                        else if (selectedItem == refresh)
-                        {
-                            PhpSearchMemoryStringsTree(context);
-                        }
-                    }
-
-                    PhDestroyEMenu(menu);
-                }
-                break;
-            case IDC_FILTER:
-                {
-                    PPH_LIST nodeList;
-
-                    PhpCopyFilteredMemoryStringsTreeNodes(context, &nodeList);
-
-                    if (!PhpShowMemoryStringTreeDialog(hwndDlg, context->ProcessItem, nodeList))
-                    {
-                        PhpDeleteMemoryStringsTreeNodeList(nodeList);
-                        PhDereferenceObject(nodeList);
-                    }
-                }
-                break;
-            }
-        }
-    case WM_CTLCOLORBTN:
-    case WM_CTLCOLORDLG:
-    case WM_CTLCOLORSTATIC:
-    case WM_CTLCOLORLISTBOX:
-        {
-            SetBkMode((HDC)wParam, TRANSPARENT);
-            SetTextColor((HDC)wParam, RGB(0, 0, 0));
-            SetDCBrushColor((HDC)wParam, RGB(255, 255, 255));
-            return (INT_PTR)PhGetStockBrush(DC_BRUSH);
-        }
-        break;
-    }
-
-    return FALSE;
-}
-
-NTSTATUS NTAPI PhpShowMemoryStringTreeDialogThreadStart(
-    _In_ PVOID Parameter
-    )
-{
-    HWND windowHandle;
-    BOOL result;
-    MSG message;
-    PH_AUTO_POOL autoPool;
-
-    PhInitializeAutoPool(&autoPool);
-
-    windowHandle = PhCreateDialog(
-        PhInstanceHandle,
-        MAKEINTRESOURCE(IDD_MEMSTRINGS),
-        NULL,
-        PhpMemoryStringsTreeDlgProc,
-        Parameter
-        );
-
-    ShowWindow(windowHandle, SW_SHOW);
-    SetForegroundWindow(windowHandle);
-
-    while (result = GetMessage(&message, NULL, 0, 0))
-    {
-        if (result == INT_ERROR)
-            break;
-
-        if (!IsDialogMessage(windowHandle, &message))
-        {
-            TranslateMessage(&message);
-            DispatchMessage(&message);
-        }
-
-        PhDrainAutoPool(&autoPool);
-    }
-
-    PhDeleteAutoPool(&autoPool);
-
-    return STATUS_SUCCESS;
-}
-
-BOOLEAN PhpShowMemoryStringTreeDialog(
-    _In_ HWND ParentWindowHandle,
-    _In_ PPH_PROCESS_ITEM ProcessItem,
-    _In_opt_ PPH_LIST PrevNodeList
-    )
-{
-    NTSTATUS status;
-    HANDLE processHandle;
-    PPH_MEMSTRINGS_CONTEXT context;
-
-    if (!NT_SUCCESS(status = PhOpenProcess(
-        &processHandle,
-        PROCESS_QUERY_INFORMATION | PROCESS_VM_READ,
-        ProcessItem->ProcessId
-        )))
-    {
-        PhShowStatus(ParentWindowHandle, L"Unable to open the process", status, 0);
-        return FALSE;
-    }
-
-    context = PhAllocateZero(sizeof(PH_MEMSTRINGS_CONTEXT));
-    context->ProcessItem = PhReferenceObject(ProcessItem);
-    context->ProcessHandle = processHandle;
-    context->PrevNodeList = PrevNodeList;
-
-    if (!NT_SUCCESS(PhCreateThread2(PhpShowMemoryStringTreeDialogThreadStart, context)))
-    {
-        PhShowError2(ParentWindowHandle, L"Unable to create the window.", L"%s", L"");
-        PhDereferenceObject(context->ProcessItem);
-        NtClose(context->ProcessHandle);
-        PhFree(context);
-        return FALSE;
-    }
-
-    return TRUE;
-}
-
-VOID PhShowMemoryStringTreeDialog(
-    _In_ HWND ParentWindowHandle,
-    _In_ PPH_PROCESS_ITEM ProcessItem
-    )
-{
-    PhpShowMemoryStringTreeDialog(ParentWindowHandle, ProcessItem, NULL);
-=======
->>>>>>> bc32285f
 }