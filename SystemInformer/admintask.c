--- conflicted
+++ resolved
@@ -435,6 +435,7 @@
     NTSTATUS status;
     BOOLEAN tokenIsUIAccess;
     ULONG sessionId;
+    CLIENT_ID desktopId;
     PPH_STRING fileName;
 
     if (!PhGetOwnTokenAttributes().Elevated)
@@ -453,8 +454,6 @@
     if (PhIsNullOrEmptyString(fileName))
         return STATUS_UNSUCCESSFUL;
 
-<<<<<<< HEAD
-=======
     // Query the process from the current desktop.
 
     status = PhGetWindowClientId(PhGetShellWindow(), &desktopId);
@@ -462,7 +461,6 @@
     if (!NT_SUCCESS(status))
         return status;
 
->>>>>>> 5b3e5db0
     // Query the session from the current process.
 
     status = PhGetProcessSessionId(NtCurrentProcess(), &sessionId);
@@ -476,10 +474,10 @@
         NULL,
         NULL,
         LOGON32_LOGON_INTERACTIVE,
-        NtCurrentProcessId(),
+        desktopId.UniqueProcess,
         sessionId,
         NULL,
-        FALSE,
+        TRUE,
         FALSE,
         TRUE
         );
