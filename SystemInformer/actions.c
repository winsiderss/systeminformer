/*
 * Copyright (c) 2022 Winsider Seminars & Solutions, Inc.  All rights reserved.
 *
 * This file is part of System Informer.
 *
 * Authors:
 *
 *     wj32    2010-2016
 *     dmex    2017-2024
 *
 */

/*
 * These are a set of consistent functions which will perform actions on objects such as processes,
 * threads and services, while displaying any necessary prompts and error messages. Automatic
 * elevation can also easily be added if necessary.
 */

#include <phapp.h>
#include <phplug.h>
#include <actions.h>

#include <kphuser.h>
#include <ksisup.h>
#include <mapldr.h>
#include <secwmi.h>
#include <settings.h>
#include <svcsup.h>

#include <apiimport.h>
#include <bcd.h>
#include <emenu.h>
#include <hndlprv.h>
#include <memprv.h>
#include <modprv.h>
#include <netprv.h>
#include <phconsole.h>
#include <phsvccl.h>
#include <procprv.h>
#include <srvprv.h>
#include <thrdprv.h>

#include <winsta.h>

static volatile LONG PhSvcReferenceCount = 0;
static PH_PHSVC_MODE PhSvcCurrentMode;
static PH_QUEUED_LOCK PhSvcStartLock = PH_QUEUED_LOCK_INIT;

HRESULT CALLBACK PhpElevateActionCallbackProc(
    _In_ HWND WindowHandle,
    _In_ UINT Notification,
    _In_ WPARAM wParam,
    _In_ LPARAM lParam,
    _In_ LONG_PTR Context
    )
{
    switch (Notification)
    {
    case TDN_DIALOG_CONSTRUCTED:
        SendMessage(WindowHandle, TDM_SET_BUTTON_ELEVATION_REQUIRED_STATE, IDYES, TRUE);
        break;
    }

    return S_OK;
}

_Success_(return)
BOOLEAN PhpShowElevatePrompt(
    _In_ HWND WindowHandle,
    _In_ PCWSTR Message,
    _In_opt_ PVOID Context,
    _Out_ PLONG Button
    )
{
    TASKDIALOGCONFIG config;
    TASKDIALOG_BUTTON buttons[1] =
    {
        { IDYES, L"Continue"}
    };
    LONG button;

    // Currently the error dialog box is similar to the one displayed
    // when you try to label a drive in Windows Explorer. It's much better
    // than the clunky dialog in PH 1.x.

    memset(&config, 0, sizeof(TASKDIALOGCONFIG));
    config.cbSize = sizeof(TASKDIALOGCONFIG);
    config.hwndParent = WindowHandle;
    config.hInstance = PhInstanceHandle;
    config.dwFlags = IsWindowVisible(WindowHandle) ? TDF_POSITION_RELATIVE_TO_WINDOW : 0;
    config.pszWindowTitle = PhApplicationName;
    config.pszMainIcon = TD_ERROR_ICON;
    config.pszMainInstruction = PhaConcatStrings2(Message, L".")->Buffer;
    config.pszContent = L"You will need to provide administrator permission. "
        L"Click Continue to complete this operation.";
    config.dwCommonButtons = TDCBF_CANCEL_BUTTON;

    config.cButtons = 1;
    config.pButtons = buttons;
    config.nDefaultButton = IDYES;

    config.pfCallback = PhpElevateActionCallbackProc;
    config.lpCallbackData = (LONG_PTR)Context;

    if (PhShowTaskDialog(
        &config,
        &button,
        NULL,
        NULL
        ))
    {
        *Button = button;
        return TRUE;
    }
    else
    {
        return FALSE;
    }
}

/**
 * Shows an error, prompts for elevation, and executes a command.
 *
 * \param WindowHandle The window to display user interface components on.
 * \param Connected A variable which receives TRUE if the elevated
 * action succeeded or FALSE if the action failed.
 *
 * \return TRUE if the user was prompted for elevation, otherwise
 * FALSE, in which case you need to show your own error message.
 */
_Success_(return)
BOOLEAN PhpElevationLevelAndConnectToPhSvc(
    _In_ HWND WindowHandle,
    _Out_ PBOOLEAN Connected
    )
{
    PH_ACTION_ELEVATION_LEVEL elevationLevel;

    *Connected = FALSE;

    if (PhGetOwnTokenAttributes().Elevated)
        return FALSE;

    elevationLevel = PhGetIntegerSetting(L"ElevationLevel");

    if (elevationLevel == NeverElevateAction)
        return FALSE;

    // Try to connect now so we can avoid prompting the user.
    if (PhUiConnectToPhSvc(WindowHandle, TRUE))
    {
        *Connected = TRUE;
        return TRUE;
    }

    if (
        elevationLevel == PromptElevateAction ||
        elevationLevel == AlwaysElevateAction
        )
    {
        *Connected = PhUiConnectToPhSvc(WindowHandle, FALSE);
        return TRUE;
    }

    return FALSE;
}

/**
 * Shows an error, prompts for elevation, and connects to phsvc.
 *
 * \param WindowHandle The window to display user interface components on.
 * \param Message A message describing the operation that failed.
 * \param Status A NTSTATUS value.
 * \param Connected A variable which receives TRUE if the user
 * elevated the action and phsvc was started, or FALSE if the user
 * cancelled elevation. If the value is TRUE, you need to
 * perform any necessary phsvc calls and use PhUiDisconnectFromPhSvc()
 * to disconnect from phsvc.
 *
 * \return TRUE if the user was prompted for elevation, otherwise
 * FALSE, in which case you need to show your own error message.
 */
BOOLEAN PhpShowErrorAndConnectToPhSvc(
    _In_ HWND WindowHandle,
    _In_ PCWSTR Message,
    _In_ NTSTATUS Status,
    _Out_ PBOOLEAN Connected,
    _Out_ PBOOLEAN Cancelled
    )
{
    PH_ACTION_ELEVATION_LEVEL elevationLevel;
    LONG button = IDNO;

    *Connected = FALSE;
    *Cancelled = FALSE;

    if (!(Status == STATUS_ACCESS_DENIED || Status == STATUS_PRIVILEGE_NOT_HELD))
        return FALSE;

    if (PhGetOwnTokenAttributes().Elevated)
        return FALSE;

    elevationLevel = PhGetIntegerSetting(L"ElevationLevel");

    if (elevationLevel == NeverElevateAction)
        return FALSE;

    // Try to connect now so we can avoid prompting the user.
    if (PhUiConnectToPhSvc(WindowHandle, TRUE))
    {
        *Connected = TRUE;
        return TRUE;
    }

    if (elevationLevel == PromptElevateAction)
    {
        if (!PhpShowElevatePrompt(WindowHandle, Message, NULL, &button))
            return FALSE;
    }

    if (elevationLevel == AlwaysElevateAction || button == IDYES)
    {
        *Connected = PhUiConnectToPhSvc(WindowHandle, FALSE);
        return TRUE;
    }

    if (button == IDCANCEL)
    {
        *Cancelled = TRUE;
    }

    return FALSE;
}

/**
 * Connects to phsvc.
 *
 * \param WindowHandle The window to display user interface components on.
 * \param ConnectOnly TRUE to only try to connect to phsvc, otherwise
 * FALSE to try to elevate and start phsvc if the initial connection
 * attempt failed.
 */
BOOLEAN PhUiConnectToPhSvc(
    _In_opt_ HWND WindowHandle,
    _In_ BOOLEAN ConnectOnly
    )
{
    return PhUiConnectToPhSvcEx(WindowHandle, ElevatedPhSvcMode, ConnectOnly);
}

VOID PhpGetPhSvcPortName(
    _In_ PH_PHSVC_MODE Mode,
    _Out_ PUNICODE_STRING PortName
    )
{
    switch (Mode)
    {
    case ElevatedPhSvcMode:
        if (!PhIsExecutingInWow64())
            RtlInitUnicodeString(PortName, PHSVC_PORT_NAME);
        else
            RtlInitUnicodeString(PortName, PHSVC_WOW64_PORT_NAME);
        break;
    case Wow64PhSvcMode:
        RtlInitUnicodeString(PortName, PHSVC_WOW64_PORT_NAME);
        break;
    default:
        PhRaiseStatus(STATUS_INVALID_PARAMETER);
        break;
    }
}

BOOLEAN PhpStartPhSvcProcess(
    _In_opt_ HWND WindowHandle,
    _In_ PH_PHSVC_MODE Mode
    )
{
    switch (Mode)
    {
    case ElevatedPhSvcMode:
        if (NT_SUCCESS(PhShellProcessHacker(
            WindowHandle,
            L"-phsvc",
            SW_HIDE,
            PH_SHELL_EXECUTE_ADMIN,
            0,
            0,
            NULL
            )))
        {
            return TRUE;
        }

        break;
    case Wow64PhSvcMode:
        {
            static PH_STRINGREF relativeFileNames[] =
            {
                PH_STRINGREF_INIT(L"\\x86\\"),
#ifdef DEBUG
                PH_STRINGREF_INIT(L"\\..\\Debug32\\"),
                PH_STRINGREF_INIT(L"\\..\\Release32\\")
#endif
            };
            ULONG i;
            PPH_STRING applicationDirectory;
            PPH_STRING applicationFileName;

            if (!(applicationDirectory = PhGetApplicationDirectoryWin32()))
                return FALSE;
            if (!(applicationFileName = PhGetApplicationFileNameWin32()))
                return FALSE;

            PhMoveReference(&applicationFileName, PhGetBaseName(applicationFileName));

            for (i = 0; i < RTL_NUMBER_OF(relativeFileNames); i++)
            {
                PPH_STRING fileName;
                PPH_STRING fileFullPath;

                fileName = PhConcatStringRef3(
                    &applicationDirectory->sr,
                    &relativeFileNames[i],
                    &applicationFileName->sr
                    );

                if (NT_SUCCESS(PhGetFullPath(PhGetString(fileName), &fileFullPath, NULL)))
                {
                    PhMoveReference(&fileName, fileFullPath);
                }

                if (PhDoesFileExistWin32(PhGetString(fileName)))
                {
                    if (NT_SUCCESS(PhShellProcessHackerEx(
                        WindowHandle,
                        PhGetString(fileName),
                        L"-phsvc",
                        SW_HIDE,
                        PH_SHELL_EXECUTE_DEFAULT,
                        0,
                        0,
                        NULL
                        )))
                    {
                        PhDereferenceObject(fileName);
                        PhDereferenceObject(applicationFileName);
                        PhDereferenceObject(applicationDirectory);
                        return TRUE;
                    }
                }

                PhDereferenceObject(fileName);
            }

            PhDereferenceObject(applicationFileName);
            PhDereferenceObject(applicationDirectory);
        }
        break;
    }

    return FALSE;
}

/**
 * Connects to phsvc.
 *
 * \param WindowHandle The window to display user interface components on.
 * \param Mode The type of phsvc instance to connect to.
 * \param ConnectOnly TRUE to only try to connect to phsvc, otherwise
 * FALSE to try to elevate and start phsvc if the initial connection
 * attempt failed.
 */
BOOLEAN PhUiConnectToPhSvcEx(
    _In_opt_ HWND WindowHandle,
    _In_ PH_PHSVC_MODE Mode,
    _In_ BOOLEAN ConnectOnly
    )
{
    NTSTATUS status;
    BOOLEAN started;
    UNICODE_STRING portName;

    if (_InterlockedIncrementNoZero(&PhSvcReferenceCount))
    {
        if (PhSvcCurrentMode == Mode)
        {
            started = TRUE;
        }
        else
        {
            _InterlockedDecrement(&PhSvcReferenceCount);
            started = FALSE;
        }
    }
    else
    {
        PhAcquireQueuedLockExclusive(&PhSvcStartLock);

        if (_InterlockedExchange(&PhSvcReferenceCount, 0) == 0)
        {
            started = FALSE;
            PhpGetPhSvcPortName(Mode, &portName);

            // Try to connect first, then start the server if we failed.
            status = PhSvcConnectToServer(&portName, 0);

            if (NT_SUCCESS(status))
            {
                started = TRUE;
                PhSvcCurrentMode = Mode;
                _InterlockedIncrement(&PhSvcReferenceCount);
            }
            else if (!ConnectOnly)
            {
                // Prompt for elevation, and then try to connect to the server.

                if (PhpStartPhSvcProcess(WindowHandle, Mode))
                    started = TRUE;

                if (started)
                {
                    ULONG attempts = 10;

                    // Try to connect several times because the server may take
                    // a while to initialize.
                    do
                    {
                        status = PhSvcConnectToServer(&portName, 0);

                        if (NT_SUCCESS(status))
                            break;

                        PhDelayExecution(1000);

                    } while (--attempts != 0);

                    // Increment the reference count even if we failed.
                    // We don't want to prompt the user again.

                    PhSvcCurrentMode = Mode;
                    _InterlockedIncrement(&PhSvcReferenceCount);
                }
            }
        }
        else
        {
            if (PhSvcCurrentMode == Mode)
            {
                started = TRUE;
                _InterlockedIncrement(&PhSvcReferenceCount);
            }
            else
            {
                started = FALSE;
            }
        }

        PhReleaseQueuedLockExclusive(&PhSvcStartLock);
    }

    return started;
}

/**
 * Disconnects from phsvc.
 */
VOID PhUiDisconnectFromPhSvc(
    VOID
    )
{
    PhAcquireQueuedLockExclusive(&PhSvcStartLock);

    if (_InterlockedDecrement(&PhSvcReferenceCount) == 0)
    {
        PhSvcDisconnectFromServer();
    }

    PhReleaseQueuedLockExclusive(&PhSvcStartLock);
}

BOOLEAN PhUiLockComputer(
    _In_ HWND WindowHandle
    )
{
    if (LockWorkStation())
        return TRUE;
    else
        PhShowStatus(WindowHandle, L"Unable to lock the computer.", 0, PhGetLastError());

    return FALSE;
}

BOOLEAN PhUiLogoffComputer(
    _In_ HWND WindowHandle
    )
{
    if (ExitWindowsEx(EWX_LOGOFF, 0))
        return TRUE;
    else
        PhShowStatus(WindowHandle, L"Unable to log off the computer.", 0, GetLastError());

    return FALSE;
}

BOOLEAN PhUiSleepComputer(
    _In_ HWND WindowHandle
    )
{
    NTSTATUS status;

    if (NT_SUCCESS(status = NtInitiatePowerAction(
        PowerActionSleep,
        PowerSystemSleeping1,
        0,
        FALSE
        )))
        return TRUE;
    else
        PhShowStatus(WindowHandle, L"Unable to sleep the computer.", status, 0);

    return FALSE;
}

BOOLEAN PhUiHibernateComputer(
    _In_ HWND WindowHandle
    )
{
    NTSTATUS status;

    if (NT_SUCCESS(status = NtInitiatePowerAction(
        PowerActionHibernate,
        PowerSystemSleeping1,
        0,
        FALSE
        )))
        return TRUE;
    else
        PhShowStatus(WindowHandle, L"Unable to hibernate the computer.", status, 0);

    return FALSE;
}

BOOLEAN PhUiRestartComputer(
    _In_ HWND WindowHandle,
    _In_ PH_POWERACTION_TYPE Action,
    _In_ ULONG Flags
    )
{
    switch (Action)
    {
    case PH_POWERACTION_TYPE_WIN32:
        {
            if (!PhGetIntegerSetting(L"EnableWarnings") || PhShowConfirmMessage(
                WindowHandle,
                L"restart",
                L"the computer",
                NULL,
                FALSE
                ))
            {
                ULONG status = PhInitiateShutdown(PH_SHUTDOWN_RESTART | Flags);

                if (status == ERROR_SUCCESS)
                    return TRUE;

                PhShowStatus(WindowHandle, L"Unable to restart the computer.", 0, status);

                //if (ExitWindowsEx(EWX_REBOOT | EWX_BOOTOPTIONS, 0))
                //    return TRUE;
                //else
                //    PhShowStatus(WindowHandle, L"Unable to restart the computer.", 0, GetLastError());
            }
        }
        break;
    case PH_POWERACTION_TYPE_NATIVE:
        {
            PPH_STRING messageText;

            messageText = PhaFormatString(
                L"This option %s %s in an disorderly manner and may cause corrupted files or instability in the system.",
                L"preforms a hard",
                L"restart");

            // Ignore the EnableWarnings preference and always show the warning prompt. (dmex)
            if (PhShowConfirmMessage(
                WindowHandle,
                L"restart",
                L"the computer",
                messageText->Buffer,
                TRUE
                ))
            {
                NTSTATUS status;

                status = NtShutdownSystem(ShutdownReboot);

                if (NT_SUCCESS(status))
                    return TRUE;

                PhShowStatus(WindowHandle, L"Unable to restart the computer.", status, 0);
            }
        }
        break;
    case PH_POWERACTION_TYPE_CRITICAL:
        {
            PPH_STRING messageText;

            messageText = PhaFormatString(
                L"This option %s %s in an disorderly manner and may cause corrupted files or instability in the system.",
                L"forces a critical",
                L"restart");

            // Ignore the EnableWarnings preference and always show the warning prompt. (dmex)
            if (PhShowConfirmMessage(
                WindowHandle,
                L"restart",
                L"the computer",
                messageText->Buffer,
                TRUE
                ))
            {
                NTSTATUS status;

                status = NtSetSystemPowerState(
                    PowerActionShutdownReset,
                    PowerSystemShutdown,
                    POWER_ACTION_CRITICAL
                    );
                //status = NtInitiatePowerAction(
                //    PowerActionShutdownReset,
                //    PowerSystemShutdown,
                //    POWER_ACTION_CRITICAL,
                //    FALSE
                //    );

                if (NT_SUCCESS(status))
                    return TRUE;

                PhShowStatus(WindowHandle, L"Unable to restart the computer.", status, 0);
            }
        }
        break;
    case PH_POWERACTION_TYPE_ADVANCEDBOOT:
        {
            if (!PhGetIntegerSetting(L"EnableWarnings") || PhShowConfirmMessage(
                WindowHandle,
                L"restart",
                L"the computer",
                NULL,
                FALSE
                ))
            {
                NTSTATUS status;

                status = PhBcdSetAdvancedOptionsOneTime(
                    TRUE
                    );

                if (NT_SUCCESS(status))
                {
                    status = PhInitiateShutdown(PH_SHUTDOWN_RESTART);

                    if (status == ERROR_SUCCESS)
                        return TRUE;

                    PhShowStatus(WindowHandle, L"Unable to configure the advanced boot options.", 0, status);
                }
                else
                {
                    PhShowStatus(WindowHandle, L"Unable to configure the advanced boot options.", status, 0);
                }
            }
        }
        break;
    case PH_POWERACTION_TYPE_FIRMWAREBOOT:
        {
            if (!PhGetOwnTokenAttributes().Elevated)
            {
                PhShowMessage2(
                    WindowHandle,
                    TD_OK_BUTTON,
                    TD_ERROR_ICON,
                    L"Unable to restart to firmware options.",
                    L"Make sure System Informer is running with administrative privileges."
                    );
                break;
            }

            if (!NT_SUCCESS(PhAdjustPrivilege(NULL, SE_SYSTEM_ENVIRONMENT_PRIVILEGE, TRUE)))
            {
                PhShowMessage2(
                    WindowHandle,
                    TD_OK_BUTTON,
                    TD_ERROR_ICON,
                    L"Unable to restart to firmware options.",
                    L"Make sure System Informer is running with administrative privileges."
                    );
                break;
            }

            if (!PhIsFirmwareSupported())
            {
                PhShowMessage2(
                    WindowHandle,
                    TD_OK_BUTTON,
                    TD_ERROR_ICON,
                    L"Unable to restart to firmware options.",
                    L"This machine does not have UEFI support."
                    );
                break;
            }

            if (!PhGetIntegerSetting(L"EnableWarnings") || PhShowConfirmMessage(
                WindowHandle,
                L"restart",
                L"the computer",
                NULL,
                FALSE
                ))
            {
                NTSTATUS status;

                status = PhSetSystemEnvironmentBootToFirmware();

                if (NT_SUCCESS(status))
                {
                    status = PhInitiateShutdown(PH_SHUTDOWN_RESTART);

                    if (status == ERROR_SUCCESS)
                        return TRUE;

                    PhShowStatus(WindowHandle, L"Unable to restart the computer.", 0, status);
                }
                else
                {
                    PhShowStatus(WindowHandle, L"Unable to restart the computer.", status, 0);
                }
            }
        }
        break;
    case PH_POWERACTION_TYPE_UPDATE:
        {
            if (!PhGetIntegerSetting(L"EnableWarnings") || PhShowConfirmMessage(
                WindowHandle,
                L"update and restart",
                L"the computer",
                NULL,
                FALSE
                ))
            {
                ULONG status = PhInitiateShutdown(PH_SHUTDOWN_RESTART | PH_SHUTDOWN_INSTALL_UPDATES);

                if (status == ERROR_SUCCESS)
                    return TRUE;

                PhShowStatus(WindowHandle, L"Unable to restart the computer.", 0, status);
            }
        }
        break;
    case PH_POWERACTION_TYPE_WDOSCAN:
        {
            if (!PhGetIntegerSetting(L"EnableWarnings") || PhShowConfirmMessage(
                WindowHandle,
                L"restart",
                L"the computer for Windows Defender Offline Scan",
                NULL,
                FALSE
                ))
            {
                HRESULT status = PhRestartDefenderOfflineScan();

                if (status == S_OK)
                    return TRUE;

                if ((status & 0xFFFF0000) == MAKE_HRESULT(SEVERITY_ERROR, FACILITY_WIN32, 0))
                {
                    PhShowStatus(WindowHandle, L"Unable to restart the computer.", 0, HRESULT_CODE(status));
                }
                else
                {
                    PhShowStatus(WindowHandle, L"Unable to restart the computer.", STATUS_UNSUCCESSFUL, 0);
                }
            }
        }
        break;
    }

    return FALSE;
}

BOOLEAN PhUiShutdownComputer(
    _In_ HWND WindowHandle,
    _In_ PH_POWERACTION_TYPE Action,
    _In_ ULONG Flags
    )
{
    switch (Action)
    {
    case PH_POWERACTION_TYPE_WIN32:
        {
            if (!PhGetIntegerSetting(L"EnableWarnings") || PhShowConfirmMessage(
                WindowHandle,
                L"shut down",
                L"the computer",
                NULL,
                FALSE
                ))
            {
                ULONG status = PhInitiateShutdown(PH_SHUTDOWN_POWEROFF | Flags);

                if (status == ERROR_SUCCESS)
                    return TRUE;

                PhShowStatus(WindowHandle, L"Unable to shut down the computer.", 0, status);

                //if (ExitWindowsEx(EWX_POWEROFF | EWX_HYBRID_SHUTDOWN, 0))
                //    return TRUE;
                //else if (ExitWindowsEx(EWX_SHUTDOWN | EWX_HYBRID_SHUTDOWN, 0))
                //    return TRUE;
                //else
                //    PhShowStatus(WindowHandle, L"Unable to shut down the computer.", 0, GetLastError());
            }
        }
        break;
    case PH_POWERACTION_TYPE_NATIVE:
        {
            PPH_STRING messageText;

            messageText = PhaFormatString(
                L"This option %s %s in an disorderly manner and may cause corrupted files or instability in the system.",
                L"preforms a hard",
                L"shut down");

            // Ignore the EnableWarnings preference and always show the warning prompt. (dmex)
            if (PhShowConfirmMessage(
                WindowHandle,
                L"shut down",
                L"the computer",
                messageText->Buffer,
                TRUE
                ))
            {
                NTSTATUS status;

                status = NtShutdownSystem(ShutdownPowerOff);

                if (NT_SUCCESS(status))
                    return TRUE;

                PhShowStatus(WindowHandle, L"Unable to shut down the computer.", status, 0);
            }
        }
        break;
    case PH_POWERACTION_TYPE_CRITICAL:
        {
            PPH_STRING messageText;

            messageText = PhaFormatString(
                L"This option %s %s in an disorderly manner and may cause corrupted files or instability in the system.",
                L"forces a critical",
                L"shut down");

            // Ignore the EnableWarnings preference and always show the warning prompt. (dmex)
            if (PhShowConfirmMessage(
                WindowHandle,
                L"shut down",
                L"the computer",
                messageText->Buffer,
                TRUE
                ))
            {
                NTSTATUS status;

                status = NtSetSystemPowerState(
                    PowerActionShutdownOff,
                    PowerSystemShutdown,
                    POWER_ACTION_CRITICAL
                    );
                //status = NtInitiatePowerAction(
                //    PowerActionShutdownReset,
                //    PowerSystemShutdown,
                //    POWER_ACTION_CRITICAL,
                //    FALSE
                //    );

                if (NT_SUCCESS(status))
                    return TRUE;

                PhShowStatus(WindowHandle, L"Unable to shut down the computer.", status, 0);
            }
        }
        break;
    case PH_POWERACTION_TYPE_UPDATE:
        {
            if (!PhGetIntegerSetting(L"EnableWarnings") || PhShowConfirmMessage(
                WindowHandle,
                L"update and shutdown",
                L"the computer",
                NULL,
                FALSE
                ))
            {
                ULONG status = PhInitiateShutdown(PH_SHUTDOWN_POWEROFF | PH_SHUTDOWN_INSTALL_UPDATES);

                if (status == ERROR_SUCCESS)
                    return TRUE;

                PhShowStatus(WindowHandle, L"Unable to shut down the computer.", 0, status);
            }
        }
        break;
    }

    return FALSE;
}

PVOID PhUiCreateComputerBootDeviceMenu(
    _In_ BOOLEAN DelayLoadMenu
    )
{
    PPH_EMENU_ITEM menuItem;
    PPH_LIST bootApplicationList;

    menuItem = PhCreateEMenuItem(PH_EMENU_DISABLED, ID_COMPUTER_RESTARTBOOTDEVICE, L"Restart to boot application", NULL, NULL);

    if (!PhGetOwnTokenAttributes().Elevated)
        return menuItem;

    if (!DelayLoadMenu)
    {
        BOOLEAN bootEnumerateAllObjects = !!PhGetIntegerSetting(L"EnableBootObjectsEnumerate");

        if (bootApplicationList = PhBcdQueryBootApplicationList(bootEnumerateAllObjects))
        {
            for (ULONG i = 0; i < bootApplicationList->Count; i++)
            {
                PPH_BCD_OBJECT_LIST entry = bootApplicationList->Items[i];
                PPH_EMENU_ITEM menuItemNew;

                menuItemNew = PhCreateEMenuItem(
                    PH_EMENU_TEXT_OWNED,
                    ID_COMPUTER_RESTARTBOOTDEVICE,
                    PhAllocateCopy(entry->ObjectName->Buffer, entry->ObjectName->Length + sizeof(UNICODE_NULL)),
                    NULL,
                    UlongToPtr(i)
                    );

                PhInsertEMenuItem(menuItem, menuItemNew, ULONG_MAX);
            }

            if (bootApplicationList->Count)
                PhSetEnabledEMenuItem(menuItem, TRUE);

            PhBcdDestroyBootApplicationList(bootApplicationList);
        }
    }

    return menuItem;
}

PVOID PhUiCreateComputerFirmwareDeviceMenu(
    _In_ BOOLEAN DelayLoadMenu
    )
{
    PPH_EMENU_ITEM menuItem;
    PPH_LIST firmwareApplicationList;

    menuItem = PhCreateEMenuItem(PH_EMENU_DISABLED, ID_COMPUTER_RESTARTFWDEVICE, L"Restart to firmware application", NULL, NULL);

    if (!PhGetOwnTokenAttributes().Elevated)
        return menuItem;

    if (!DelayLoadMenu)
    {
        if (firmwareApplicationList = PhBcdQueryFirmwareBootApplicationList())
        {
            for (ULONG i = 0; i < firmwareApplicationList->Count; i++)
            {
                PPH_BCD_OBJECT_LIST entry = firmwareApplicationList->Items[i];
                PPH_EMENU_ITEM menuItemNew;

                menuItemNew = PhCreateEMenuItem(
                    PH_EMENU_TEXT_OWNED,
                    ID_COMPUTER_RESTARTFWDEVICE,
                    PhAllocateCopy(entry->ObjectName->Buffer, entry->ObjectName->Length + sizeof(UNICODE_NULL)),
                    NULL,
                    UlongToPtr(i)
                    );

                PhInsertEMenuItem(menuItem, menuItemNew, ULONG_MAX);
            }

            if (firmwareApplicationList->Count)
                PhSetEnabledEMenuItem(menuItem, TRUE);

            PhBcdDestroyBootApplicationList(firmwareApplicationList);
        }
    }

    return menuItem;
}

VOID PhUiHandleComputerBootApplicationMenu(
    _In_ HWND WindowHandle,
    _In_ ULONG MenuIndex
    )
{
    NTSTATUS status = STATUS_UNSUCCESSFUL;
    BOOLEAN bootEnumerateAllObjects;
    BOOLEAN bootUpdateFwBootObjects;
    PPH_LIST bootApplicationList;

    if (PhGetIntegerSetting(L"EnableWarnings") && !PhShowConfirmMessage(
        WindowHandle,
        L"restart",
        L"the computer",
        NULL,
        FALSE
        ))
    {
        return;
    }

    bootEnumerateAllObjects = !!PhGetIntegerSetting(L"EnableBootObjectsEnumerate");
    bootUpdateFwBootObjects = !!PhGetIntegerSetting(L"EnableUpdateDefaultFirmwareBootEntry");

    if (bootApplicationList = PhBcdQueryBootApplicationList(bootEnumerateAllObjects))
    {
        if (MenuIndex < bootApplicationList->Count)
        {
            PPH_BCD_OBJECT_LIST entry = bootApplicationList->Items[MenuIndex];

            status = PhBcdSetBootApplicationOneTime(entry->ObjectGuid, bootUpdateFwBootObjects);
        }

        PhBcdDestroyBootApplicationList(bootApplicationList);
    }

    if (NT_SUCCESS(status))
    {
        status = PhInitiateShutdown(PH_SHUTDOWN_RESTART);

        if (status != ERROR_SUCCESS)
        {
            PhShowStatus(WindowHandle, L"Unable to configure the boot application.", 0, status);
        }
    }
    else
    {
        PhShowStatus(WindowHandle, L"Unable to configure the boot application.", status, 0);
    }
}

VOID PhUiHandleComputerFirmwareApplicationMenu(
    _In_ HWND WindowHandle,
    _In_ ULONG MenuIndex
    )
{
    NTSTATUS status = STATUS_UNSUCCESSFUL;
    PPH_LIST firmwareApplicationList;

    if (PhGetIntegerSetting(L"EnableWarnings") && !PhShowConfirmMessage(
        WindowHandle,
        L"restart",
        L"the computer",
        NULL,
        FALSE
        ))
    {
        return;
    }

    if (firmwareApplicationList = PhBcdQueryFirmwareBootApplicationList())
    {
        if (MenuIndex < firmwareApplicationList->Count)
        {
            PPH_BCD_OBJECT_LIST entry = firmwareApplicationList->Items[MenuIndex];

            status = PhBcdSetFirmwareBootApplicationOneTime(entry->ObjectGuid);
        }

        PhBcdDestroyBootApplicationList(firmwareApplicationList);
    }

    if (NT_SUCCESS(status))
    {
        status = PhInitiateShutdown(PH_SHUTDOWN_RESTART);

        if (status != ERROR_SUCCESS)
        {
            PhShowStatus(WindowHandle, L"Unable to configure the boot application.", 0, status);
        }
    }
    else
    {
        PhShowStatus(WindowHandle, L"Unable to configure the boot application.", status, 0);
    }
}

typedef struct _PHP_USERSMENU_ENTRY
{
    ULONG SessionId;
    PPH_STRING UserName;
} PHP_USERSMENU_ENTRY, *PPHP_USERSMENU_ENTRY;

static int __cdecl PhpUsersMainMenuNameCompare(
    _In_ const void* Context,
    _In_ const void *elem1,
    _In_ const void *elem2
    )
{
    PPHP_USERSMENU_ENTRY item1 = *(PPHP_USERSMENU_ENTRY*)elem1;
    PPHP_USERSMENU_ENTRY item2 = *(PPHP_USERSMENU_ENTRY*)elem2;

    return PhCompareString(item1->UserName, item2->UserName, TRUE);
}

VOID PhUiCreateSessionMenu(
    _In_ PVOID UsersMenuItem
    )
{
    PPH_LIST userSessionList;
    PSESSIONIDW sessions;
    ULONG numberOfSessions;
    ULONG i;

    userSessionList = PhCreateList(1);

    if (WinStationEnumerateW(WINSTATION_CURRENT_SERVER, &sessions, &numberOfSessions))
    {
        for (i = 0; i < numberOfSessions; i++)
        {
            WINSTATIONINFORMATION winStationInfo;
            ULONG returnLength;
            SIZE_T formatLength;
            PH_FORMAT format[5];
            PH_STRINGREF menuTextSr;
            WCHAR formatBuffer[0x100];

            if (!WinStationQueryInformationW(
                WINSTATION_CURRENT_SERVER,
                sessions[i].SessionId,
                WinStationInformation,
                &winStationInfo,
                sizeof(WINSTATIONINFORMATION),
                &returnLength
                ))
            {
                winStationInfo.Domain[0] = UNICODE_NULL;
                winStationInfo.UserName[0] = UNICODE_NULL;
            }

            if (winStationInfo.Domain[0] == UNICODE_NULL || winStationInfo.UserName[0] == UNICODE_NULL)
            {
                // Probably the Services or RDP-Tcp session.
                continue;
            }

            PhInitFormatU(&format[0], sessions[i].SessionId);
            PhInitFormatS(&format[1], L": ");
            PhInitFormatS(&format[2], winStationInfo.Domain);
            PhInitFormatC(&format[3], OBJ_NAME_PATH_SEPARATOR);
            PhInitFormatS(&format[4], winStationInfo.UserName);

            if (!PhFormatToBuffer(
                format,
                RTL_NUMBER_OF(format),
                formatBuffer,
                sizeof(formatBuffer),
                &formatLength
                ))
            {
                continue;
            }

            menuTextSr.Length = formatLength - sizeof(UNICODE_NULL);
            menuTextSr.Buffer = formatBuffer;

            {
                PPHP_USERSMENU_ENTRY entry;

                entry = PhCreateAlloc(sizeof(PHP_USERSMENU_ENTRY));
                entry->SessionId = sessions[i].SessionId;
                entry->UserName = PhCreateString2(&menuTextSr);

                PhAddItemList(userSessionList, entry);
            }
        }

        WinStationFreeMemory(sessions);
    }

    // Sort the users. (dmex)
    qsort_s(userSessionList->Items, userSessionList->Count, sizeof(PVOID), PhpUsersMainMenuNameCompare, NULL);

    // Update the users menu. (dmex)
    for (i = 0; i < userSessionList->Count; i++)
    {
        PPHP_USERSMENU_ENTRY entry;
        PPH_STRING escapedMenuText;
        PPH_EMENU_ITEM userMenu;

        entry = userSessionList->Items[i];
        escapedMenuText = PhEscapeStringForMenuPrefix(&entry->UserName->sr);
        userMenu = PhCreateEMenuItem(
            PH_EMENU_TEXT_OWNED,
            0,
            PhAllocateCopy(escapedMenuText->Buffer, escapedMenuText->Length + sizeof(UNICODE_NULL)),
            NULL,
            UlongToPtr(entry->SessionId)
            );
        PhDereferenceObject(escapedMenuText);
        PhDereferenceObject(entry->UserName);

        PhInsertEMenuItem(userMenu, PhCreateEMenuItem(0, ID_USER_CONNECT, L"&Connect", NULL, NULL), ULONG_MAX);
        PhInsertEMenuItem(userMenu, PhCreateEMenuItem(0, ID_USER_DISCONNECT, L"&Disconnect", NULL, NULL), ULONG_MAX);
        PhInsertEMenuItem(userMenu, PhCreateEMenuItem(0, ID_USER_LOGOFF, L"&Logoff", NULL, NULL), ULONG_MAX);
        PhInsertEMenuItem(userMenu, PhCreateEMenuItem(0, ID_USER_REMOTECONTROL, L"Rem&ote control", NULL, NULL), ULONG_MAX);
        PhInsertEMenuItem(userMenu, PhCreateEMenuItem(0, ID_USER_SENDMESSAGE, L"Send &message...", NULL, NULL), ULONG_MAX);
        PhInsertEMenuItem(userMenu, PhCreateEMenuSeparator(), ULONG_MAX);
        PhInsertEMenuItem(userMenu, PhCreateEMenuItem(0, ID_USER_PROPERTIES, L"P&roperties", NULL, NULL), ULONG_MAX);
        PhInsertEMenuItem(UsersMenuItem, userMenu, ULONG_MAX);
    }

    PhDereferenceObjects(userSessionList->Items, userSessionList->Count);
    PhDereferenceObject(userSessionList);
}

BOOLEAN PhUiConnectSession(
    _In_ HWND WindowHandle,
    _In_ ULONG SessionId
    )
{
    BOOLEAN success = FALSE;
    PPH_STRING selectedChoice = NULL;
    PPH_STRING oldSelectedChoice = NULL;

    // Try once with no password.
    if (WinStationConnectW(WINSTATION_CURRENT_SERVER, SessionId, LOGONID_CURRENT, L"", TRUE))
        return TRUE;

    while (PhaChoiceDialog(
        WindowHandle,
        L"Connect to session",
        L"Password:",
        NULL,
        0,
        NULL,
        PH_CHOICE_DIALOG_PASSWORD,
        &selectedChoice,
        NULL,
        NULL
        ))
    {
        if (oldSelectedChoice)
        {
            RtlSecureZeroMemory(oldSelectedChoice->Buffer, oldSelectedChoice->Length);
            PhDereferenceObject(oldSelectedChoice);
        }

        oldSelectedChoice = selectedChoice;

        if (WinStationConnectW(WINSTATION_CURRENT_SERVER, SessionId, LOGONID_CURRENT, selectedChoice->Buffer, TRUE))
        {
            success = TRUE;
            break;
        }
        else
        {
            if (!PhShowContinueStatus(WindowHandle, L"Unable to connect to the session", 0, GetLastError()))
                break;
        }
    }

    if (oldSelectedChoice)
    {
        RtlSecureZeroMemory(oldSelectedChoice->Buffer, oldSelectedChoice->Length);
        PhDereferenceObject(oldSelectedChoice);
    }

    return success;
}

BOOLEAN PhUiDisconnectSession(
    _In_ HWND WindowHandle,
    _In_ ULONG SessionId
    )
{
    if (WinStationDisconnect(WINSTATION_CURRENT_SERVER, SessionId, FALSE))
        return TRUE;
    else
        PhShowStatus(WindowHandle, L"Unable to disconnect the session", 0, GetLastError());

    return FALSE;
}

BOOLEAN PhUiLogoffSession(
    _In_ HWND WindowHandle,
    _In_ ULONG SessionId
    )
{
    if (!PhGetIntegerSetting(L"EnableWarnings") || PhShowConfirmMessage(
        WindowHandle,
        L"logoff",
        L"the user",
        NULL,
        FALSE
        ))
    {
        if (WinStationReset(WINSTATION_CURRENT_SERVER, SessionId, FALSE))
            return TRUE;
        else
            PhShowStatus(WindowHandle, L"Unable to logoff the session", 0, GetLastError());
    }

    return FALSE;
}

/**
 * Determines if a process is a system process.
 *
 * \param ProcessId The PID of the process to check.
 */
BOOLEAN PhIsDangerousProcess(
    _In_ HANDLE ProcessId
    )
{
    static ULONG DangerousProcesses[] =
    {
        0x6ccbdb46, // csrss.exe
        0x5920bffe, // dwm.exe
        0x8880527b, // logonui.exe
        0x9fd9b2be, // lsass.exe
        0xb1c6af0a, // lsm.exe
        0xaafce8c2, // services.exe
        0xfe38787e, // smss.exe
        0x9d662730, // wininit.exe
        0x2aa5caab, // winlogon.exe
    };
    PPH_STRING fileName;
    ULONG hash;

    if (ProcessId == SYSTEM_PROCESS_ID)
        return TRUE;

    if (!NT_SUCCESS(PhGetProcessImageFileNameByProcessId(ProcessId, &fileName)))
        return FALSE;

    PhMoveReference(&fileName, PhGetBaseName(fileName));
    hash = PhHashStringRefEx(&fileName->sr, TRUE, PH_STRING_HASH_X65599);
    PhDereferenceObject(fileName);

    for (ULONG i = 0; i < RTL_NUMBER_OF(DangerousProcesses); i++)
    {
        if (hash == DangerousProcesses[i])
            return TRUE;
    }

    if (PhPluginsEnabled)
    {
        PH_PLUGIN_IS_DANGEROUS_PROCESS processInfo;

        processInfo.ProcessId = ProcessId;
        processInfo.DangerousProcess = FALSE;

        PhInvokeCallback(PhGetGeneralCallback(GeneralCallbackDangerousProcess), &processInfo);

        if (processInfo.DangerousProcess)
            return TRUE;
    }

    return FALSE;
}

typedef struct _PH_IS_SYSTEM_PROCESS_CONTEXT
{
    PPH_STRING BaseName;
    BOOLEAN Found;
} PH_IS_SYSTEM_PROCESS_CONTEXT, *PPH_IS_SYSTEM_PROCESS_CONTEXT;

static BOOLEAN NTAPI PhIsSystemProcessCallback(
    _In_ HANDLE RootDirectory,
    _In_ PKEY_VALUE_FULL_INFORMATION Information,
    _In_ PPH_IS_SYSTEM_PROCESS_CONTEXT Context
    )
{
    if (Information->Type == REG_DWORD)
    {
        PH_STRINGREF string;

        string.Buffer = PTR_ADD_OFFSET(Information, Information->DataOffset);
        string.Length = Information->DataLength;

        if (PhEqualStringRef(&string, &Context->BaseName->sr, TRUE))
        {
            Context->Found = TRUE;
            return FALSE;
        }
    }

    return TRUE;
}

/**
 * Determines if a process is a system process.
 *
 * \param ProcessId The PID of the process to check.
 */
BOOLEAN PhIsTerminalServerSystemProcess(
    _In_ HANDLE ProcessId
    )
{
    static CONST PH_STRINGREF keyName = PH_STRINGREF_INIT(L"System\\CurrentControlSet\\Control\\Terminal Server\\SysProcs");
    PPH_STRING fileName;
    HANDLE keyHandle;

    if (ProcessId == SYSTEM_PROCESS_ID)
        return TRUE;

    if (!NT_SUCCESS(PhGetProcessImageFileNameByProcessId(ProcessId, &fileName)))
        return FALSE;

    PhMoveReference(&fileName, PhGetBaseName(fileName));

    if (NT_SUCCESS(PhOpenKey(
        &keyHandle,
        KEY_READ,
        PH_KEY_CURRENT_USER,
        &keyName,
        0
        )))
    {
        PH_IS_SYSTEM_PROCESS_CONTEXT context;

        memset(&context, 0, sizeof(PH_IS_SYSTEM_PROCESS_CONTEXT));
        context.BaseName = fileName;
        context.Found = FALSE;

        PhEnumerateValueKey(
            keyHandle,
            KeyValueFullInformation,
            PhIsSystemProcessCallback,
            &context
            );

        NtClose(keyHandle);

        if (context.Found)
        {
            PhDereferenceObject(fileName);
            return TRUE;
        }
    }

    PhDereferenceObject(fileName);
    return FALSE;
}

/**
 * Checks if the user wants to proceed with an operation.
 *
 * \param WindowHandle A handle to the parent window.
 * \param Verb A verb describing the action.
 * \param Message A message containing additional information
 * about the action.
 * \param WarnOnlyIfDangerous TRUE to skip the confirmation
 * dialog if none of the processes are system processes,
 * FALSE to always show the confirmation dialog.
 * \param Processes An array of pointers to process items.
 * \param NumberOfProcesses The number of process items.
 *
 * \return TRUE if the user wants to proceed with the operation,
 * otherwise FALSE.
 */
static BOOLEAN PhpShowContinueMessageProcesses(
    _In_ HWND WindowHandle,
    _In_ PCWSTR Verb,
    _In_opt_ PCWSTR Message,
    _In_ BOOLEAN WarnOnlyIfDangerous,
    _In_ PPH_PROCESS_ITEM *Processes,
    _In_ ULONG NumberOfProcesses
    )
{
    PWSTR object;
    ULONG i;
    BOOLEAN critical = FALSE;
    BOOLEAN dangerous = FALSE;
    BOOLEAN cont = FALSE;

    if (NumberOfProcesses == 0)
        return FALSE;

    for (i = 0; i < NumberOfProcesses; i++)
    {
        HANDLE processHandle;
        BOOLEAN breakOnTermination = FALSE;

        if (PhIsDangerousProcess(Processes[i]->ProcessId))
        {
            critical = TRUE;
            dangerous = TRUE;
            break;
        }

        if (NT_SUCCESS(PhOpenProcess(&processHandle, PROCESS_QUERY_INFORMATION, Processes[i]->ProcessId)))
        {
            PhGetProcessBreakOnTermination(processHandle, &breakOnTermination);
            NtClose(processHandle);
        }

        if (breakOnTermination)
        {
            critical = TRUE;
            dangerous = TRUE;
            break;
        }
    }

    if (WarnOnlyIfDangerous && !dangerous)
        return TRUE;

    if (PhGetIntegerSetting(L"EnableWarnings"))
    {
        if (NumberOfProcesses == 1)
        {
            object = Processes[0]->ProcessName->Buffer;
        }
        else if (NumberOfProcesses == 2)
        {
            object = PhaConcatStrings(
                3,
                Processes[0]->ProcessName->Buffer,
                L" and ",
                Processes[1]->ProcessName->Buffer
                )->Buffer;
        }
        else
        {
            object = L"the selected processes";
        }

        if (!dangerous)
        {
            cont = PhShowConfirmMessage(
                WindowHandle,
                Verb,
                object,
                Message,
                FALSE
                );
        }
        else if (!critical)
        {
            cont = PhShowConfirmMessage(
                WindowHandle,
                Verb,
                object,
                PhaConcatStrings(
                3,
                L"You are about to ",
                Verb,
                L" one or more system processes."
                )->Buffer,
                TRUE
                );
        }
        else
        {
            PPH_STRING message;

            if (PhEqualStringZ(Verb, L"terminate", FALSE))
            {
                message = PhaConcatStrings(
                    3,
                    L"You are about to ",
                    Verb,
                    L" one or more critical processes. This will shut down the operating system immediately."
                    );
            }
            else
            {
                message = PhaConcatStrings(
                    3,
                    L"You are about to ",
                    Verb,
                    L" one or more critical processes."
                    );
            }

            cont = PhShowConfirmMessage(
                WindowHandle,
                Verb,
                object,
                message->Buffer,
                TRUE
                );
        }
    }
    else
    {
        cont = TRUE;
    }

    return cont;
}

/**
 * Shows an error message to the user and checks
 * if the user wants to continue.
 *
 * \param WindowHandle A handle to the parent window.
 * \param Verb A verb describing the action which
 * resulted in an error.
 * \param Process The process item which the action
 * was performed on.
 * \param Status A NT status value representing the
 * error.
 * \param Win32Result A Win32 error code representing
 * the error.
 *
 * \return TRUE if the user wants to continue, otherwise
 * FALSE. The result is typically only useful when
 * executing an action on multiple processes.
 */
static BOOLEAN PhpShowErrorProcess(
    _In_ HWND WindowHandle,
    _In_ PCWSTR Verb,
    _In_ PPH_PROCESS_ITEM Process,
    _In_ NTSTATUS Status,
    _In_opt_ ULONG Win32Result
    )
{
    if (!PH_IS_FAKE_PROCESS_ID(Process->ProcessId))
    {
        return PhShowContinueStatus(
            WindowHandle,
            PhaFormatString(
            L"Unable to %s %s (PID %lu)",
            Verb,
            Process->ProcessName->Buffer,
            HandleToUlong(Process->ProcessId)
            )->Buffer,
            Status,
            Win32Result
            );
    }
    else
    {
        return PhShowContinueStatus(
            WindowHandle,
            PhaFormatString(
            L"Unable to %s %s",
            Verb,
            Process->ProcessName->Buffer
            )->Buffer,
            Status,
            Win32Result
            );
    }
}

BOOLEAN PhUiTerminateProcesses(
    _In_ HWND WindowHandle,
    _In_ PPH_PROCESS_ITEM *Processes,
    _In_ ULONG NumberOfProcesses
    )
{
    BOOLEAN success = TRUE;
    BOOLEAN cancelled = FALSE;
    ULONG i;

    if (!PhpShowContinueMessageProcesses(
        WindowHandle,
        L"terminate",
        L"Terminating a process will cause unsaved data to be lost.",
        FALSE,
        Processes,
        NumberOfProcesses
        ))
        return FALSE;

    for (i = 0; i < NumberOfProcesses; i++)
    {
        NTSTATUS status;
        HANDLE processHandle;

        // Note: The current process is a special case (see GH#1770) (dmex)
        if (Processes[i]->ProcessId == NtCurrentProcessId())
        {
            RtlExitUserProcess(STATUS_SUCCESS);
        }

        if (NT_SUCCESS(status = PhOpenProcess(
            &processHandle,
            PROCESS_TERMINATE,
            Processes[i]->ProcessId
            )))
        {
            // An exit status of 1 is used here for compatibility reasons:
            // 1. Both Task Manager and Process Explorer use 1.
            // 2. winlogon tries to restart explorer.exe if the exit status is not 1.

            status = PhTerminateProcess(processHandle, 1);

            if (status == STATUS_SUCCESS || status == STATUS_PROCESS_IS_TERMINATING)
                PhTerminateProcess(processHandle, DBG_TERMINATE_PROCESS); // debug terminate (dmex)

            NtClose(processHandle);
        }

        if (!NT_SUCCESS(status))
        {
            BOOLEAN connected;

            success = FALSE;

            if (!cancelled && PhpShowErrorAndConnectToPhSvc(
                WindowHandle,
                PhaConcatStrings2(L"Unable to terminate ", Processes[i]->ProcessName->Buffer)->Buffer,
                status,
                &connected,
                &cancelled
                ))
            {
                if (connected)
                {
                    if (NT_SUCCESS(status = PhSvcCallControlProcess(Processes[i]->ProcessId, PhSvcControlProcessTerminate, 0)))
                        success = TRUE;
                    else
                        PhpShowErrorProcess(WindowHandle, L"terminate", Processes[i], status, 0);

                    PhUiDisconnectFromPhSvc();
                }
                else
                {
                    cancelled = TRUE;
                }
            }
            else
            {
                if (cancelled)
                    break;

                if (!PhpShowErrorProcess(WindowHandle, L"terminate", Processes[i], status, 0))
                    break;
            }
        }
    }

    return success;
}

BOOLEAN PhpUiTerminateTreeProcess(
    _In_ HWND WindowHandle,
    _In_ PPH_PROCESS_ITEM Process,
    _In_ PVOID Processes,
    _Inout_ PBOOLEAN Success
    )
{
    NTSTATUS status;
    PSYSTEM_PROCESS_INFORMATION process;
    HANDLE processHandle;
    PPH_PROCESS_ITEM processItem;

    // Note:
    // FALSE should be written to Success if any part of the operation failed.
    // The return value of this function indicates whether to continue with
    // the operation (FALSE if user cancelled).

    // Terminate the process.

    if (NT_SUCCESS(status = PhOpenProcess(
        &processHandle,
        PROCESS_TERMINATE,
        Process->ProcessId
        )))
    {
        status = PhTerminateProcess(processHandle, 1);

        if (status == STATUS_SUCCESS || status == STATUS_PROCESS_IS_TERMINATING)
            PhTerminateProcess(processHandle, DBG_TERMINATE_PROCESS); // debug terminate (dmex)

        NtClose(processHandle);
    }

    if (!NT_SUCCESS(status))
    {
        *Success = FALSE;

        if (!PhpShowErrorProcess(WindowHandle, L"terminate", Process, status, 0))
            return FALSE;
    }

    // Terminate the process' children.

    process = PH_FIRST_PROCESS(Processes);

    do
    {
        if (process->UniqueProcessId != Process->ProcessId &&
            process->InheritedFromUniqueProcessId == Process->ProcessId)
        {
            if (processItem = PhReferenceProcessItem(process->UniqueProcessId))
            {
                if (WindowsVersion >= WINDOWS_10_RS3)
                {
                    // Check the sequence number to make sure it is a descendant.
                    if (processItem->ProcessSequenceNumber >= Process->ProcessSequenceNumber)
                    {
                        if (!PhpUiTerminateTreeProcess(WindowHandle, processItem, Processes, Success))
                        {
                            PhDereferenceObject(processItem);
                            return FALSE;
                        }
                    }
                }
                else
                {
                    // Check the creation time to make sure it is a descendant.
                    if (processItem->CreateTime.QuadPart >= Process->CreateTime.QuadPart)
                    {
                        if (!PhpUiTerminateTreeProcess(WindowHandle, processItem, Processes, Success))
                        {
                            PhDereferenceObject(processItem);
                            return FALSE;
                        }
                    }
                }

                PhDereferenceObject(processItem);
            }
        }
    } while (process = PH_NEXT_PROCESS(process));

    return TRUE;
}

BOOLEAN PhUiTerminateTreeProcess(
    _In_ HWND WindowHandle,
    _In_ PPH_PROCESS_ITEM Process
    )
{
    NTSTATUS status;
    BOOLEAN success = TRUE;
    BOOLEAN cont = FALSE;
    PVOID processes;

    if (PhGetIntegerSetting(L"EnableWarnings"))
    {
        cont = PhShowConfirmMessage(
            WindowHandle,
            L"terminate",
            PhaConcatStrings2(Process->ProcessName->Buffer, L" and its descendants")->Buffer,
            L"Terminating a process tree will cause the process and its descendants to be terminated.",
            FALSE
            );
    }
    else
    {
        cont = TRUE;
    }

    if (!cont)
        return FALSE;

    if (!NT_SUCCESS(status = PhEnumProcesses(&processes)))
    {
        PhShowStatus(WindowHandle, L"Unable to enumerate processes", status, 0);
        return FALSE;
    }

    PhpUiTerminateTreeProcess(WindowHandle, Process, processes, &success);
    PhFree(processes);

    return success;
}

BOOLEAN PhUiSuspendProcesses(
    _In_ HWND WindowHandle,
    _In_ PPH_PROCESS_ITEM *Processes,
    _In_ ULONG NumberOfProcesses
    )
{
    BOOLEAN success = TRUE;
    BOOLEAN cancelled = FALSE;
    ULONG i;

    if (!PhpShowContinueMessageProcesses(
        WindowHandle,
        L"suspend",
        NULL,
        TRUE,
        Processes,
        NumberOfProcesses
        ))
        return FALSE;

    for (i = 0; i < NumberOfProcesses; i++)
    {
        NTSTATUS status;
        HANDLE processHandle;

        if (NT_SUCCESS(status = PhOpenProcess(
            &processHandle,
            PROCESS_SUSPEND_RESUME,
            Processes[i]->ProcessId
            )))
        {
            status = NtSuspendProcess(processHandle);
            NtClose(processHandle);
        }

        if (!NT_SUCCESS(status))
        {
            BOOLEAN connected;

            success = FALSE;

            if (!cancelled && PhpShowErrorAndConnectToPhSvc(
                WindowHandle,
                PhaConcatStrings2(L"Unable to suspend ", Processes[i]->ProcessName->Buffer)->Buffer,
                status,
                &connected,
                &cancelled
                ))
            {
                if (connected)
                {
                    if (NT_SUCCESS(status = PhSvcCallControlProcess(Processes[i]->ProcessId, PhSvcControlProcessSuspend, 0)))
                        success = TRUE;
                    else
                        PhpShowErrorProcess(WindowHandle, L"suspend", Processes[i], status, 0);

                    PhUiDisconnectFromPhSvc();
                }
                else
                {
                    cancelled = TRUE;
                }
            }
            else
            {
                if (cancelled)
                    break;

                if (!PhpShowErrorProcess(WindowHandle, L"suspend", Processes[i], status, 0))
                    break;
            }
        }
    }

    return success;
}

BOOLEAN PhpUiSuspendTreeProcess(
    _In_ HWND WindowHandle,
    _In_ PPH_PROCESS_ITEM Process,
    _In_ PVOID Processes,
    _Inout_ PBOOLEAN Success
    )
{
    NTSTATUS status;
    PSYSTEM_PROCESS_INFORMATION process;
    HANDLE processHandle;
    PPH_PROCESS_ITEM processItem;

    // Note:
    // FALSE should be written to Success if any part of the operation failed.
    // The return value of this function indicates whether to continue with
    // the operation (FALSE if user cancelled).

    // Suspend the process.

    if (NT_SUCCESS(status = PhOpenProcess(
        &processHandle,
        PROCESS_SUSPEND_RESUME,
        Process->ProcessId
        )))
    {
        status = NtSuspendProcess(processHandle);
        NtClose(processHandle);
    }

    if (!NT_SUCCESS(status))
    {
        *Success = FALSE;

        if (!PhpShowErrorProcess(WindowHandle, L"suspend", Process, status, 0))
            return FALSE;
    }

    // Suspend the process' children.

    process = PH_FIRST_PROCESS(Processes);

    do
    {
        if (process->UniqueProcessId != Process->ProcessId &&
            process->InheritedFromUniqueProcessId == Process->ProcessId)
        {
            if (processItem = PhReferenceProcessItem(process->UniqueProcessId))
            {
                if (WindowsVersion >= WINDOWS_10_RS3)
                {
                    // Check the sequence number to make sure it is a descendant.
                    if (processItem->ProcessSequenceNumber >= Process->ProcessSequenceNumber)
                    {
                        if (!PhpUiSuspendTreeProcess(WindowHandle, processItem, Processes, Success))
                        {
                            PhDereferenceObject(processItem);
                            return FALSE;
                        }
                    }
                }
                else
                {
                    // Check the creation time to make sure it is a descendant.
                    if (processItem->CreateTime.QuadPart >= Process->CreateTime.QuadPart)
                    {
                        if (!PhpUiSuspendTreeProcess(WindowHandle, processItem, Processes, Success))
                        {
                            PhDereferenceObject(processItem);
                            return FALSE;
                        }
                    }
                }

                PhDereferenceObject(processItem);
            }
        }
    } while (process = PH_NEXT_PROCESS(process));

    return TRUE;
}

BOOLEAN PhUiSuspendTreeProcess(
    _In_ HWND WindowHandle,
    _In_ PPH_PROCESS_ITEM Process
    )
{
    NTSTATUS status;
    BOOLEAN success = TRUE;
    BOOLEAN result = FALSE;
    PVOID processes;

    if (PhGetIntegerSetting(L"EnableWarnings"))
    {
        result = PhShowConfirmMessage(
            WindowHandle,
            L"suspend",
            PhaConcatStrings2(Process->ProcessName->Buffer, L" and its descendants")->Buffer,
            L"Suspending a process tree will cause the process and its descendants to be suspend.",
            FALSE
            );
    }
    else
    {
        result = TRUE;
    }

    if (!result)
        return FALSE;

    if (!NT_SUCCESS(status = PhEnumProcesses(&processes)))
    {
        PhShowStatus(WindowHandle, L"Unable to enumerate processes", status, 0);
        return FALSE;
    }

    PhpUiSuspendTreeProcess(WindowHandle, Process, processes, &success);
    PhFree(processes);

    return success;
}

BOOLEAN PhUiResumeProcesses(
    _In_ HWND WindowHandle,
    _In_ PPH_PROCESS_ITEM *Processes,
    _In_ ULONG NumberOfProcesses
    )
{
    BOOLEAN success = TRUE;
    BOOLEAN cancelled = FALSE;
    ULONG i;

    if (!PhpShowContinueMessageProcesses(
        WindowHandle,
        L"resume",
        NULL,
        TRUE,
        Processes,
        NumberOfProcesses
        ))
        return FALSE;

    for (i = 0; i < NumberOfProcesses; i++)
    {
        NTSTATUS status;
        HANDLE processHandle;

        if (NT_SUCCESS(status = PhOpenProcess(
            &processHandle,
            PROCESS_SUSPEND_RESUME,
            Processes[i]->ProcessId
            )))
        {
            status = NtResumeProcess(processHandle);
            NtClose(processHandle);
        }

        if (!NT_SUCCESS(status))
        {
            BOOLEAN connected;

            success = FALSE;

            if (!cancelled && PhpShowErrorAndConnectToPhSvc(
                WindowHandle,
                PhaConcatStrings2(L"Unable to resume ", Processes[i]->ProcessName->Buffer)->Buffer,
                status,
                &connected,
                &cancelled
                ))
            {
                if (connected)
                {
                    if (NT_SUCCESS(status = PhSvcCallControlProcess(Processes[i]->ProcessId, PhSvcControlProcessResume, 0)))
                        success = TRUE;
                    else
                        PhpShowErrorProcess(WindowHandle, L"resume", Processes[i], status, 0);

                    PhUiDisconnectFromPhSvc();
                }
                else
                {
                    cancelled = TRUE;
                }
            }
            else
            {
                if (cancelled)
                    break;

                if (!PhpShowErrorProcess(WindowHandle, L"resume", Processes[i], status, 0))
                    break;
            }
        }
    }

    return success;
}

BOOLEAN PhpUiResumeTreeProcess(
    _In_ HWND WindowHandle,
    _In_ PPH_PROCESS_ITEM Process,
    _In_ PVOID Processes,
    _Inout_ PBOOLEAN Success
    )
{
    NTSTATUS status;
    PSYSTEM_PROCESS_INFORMATION process;
    HANDLE processHandle;
    PPH_PROCESS_ITEM processItem;

    // Note:
    // FALSE should be written to Success if any part of the operation failed.
    // The return value of this function indicates whether to continue with
    // the operation (FALSE if user cancelled).

    // Resume the process.

    if (NT_SUCCESS(status = PhOpenProcess(
        &processHandle,
        PROCESS_SUSPEND_RESUME,
        Process->ProcessId
        )))
    {
        status = NtResumeProcess(processHandle);
        NtClose(processHandle);
    }

    if (!NT_SUCCESS(status))
    {
        *Success = FALSE;

        if (!PhpShowErrorProcess(WindowHandle, L"resume", Process, status, 0))
            return FALSE;
    }

    // Resume the process' children.

    process = PH_FIRST_PROCESS(Processes);

    do
    {
        if (process->UniqueProcessId != Process->ProcessId &&
            process->InheritedFromUniqueProcessId == Process->ProcessId)
        {
            if (processItem = PhReferenceProcessItem(process->UniqueProcessId))
            {
                if (WindowsVersion >= WINDOWS_10_RS3)
                {
                    // Check the sequence number to make sure it is a descendant.
                    if (processItem->ProcessSequenceNumber >= Process->ProcessSequenceNumber)
                    {
                        if (!PhpUiResumeTreeProcess(WindowHandle, processItem, Processes, Success))
                        {
                            PhDereferenceObject(processItem);
                            return FALSE;
                        }
                    }
                }
                else
                {
                    // Check the creation time to make sure it is a descendant.
                    if (processItem->CreateTime.QuadPart >= Process->CreateTime.QuadPart)
                    {
                        if (!PhpUiResumeTreeProcess(WindowHandle, processItem, Processes, Success))
                        {
                            PhDereferenceObject(processItem);
                            return FALSE;
                        }
                    }
                }

                PhDereferenceObject(processItem);
            }
        }
    } while (process = PH_NEXT_PROCESS(process));

    return TRUE;
}

BOOLEAN PhUiResumeTreeProcess(
    _In_ HWND WindowHandle,
    _In_ PPH_PROCESS_ITEM Process
    )
{
    NTSTATUS status;
    BOOLEAN success = TRUE;
    BOOLEAN result = FALSE;
    PVOID processes;

    if (PhGetIntegerSetting(L"EnableWarnings"))
    {
        result = PhShowConfirmMessage(
            WindowHandle,
            L"resume",
            PhaConcatStrings2(Process->ProcessName->Buffer, L" and its descendants")->Buffer,
            L"Resuming a process tree will cause the process and its descendants to be resumed.",
            FALSE
            );
    }
    else
    {
        result = TRUE;
    }

    if (!result)
        return FALSE;

    if (!NT_SUCCESS(status = PhEnumProcesses(&processes)))
    {
        PhShowStatus(WindowHandle, L"Unable to enumerate processes", status, 0);
        return FALSE;
    }

    PhpUiResumeTreeProcess(WindowHandle, Process, processes, &success);
    PhFree(processes);

    return success;
}

BOOLEAN PhUiFreezeTreeProcess(
    _In_ HWND WindowHandle,
    _In_ PPH_PROCESS_ITEM Process
    )
{
    NTSTATUS status;
    BOOLEAN result = FALSE;
    HANDLE freezeHandle;

    if (ReadPointerAcquire(&Process->FreezeHandle))
        return FALSE;

    if (PhGetIntegerSetting(L"EnableWarnings"))
    {
        result = PhShowConfirmMessage(
            WindowHandle,
            L"freeze",
            Process->ProcessName->Buffer,
            L"Freezing does not persist after exiting System Informer.",
            FALSE
            );
    }
    else
    {
        result = TRUE;
    }

    if (!result)
        return FALSE;

    status = PhFreezeProcess(
        &freezeHandle,
        Process->ProcessId
        );

    if (!NT_SUCCESS(status))
    {
        PhpShowErrorProcess(WindowHandle, L"freeze", Process, status, 0);
        return FALSE;
    }

    if (freezeHandle = InterlockedExchangePointer(&Process->FreezeHandle, freezeHandle))
    {
        NtClose(freezeHandle);
    }

    return TRUE;
}

BOOLEAN PhUiThawTreeProcess(
    _In_ HWND WindowHandle,
    _In_ PPH_PROCESS_ITEM Process
    )
{
    NTSTATUS status;
    HANDLE freezeHandle;

    if (!ReadPointerAcquire(&Process->FreezeHandle))
        return FALSE;

    status = PhThawProcess(
        Process->FreezeHandle,
        Process->ProcessId
        );

    if (!NT_SUCCESS(status))
    {
        PhpShowErrorProcess(WindowHandle, L"thaw", Process, status, 0);
        return FALSE;
    }

    if (freezeHandle = InterlockedExchangePointer(&Process->FreezeHandle, nullptr))
    {
        NtClose(freezeHandle);
    }

    return TRUE;
}

BOOLEAN PhUiRestartProcess(
    _In_ HWND WindowHandle,
    _In_ PPH_PROCESS_ITEM Process
    )
{
    NTSTATUS status;
    BOOLEAN result = FALSE;
    BOOLEAN elevated = !!PhGetOwnTokenAttributes().Elevated;
    BOOLEAN tokenIsStronglyNamed = FALSE;
    BOOLEAN tokenIsUIAccessEnabled = FALSE;
    BOOLEAN tokenRevertImpersonation = FALSE;
    HANDLE processHandle = NULL;
    HANDLE newProcessHandle = NULL;
    HANDLE tokenHandle = NULL;
    PPH_STRING fileNameWin32 = NULL;
    PPH_STRING commandLine = NULL;
    PPH_STRING currentDirectory = NULL;
    STARTUPINFOEX startupInfo = { 0 };
    PSECURITY_DESCRIPTOR processSecurityDescriptor = NULL;
    PSECURITY_DESCRIPTOR tokenSecurityDescriptor = NULL;
    PPROC_THREAD_ATTRIBUTE_LIST attributeList = NULL;
    BOOLEAN environmentAllocated = FALSE;
    PVOID environmentBuffer = NULL;
    ULONG environmentLength;
    BOOLEAN processTerminated = FALSE;

    if (PhGetIntegerSetting(L"EnableWarnings"))
    {
        result = PhShowConfirmMessage(
            WindowHandle,
            L"restart",
            Process->ProcessName->Buffer,
            L"The process will be restarted with the same command line, "
            L"working directory and privileges.",
            FALSE
            );
    }
    else
    {
        result = TRUE;
    }

    if (!result)
        return FALSE;

    // Fail when restarting the current process otherwise
    // we get terminated before creating the new process. (dmex)
    if (Process->ProcessId == NtCurrentProcessId())
        return FALSE;

<<<<<<< HEAD
=======
    // Special handling for the current shell process. (dmex)
    {
        CLIENT_ID shellClientId;

        if (NT_SUCCESS(PhGetWindowClientId(PhGetShellWindow(), &shellClientId)))
        {
            if (Process->ProcessId == shellClientId.UniqueProcess)
            {
                if (NT_SUCCESS(PhOpenProcess(
                    &processHandle,
                    PROCESS_TERMINATE,
                    Process->ProcessId
                    )))
                {
                    status = PhTerminateProcess(
                        processHandle,
                        STATUS_SUCCESS
                        );

                    NtClose(processHandle);

                    if (NT_SUCCESS(status))
                        goto CleanupExit;
                }
            }
        }
    }

>>>>>>> f3653da4
    fileNameWin32 = Process->FileName ? PhGetFileName(Process->FileName) : NULL;

    if (PhIsNullOrEmptyString(fileNameWin32) || !PhDoesFileExistWin32(PhGetString(fileNameWin32)))
    {
        status = STATUS_NO_SUCH_FILE;
        goto CleanupExit;
    }

    // Open the process and get the command line and current directory.

    if (!NT_SUCCESS(status = PhOpenProcess(
        &processHandle,
        PROCESS_QUERY_LIMITED_INFORMATION | PROCESS_VM_READ,
        Process->ProcessId
        )))
        goto CleanupExit;

    if (!NT_SUCCESS(status = PhGetProcessCurrentDirectory(
        processHandle,
        !!Process->IsWow64Process,
        &currentDirectory
        )))
        goto CleanupExit;

    if (!NT_SUCCESS(status = PhGetProcessCommandLine(
        processHandle,
        &commandLine
        )))
        goto CleanupExit;

    if (!NT_SUCCESS(status = PhGetProcessEnvironment(
        processHandle,
        !!Process->IsWow64Process,
        &environmentBuffer,
        &environmentLength
        )))
        goto CleanupExit;

    NtClose(processHandle);
    processHandle = NULL;

    // Special handling for the current shell process. (dmex)
    // Handling shell process only after VM_READ routines above have completed, because we cannot properly read memory of exited process (Dart Vanya)
    {
        CLIENT_ID shellClientId;
        HWND shellWindow;

        if (NT_SUCCESS(PhGetWindowClientId(shellWindow = PhGetShellWindow(), &shellClientId)) &&
            Process->ProcessId == shellClientId.UniqueProcess)
        {
            if (NT_SUCCESS(PhOpenProcess(
                &processHandle,
                SYNCHRONIZE,
                Process->ProcessId
                )))
            {
                BOOLEAN postToTaskbar = WindowsVersion >= WINDOWS_VISTA;

                if (postToTaskbar)
                {
                    HWND taskbarWindow = NULL;
                    CLIENT_ID taskbarClientId;
                    WCHAR windowClassName[MAX_PATH] = L"";

                    while (taskbarWindow = FindWindowEx(NULL, taskbarWindow, NULL, NULL))
                    {
                        if (NT_SUCCESS(PhGetWindowClientId(taskbarWindow, &taskbarClientId)) &&
                            taskbarClientId.UniqueProcess == shellClientId.UniqueProcess)
                        {
                            GetClassName(taskbarWindow, windowClassName, RTL_NUMBER_OF(windowClassName));
                            if (PhEqualStringZ(windowClassName, L"Shell_TrayWnd", FALSE))
                            {
                                postToTaskbar = !PostMessage(taskbarWindow, WM_USER + 0x1B4, 0, 0);  // exit Explorer official way (Dart Vanya)
                                break;
                            }
                        }
                    }
                }

                if (postToTaskbar)
                {
                    PostMessage(shellWindow, WM_QUIT, 0, 0);
                }

                // Wait for a reasonably timeout (maybe a setting like ExplorerShellRestartTimeout?)
                status = PhWaitForMultipleObjectsAndPump(NULL, 1, &processHandle, 2500, QS_ALLINPUT);
                processTerminated = status == STATUS_WAIT_0;
                NtClose(processHandle);
                processHandle = NULL;

                if (!processTerminated)
                {
                    status = PhOpenProcess(
                        &processHandle,
                        PROCESS_TERMINATE,
                        Process->ProcessId
                        );

                    if (NT_SUCCESS(status))
                    {
                        processTerminated = NT_SUCCESS(PhTerminateProcess(processHandle, STATUS_SUCCESS));
                        NtClose(processHandle);
                        processHandle = NULL;
                    }
                }
            }
        }
    }

    // Start the process.
    //
    // Use the existing process as the parent, and restarting the process will inherit most of the process configuration from itself (dmex)

    status = PhOpenProcess(
        &processHandle,
        PROCESS_CREATE_PROCESS | PROCESS_QUERY_LIMITED_INFORMATION | PROCESS_TERMINATE | (elevated ? READ_CONTROL : 0),
        Process->ProcessId
        );

    if (!NT_SUCCESS(status))
        goto CleanupExit;

    status = PhInitializeProcThreadAttributeList(&attributeList, 1);

    if (!NT_SUCCESS(status))
        goto CleanupExit;

    status = PhUpdateProcThreadAttribute(
        attributeList,
        PROC_THREAD_ATTRIBUTE_PARENT_PROCESS,
        &processHandle,
        sizeof(HANDLE)
        );

    if (!NT_SUCCESS(status))
        goto CleanupExit;

    status = PhOpenProcessToken(
        processHandle,
        TOKEN_ASSIGN_PRIMARY | TOKEN_DUPLICATE | TOKEN_IMPERSONATE | TOKEN_QUERY | (elevated ? READ_CONTROL : 0),
        &tokenHandle
        );

    if (NT_SUCCESS(status))
    {
        status = PhGetTokenUIAccess(tokenHandle, &tokenIsUIAccessEnabled);

        if (!NT_SUCCESS(status))
            goto CleanupExit;
    }
    else
    {
        status = PhOpenProcessToken(
            processHandle,
            TOKEN_QUERY | (elevated ? READ_CONTROL : 0),
            &tokenHandle
            );

        if (!NT_SUCCESS(status))
            goto CleanupExit;
    }

    if (elevated)
    {
        PhGetObjectSecurity(
            processHandle,
            OWNER_SECURITY_INFORMATION | DACL_SECURITY_INFORMATION | LABEL_SECURITY_INFORMATION,
            &processSecurityDescriptor
            );
        PhGetObjectSecurity(
            tokenHandle,
            OWNER_SECURITY_INFORMATION | DACL_SECURITY_INFORMATION | LABEL_SECURITY_INFORMATION,
            &tokenSecurityDescriptor
            );
    }

    if (!environmentBuffer)
    {
        if (NT_SUCCESS(PhCreateEnvironmentBlock(&environmentBuffer, tokenHandle, FALSE)))
        {
            environmentAllocated = TRUE;
        }
    }

    if (NT_SUCCESS(PhGetProcessIsStronglyNamed(processHandle, &tokenIsStronglyNamed)) && tokenIsStronglyNamed)
    {
        tokenRevertImpersonation = NT_SUCCESS(PhImpersonateToken(NtCurrentThread(), tokenHandle));
    }

    memset(&startupInfo, 0, sizeof(STARTUPINFOEX));
    startupInfo.StartupInfo.cb = sizeof(STARTUPINFOEX);
    startupInfo.StartupInfo.dwFlags = STARTF_USESHOWWINDOW;
    startupInfo.StartupInfo.wShowWindow = SW_SHOWNORMAL;
    startupInfo.lpAttributeList = attributeList;

    status = PhCreateProcessWin32Ex(
        PhGetString(fileNameWin32),
        PhGetString(commandLine),
        environmentBuffer,
        PhGetString(currentDirectory),
        &startupInfo,
        PH_CREATE_PROCESS_SUSPENDED | PH_CREATE_PROCESS_NEW_CONSOLE | PH_CREATE_PROCESS_EXTENDED_STARTUPINFO |
        PH_CREATE_PROCESS_DEFAULT_ERROR_MODE | PH_CREATE_PROCESS_UNICODE_ENVIRONMENT,
        tokenHandle,
        NULL,
        &newProcessHandle,
        NULL
        );

    if (!NT_SUCCESS(status)) // Try without the token (dmex)
    {
        status = PhCreateProcessWin32Ex(
            PhGetString(fileNameWin32),
            PhGetString(commandLine),
            environmentBuffer,
            PhGetString(currentDirectory),
            &startupInfo,
            PH_CREATE_PROCESS_SUSPENDED | PH_CREATE_PROCESS_NEW_CONSOLE | PH_CREATE_PROCESS_EXTENDED_STARTUPINFO |
            PH_CREATE_PROCESS_DEFAULT_ERROR_MODE | PH_CREATE_PROCESS_UNICODE_ENVIRONMENT,
            NULL,
            NULL,
            &newProcessHandle,
            NULL
            );
    }

    if (!NT_SUCCESS(status) && tokenIsUIAccessEnabled) // Try UIAccess (dmex)
    {
        status = PhShellExecuteEx(
            WindowHandle,
            PhGetString(fileNameWin32),
            PhGetString(commandLine),
            PhGetString(currentDirectory),
            SW_SHOW,
            PH_SHELL_EXECUTE_DEFAULT,
            0,
            &newProcessHandle
            );
    }

    if (tokenRevertImpersonation)
    {
        PhRevertImpersonationToken(NtCurrentThread());
    }

    if (NT_SUCCESS(status))
    {
        // See runas.c for a description of the Windows issue with PROC_THREAD_ATTRIBUTE_PARENT_PROCESS
        // requiring the reset of the security descriptor. (dmex)

        if (elevated && !tokenIsUIAccessEnabled) // Skip processes with UIAccess (dmex)
        {
            HANDLE tokenWriteHandle = NULL;

            if (processSecurityDescriptor)
            {
                PhSetObjectSecurity(
                    newProcessHandle,
                    OWNER_SECURITY_INFORMATION | DACL_SECURITY_INFORMATION | LABEL_SECURITY_INFORMATION,
                    processSecurityDescriptor
                    );
            }

            if (tokenSecurityDescriptor && NT_SUCCESS(PhOpenProcessToken(
                newProcessHandle,
                WRITE_DAC | WRITE_OWNER,
                &tokenWriteHandle
                )))
            {
                PhSetObjectSecurity(
                    tokenWriteHandle,
                    OWNER_SECURITY_INFORMATION | DACL_SECURITY_INFORMATION | LABEL_SECURITY_INFORMATION,
                    tokenSecurityDescriptor
                    );
                NtClose(tokenWriteHandle);
            }
        }

        // Terminate the existing process.

        if (!processTerminated)
        {
            status = PhTerminateProcess(processHandle, STATUS_SUCCESS);
        }

        // Update the console foreground.

        PhConsoleSetForeground(newProcessHandle, TRUE);

        // Resume the new process.

        NtResumeProcess(newProcessHandle);
    }

CleanupExit:

    if (tokenHandle)
    {
        NtClose(tokenHandle);
    }

    if (newProcessHandle)
    {
        NtClose(newProcessHandle);
    }

    if (processHandle)
    {
        NtClose(processHandle);
    }

    if (attributeList)
    {
        PhDeleteProcThreadAttributeList(attributeList);
    }

    if (environmentBuffer && environmentAllocated)
    {
        PhDestroyEnvironmentBlock(environmentBuffer);
    }

    if (tokenSecurityDescriptor)
    {
        PhFree(tokenSecurityDescriptor);
    }

    if (processSecurityDescriptor)
    {
        PhFree(processSecurityDescriptor);
    }

    if (currentDirectory)
    {
        PhDereferenceObject(currentDirectory);
    }

    if (commandLine)
    {
        PhDereferenceObject(commandLine);
    }

    if (fileNameWin32)
    {
        PhDereferenceObject(fileNameWin32);
    }

    if (!NT_SUCCESS(status))
    {
        PhpShowErrorProcess(WindowHandle, L"restart", Process, status, 0);
        return FALSE;
    }

    return TRUE;
}

// Contributed by evilpie (#2981421)
BOOLEAN PhUiDebugProcess(
    _In_ HWND WindowHandle,
    _In_ PPH_PROCESS_ITEM Process
    )
{
    static CONST PH_STRINGREF aeDebugKeyName = PH_STRINGREF_INIT(L"Software\\Microsoft\\Windows NT\\CurrentVersion\\AeDebug");
#ifdef _WIN64
    static CONST PH_STRINGREF aeDebugWow64KeyName = PH_STRINGREF_INIT(L"Software\\Wow6432Node\\Microsoft\\Windows NT\\CurrentVersion\\AeDebug");
#endif
    NTSTATUS status;
    BOOLEAN cont = FALSE;
    PPH_STRING debuggerCommand = NULL;
    PH_STRING_BUILDER commandLineBuilder;
    HANDLE keyHandle;
    PPH_STRING debugger;
    PH_STRINGREF commandPart;
    PH_STRINGREF dummy;

    if (PhGetIntegerSetting(L"EnableWarnings"))
    {
        cont = PhShowConfirmMessage(
            WindowHandle,
            L"debug",
            Process->ProcessName->Buffer,
            L"Debugging a process may result in loss of data.",
            FALSE
            );
    }
    else
    {
        cont = TRUE;
    }

    if (!cont)
        return FALSE;

    status = PhOpenKey(
        &keyHandle,
        KEY_READ,
        PH_KEY_LOCAL_MACHINE,
#ifdef _WIN64
        Process->IsWow64Process ? &aeDebugWow64KeyName : &aeDebugKeyName,
#else
        &aeDebugKeyName,
#endif
        0
        );

    if (NT_SUCCESS(status))
    {
        if (debugger = PH_AUTO(PhQueryRegistryStringZ(keyHandle, L"Debugger")))
        {
            if (PhSplitStringRefAtChar(&debugger->sr, L'"', &dummy, &commandPart) &&
                PhSplitStringRefAtChar(&commandPart, L'"', &commandPart, &dummy))
            {
                debuggerCommand = PhCreateString2(&commandPart);
            }
        }

        NtClose(keyHandle);
    }

    if (PhIsNullOrEmptyString(debuggerCommand))
    {
        PhShowStatus(WindowHandle, L"Unable to locate the debugger.", STATUS_OBJECT_NAME_NOT_FOUND, 0);
        return FALSE;
    }

    PhInitializeStringBuilder(&commandLineBuilder, debuggerCommand->Length + 30);
    PhAppendCharStringBuilder(&commandLineBuilder, L'"');
    PhAppendStringBuilder(&commandLineBuilder, &debuggerCommand->sr);
    PhAppendCharStringBuilder(&commandLineBuilder, L'"');
    PhAppendFormatStringBuilder(&commandLineBuilder, L" -p %lu", HandleToUlong(Process->ProcessId));

    status = PhCreateProcessWin32(
        NULL,
        commandLineBuilder.String->Buffer,
        NULL,
        NULL,
        0,
        NULL,
        NULL,
        NULL
        );

    PhDeleteStringBuilder(&commandLineBuilder);
    PhDereferenceObject(debuggerCommand);

    if (!NT_SUCCESS(status))
    {
        PhpShowErrorProcess(WindowHandle, L"debug", Process, status, 0);
        return FALSE;
    }

    return TRUE;
}

BOOLEAN PhUiReduceWorkingSetProcesses(
    _In_ HWND WindowHandle,
    _In_ PPH_PROCESS_ITEM *Processes,
    _In_ ULONG NumberOfProcesses
    )
{
    BOOLEAN success = TRUE;
    ULONG i;

    for (i = 0; i < NumberOfProcesses; i++)
    {
        NTSTATUS status;
        HANDLE processHandle;

        status = PhOpenProcess(
            &processHandle,
            PROCESS_SET_QUOTA,
            Processes[i]->ProcessId
            );

        if ((status == STATUS_ACCESS_DENIED) && (KsiLevel() == KphLevelMax))
        {
            status = PhOpenProcess(
                &processHandle,
                PROCESS_QUERY_LIMITED_INFORMATION, // HACK for KphProcessEmptyWorkingSet (dmex)
                Processes[i]->ProcessId
                );
        }

        if (NT_SUCCESS(status))
        {
            status = PhSetProcessEmptyWorkingSet(processHandle);
            NtClose(processHandle);
        }

        if (!NT_SUCCESS(status))
        {
            success = FALSE;

            if (!PhpShowErrorProcess(WindowHandle, L"reduce the working set of", Processes[i], status, 0))
                break;
        }
    }

    return success;
}

BOOLEAN PhUiSetVirtualizationProcess(
    _In_ HWND WindowHandle,
    _In_ PPH_PROCESS_ITEM Process,
    _In_ BOOLEAN Enable
    )
{
    NTSTATUS status;
    BOOLEAN cont = FALSE;
    HANDLE processHandle;
    HANDLE tokenHandle;

    if (PhGetIntegerSetting(L"EnableWarnings"))
    {
        cont = PhShowConfirmMessage(
            WindowHandle,
            L"set",
            L"virtualization for the process",
            L"Enabling or disabling virtualization for a process may "
            L"alter its functionality and produce undesirable effects.",
            FALSE
            );
    }
    else
    {
        cont = TRUE;
    }

    if (!cont)
        return FALSE;

    if (NT_SUCCESS(status = PhOpenProcess(
        &processHandle,
        PROCESS_QUERY_LIMITED_INFORMATION,
        Process->ProcessId
        )))
    {
        if (NT_SUCCESS(status = PhOpenProcessToken(
            processHandle,
            TOKEN_WRITE,
            &tokenHandle
            )))
        {
            status = PhSetTokenIsVirtualizationEnabled(tokenHandle, Enable);
            NtClose(tokenHandle);
        }

        NtClose(processHandle);
    }

    if (!NT_SUCCESS(status))
    {
        PhpShowErrorProcess(WindowHandle, L"set virtualization for", Process, status, 0);
        return FALSE;
    }

    return TRUE;
}

BOOLEAN PhUiSetCriticalProcess(
    _In_ HWND WindowHandle,
    _In_ PPH_PROCESS_ITEM Process
    )
{
    NTSTATUS status;
    HANDLE processHandle;
    BOOLEAN breakOnTermination;

    status = PhOpenProcess(
        &processHandle,
        PROCESS_QUERY_INFORMATION | PROCESS_SET_INFORMATION,
        Process->ProcessId
        );

    if (NT_SUCCESS(status))
    {
        status = PhGetProcessBreakOnTermination(
            processHandle,
            &breakOnTermination
            );

        if (NT_SUCCESS(status))
        {
            if (!breakOnTermination && (!PhGetIntegerSetting(L"EnableWarnings") || PhShowConfirmMessage(
                WindowHandle,
                L"enable",
                L"critical status on the process",
                L"If the process ends, the operating system will shut down immediately.",
                TRUE
                )))
            {
                status = PhSetProcessBreakOnTermination(processHandle, TRUE);
            }
            else if (breakOnTermination && (!PhGetIntegerSetting(L"EnableWarnings") || PhShowConfirmMessage(
                WindowHandle,
                L"disable",
                L"critical status on the process",
                NULL,
                FALSE
                )))
            {
                status = PhSetProcessBreakOnTermination(processHandle, FALSE);
            }
        }

        NtClose(processHandle);
    }

    if (!NT_SUCCESS(status))
    {
        PhpShowErrorProcess(WindowHandle, L"set critical status for", Process, status, 0);
        return FALSE;
    }

    return TRUE;
}

BOOLEAN PhUiSetEcoModeProcess(
    _In_ HWND WindowHandle,
    _In_ PPH_PROCESS_ITEM Process
    )
{
    NTSTATUS status;
    HANDLE processHandle;
    POWER_THROTTLING_PROCESS_STATE powerThrottlingState;

    status = PhOpenProcess(
        &processHandle,
        PROCESS_QUERY_LIMITED_INFORMATION | PROCESS_SET_INFORMATION,
        Process->ProcessId
        );

    if (NT_SUCCESS(status))
    {
        status = PhGetProcessPowerThrottlingState(
            processHandle,
            &powerThrottlingState
            );

        if (NT_SUCCESS(status))
        {
            if (!(
                FlagOn(powerThrottlingState.ControlMask, POWER_THROTTLING_PROCESS_EXECUTION_SPEED) &&
                FlagOn(powerThrottlingState.StateMask, POWER_THROTTLING_PROCESS_EXECUTION_SPEED)
                ))
            {
                if (!PhGetIntegerSetting(L"EnableWarnings") || PhShowConfirmMessage(
                    WindowHandle,
                    L"enable",
                    L"Eco mode for this process",
                    L"Eco mode will lower process priority and improve power efficiency but may cause instability in some processes.",
                    FALSE
                    ))
                {
                    // Taskmgr sets the process priority to idle before enabling 'Eco mode'. (dmex)
                    PhSetProcessPriorityClass(processHandle, PROCESS_PRIORITY_CLASS_IDLE);

                    //
                    // Turn PROCESS_EXECUTION_SPEED throttling on.
                    //
                    status = PhSetProcessPowerThrottlingState(
                        processHandle,
                        POWER_THROTTLING_PROCESS_EXECUTION_SPEED,
                        POWER_THROTTLING_PROCESS_EXECUTION_SPEED
                        );
                }
            }
            else
            {
                //if (!PhGetIntegerSetting(L"EnableWarnings") || PhShowConfirmMessage(
                //    WindowHandle,
                //    L"disable",
                //    L"Eco mode for this process",
                //    L"Eco mode will lower process priority and improve power efficiency but may cause instability in some processes.",
                //    FALSE
                //    ))
                {
                    // Taskmgr does not properly restore the original priority after it has exited
                    // and you later decide to disable 'Eco mode', so we'll restore normal priority
                    // which isn't quite correct but still way better than what taskmgr does. (dmex)
                    PhSetProcessPriorityClass(processHandle, PROCESS_PRIORITY_CLASS_NORMAL);

                    //
                    // Let system manage all power throttling.
                    //
                    status = PhSetProcessPowerThrottlingState(processHandle, 0, 0);
                }
            }
        }

        NtClose(processHandle);
    }

    if (!NT_SUCCESS(status))
    {
        PhpShowErrorProcess(WindowHandle, L"set Eco mode for", Process, status, 0);
        return FALSE;
    }

    return TRUE;
}

BOOLEAN PhUiSetExecutionRequiredProcess(
    _In_ HWND WindowHandle,
    _In_ PPH_PROCESS_ITEM Process
    )
{
    NTSTATUS status;

    if (PhIsProcessExecutionRequired(Process->ProcessId))
    {
        status = PhProcessExecutionRequiredDisable(Process->ProcessId);
    }
    else
    {
        status = PhProcessExecutionRequiredEnable(Process->ProcessId);
    }

    if (!NT_SUCCESS(status))
    {
        PhpShowErrorProcess(WindowHandle, L"create PLM power request for", Process, status, 0);
        return FALSE;
    }

    return TRUE;
}

BOOLEAN PhUiDetachFromDebuggerProcess(
    _In_ HWND WindowHandle,
    _In_ PPH_PROCESS_ITEM Process
    )
{
    NTSTATUS status;
    HANDLE processHandle;
    HANDLE debugObjectHandle;

    if (NT_SUCCESS(status = PhOpenProcess(
        &processHandle,
        PROCESS_QUERY_INFORMATION | PROCESS_SUSPEND_RESUME,
        Process->ProcessId
        )))
    {
        if (NT_SUCCESS(status = PhGetProcessDebugObject(
            processHandle,
            &debugObjectHandle
            )))
        {
            // Disable kill-on-close.
            if (NT_SUCCESS(status = PhSetDebugKillProcessOnExit(
                debugObjectHandle,
                FALSE
                )))
            {
                status = NtRemoveProcessDebug(processHandle, debugObjectHandle);
            }

            NtClose(debugObjectHandle);
        }

        NtClose(processHandle);
    }

    if (status == STATUS_PORT_NOT_SET)
    {
        PhShowInformation2(WindowHandle, L"Unable to detach the debugger.", L"%s", L"The process is not being debugged.");
        return FALSE;
    }

    if (!NT_SUCCESS(status))
    {
        PhpShowErrorProcess(WindowHandle, L"detach debugger from", Process, status, 0);
        return FALSE;
    }

    return TRUE;
}

BOOLEAN PhUiLoadDllProcess(
    _In_ HWND WindowHandle,
    _In_ PPH_PROCESS_ITEM Process
    )
{
    static PH_FILETYPE_FILTER filters[] =
    {
        { L"DLL files (*.dll)", L"*.dll" },
        { L"All files (*.*)", L"*.*" }
    };

    NTSTATUS status = STATUS_UNSUCCESSFUL;
    HANDLE processHandle = NULL;
    PVOID fileDialog;
    PPH_STRING fileName;

    fileDialog = PhCreateOpenFileDialog();
    PhSetFileDialogOptions(fileDialog, PH_FILEDIALOG_DONTADDTORECENT);
    PhSetFileDialogFilter(fileDialog, filters, RTL_NUMBER_OF(filters));

    if (!PhShowFileDialog(WindowHandle, fileDialog))
    {
        PhFreeFileDialog(fileDialog);
        return FALSE;
    }

    fileName = PH_AUTO(PhGetFileDialogFileName(fileDialog));
    PhFreeFileDialog(fileDialog);

    // Windows 8 requires ALL_ACCESS for PLM execution requests. (dmex)
    if (WindowsVersion >= WINDOWS_8 && WindowsVersion <= WINDOWS_8_1)
    {
        status = PhOpenProcess(
            &processHandle,
            PROCESS_ALL_ACCESS,
            Process->ProcessId
            );
    }

    // Windows 10 and above require SET_LIMITED for PLM execution requests. (dmex)
    if (!NT_SUCCESS(status))
    {
        status = PhOpenProcess(
            &processHandle,
            PROCESS_QUERY_LIMITED_INFORMATION | PROCESS_SET_LIMITED_INFORMATION |
            PROCESS_QUERY_INFORMATION | PROCESS_CREATE_THREAD | PROCESS_VM_OPERATION |
            PROCESS_VM_READ | PROCESS_VM_WRITE | SYNCHRONIZE,
            Process->ProcessId
            );
    }

    if (NT_SUCCESS(status))
    {
        status = PhLoadDllProcess(
            processHandle,
            &fileName->sr,
            FALSE,
            5000
            );

        NtClose(processHandle);
    }

    if (!NT_SUCCESS(status))
    {
        PhpShowErrorProcess(WindowHandle, L"load the DLL into", Process, status, 0);
        return FALSE;
    }

    return TRUE;
}

BOOLEAN PhUiSetIoPriorityProcesses(
    _In_ HWND WindowHandle,
    _In_ PPH_PROCESS_ITEM *Processes,
    _In_ ULONG NumberOfProcesses,
    _In_ IO_PRIORITY_HINT IoPriority
    )
{
    BOOLEAN success = TRUE;
    BOOLEAN cancelled = FALSE;
    ULONG i;

    for (i = 0; i < NumberOfProcesses; i++)
    {
        NTSTATUS status;
        HANDLE processHandle;

        if (NT_SUCCESS(status = PhOpenProcess(
            &processHandle,
            PROCESS_SET_INFORMATION,
            Processes[i]->ProcessId
            )))
        {
            if (Processes[i]->ProcessId != SYSTEM_PROCESS_ID)
            {
                status = PhSetProcessIoPriority(processHandle, IoPriority);
            }
            else
            {
                // See comment in PhUiSetPriorityProcesses.
                status = STATUS_UNSUCCESSFUL;
            }

            NtClose(processHandle);
        }

        if (!NT_SUCCESS(status))
        {
            BOOLEAN connected;

            success = FALSE;

            // The operation may have failed due to the lack of SeIncreaseBasePriorityPrivilege.
            if (!cancelled && PhpShowErrorAndConnectToPhSvc(
                WindowHandle,
                PhaConcatStrings2(L"Unable to set the I/O priority of ", Processes[i]->ProcessName->Buffer)->Buffer,
                status,
                &connected,
                &cancelled
                ))
            {
                if (connected)
                {
                    if (NT_SUCCESS(status = PhSvcCallControlProcess(Processes[i]->ProcessId, PhSvcControlProcessIoPriority, IoPriority)))
                        success = TRUE;
                    else
                        PhpShowErrorProcess(WindowHandle, L"set the I/O priority of", Processes[i], status, 0);

                    PhUiDisconnectFromPhSvc();
                }
                else
                {
                    cancelled = TRUE;
                }
            }
            else
            {
                if (cancelled)
                    break;

                if (!PhpShowErrorProcess(WindowHandle, L"set the I/O priority of", Processes[i], status, 0))
                    break;
            }
        }
    }

    return success;
}

BOOLEAN PhUiSetPagePriorityProcess(
    _In_ HWND WindowHandle,
    _In_ PPH_PROCESS_ITEM Process,
    _In_ ULONG PagePriority
    )
{
    NTSTATUS status;
    HANDLE processHandle;

    if (NT_SUCCESS(status = PhOpenProcess(
        &processHandle,
        PROCESS_SET_INFORMATION,
        Process->ProcessId
        )))
    {
        if (Process->ProcessId != SYSTEM_PROCESS_ID)
        {
            status = PhSetProcessPagePriority(processHandle, PagePriority);
        }
        else
        {
            // See comment in PhUiSetPriorityProcesses.
            status = STATUS_UNSUCCESSFUL;
        }

        NtClose(processHandle);
    }

    if (!NT_SUCCESS(status))
    {
        PhpShowErrorProcess(WindowHandle, L"set the page priority of", Process, status, 0);
        return FALSE;
    }

    return TRUE;
}

BOOLEAN PhUiSetPriorityProcesses(
    _In_ HWND WindowHandle,
    _In_ PPH_PROCESS_ITEM *Processes,
    _In_ ULONG NumberOfProcesses,
    _In_ ULONG PriorityClass
    )
{
    BOOLEAN success = TRUE;
    BOOLEAN cancelled = FALSE;
    ULONG i;

    for (i = 0; i < NumberOfProcesses; i++)
    {
        NTSTATUS status;
        HANDLE processHandle;

        if (NT_SUCCESS(status = PhOpenProcess(
            &processHandle,
            PROCESS_SET_INFORMATION,
            Processes[i]->ProcessId
            )))
        {
            if (Processes[i]->ProcessId != SYSTEM_PROCESS_ID)
            {
                status = PhSetProcessPriorityClass(processHandle, (UCHAR)PriorityClass);
            }
            else
            {
                // Changing the priority of System can lead to a BSOD on some versions of Windows,
                // so disallow this.
                status = STATUS_UNSUCCESSFUL;
            }

            NtClose(processHandle);
        }

        if (!NT_SUCCESS(status))
        {
            BOOLEAN connected;

            success = FALSE;

            // The operation may have failed due to the lack of SeIncreaseBasePriorityPrivilege.
            if (!cancelled && PhpShowErrorAndConnectToPhSvc(
                WindowHandle,
                PhaConcatStrings2(L"Unable to set the priority of ", Processes[i]->ProcessName->Buffer)->Buffer,
                status,
                &connected,
                &cancelled
                ))
            {
                if (connected)
                {
                    if (NT_SUCCESS(status = PhSvcCallControlProcess(Processes[i]->ProcessId, PhSvcControlProcessPriority, PriorityClass)))
                        success = TRUE;
                    else
                        PhpShowErrorProcess(WindowHandle, L"set the priority of", Processes[i], status, 0);

                    PhUiDisconnectFromPhSvc();
                }
                else
                {
                    cancelled = TRUE;
                }
            }
            else
            {
                if (cancelled)
                    break;

                if (!PhpShowErrorProcess(WindowHandle, L"set the priority of", Processes[i], status, 0))
                    break;
            }
        }
    }

    return success;
}

BOOLEAN PhUiSetBoostPriorityProcesses(
    _In_ HWND WindowHandle,
    _In_ PPH_PROCESS_ITEM* Processes,
    _In_ ULONG NumberOfProcesses,
    _In_ BOOLEAN PriorityBoost
    )
{
    BOOLEAN success = TRUE;
    ULONG i;

    for (i = 0; i < NumberOfProcesses; i++)
    {
        NTSTATUS status;
        HANDLE processHandle;

        if (NT_SUCCESS(status = PhOpenProcess(
            &processHandle,
            PROCESS_SET_INFORMATION,
            Processes[i]->ProcessId
            )))
        {
            status = PhSetProcessPriorityBoost(processHandle, PriorityBoost);
            NtClose(processHandle);

            if (!NT_SUCCESS(status))
            {
                success = FALSE;

                if (!PhpShowErrorProcess(WindowHandle, L"change boost priority of", Processes[i], status, 0))
                    break;
            }
        }
    }

    return success;
}

BOOLEAN PhUiSetBoostPriorityProcess(
    _In_ HWND WindowHandle,
    _In_ PPH_PROCESS_ITEM Process,
    _In_ BOOLEAN PriorityBoost
    )
{
    NTSTATUS status;
    HANDLE processHandle;

    if (NT_SUCCESS(status = PhOpenProcess(
        &processHandle,
        PROCESS_SET_INFORMATION,
        Process->ProcessId
        )))
    {
        status = PhSetProcessPriorityBoost(processHandle, PriorityBoost);
        NtClose(processHandle);
    }

    if (!NT_SUCCESS(status))
    {
        PhpShowErrorProcess(WindowHandle, L"set the boost priority of", Process, status, 0);
        return FALSE;
    }

    return TRUE;
}

#pragma region Service Progress Dialog
typedef struct _PH_UI_SERVICE_PROGRESS_DIALOG
{
    HWND WindowHandle;
    HWND ParentWindowHandle;

    PCWSTR Verb;
    PCWSTR Message;

    PPH_STRING StatusMessage;
    PPH_STRING StatusContent;

    PPH_LIST ServiceItemList;

    volatile LONG RequireElevation;
    struct
    {
        BOOLEAN Flags;
        union
        {
            BOOLEAN Warning : 1;
            BOOLEAN Spare : 7;
        };
    };

    WNDPROC OldWndProc;
    PUSER_THREAD_START_ROUTINE ActionCallback;
    PHSVC_API_CONTROLSERVICE_COMMAND ActionCommand;
} PH_UI_SERVICE_PROGRESS_DIALOG, *PPH_UI_SERVICE_PROGRESS_DIALOG;

typedef struct _PH_UI_SERVICE_ITEM
{
    NTSTATUS Status;
    PPH_SERVICE_ITEM Service;
} PH_UI_SERVICE_ITEM, *PPH_UI_SERVICE_ITEM;

#define WM_PHSVC_ERROR (WM_APP + 1)
#define WM_PHSVC_EXIT (WM_APP + 2)

VOID PhShowServiceProgressDialogStatusPage(
    _In_ PPH_UI_SERVICE_PROGRESS_DIALOG Context
    );
#pragma endregion

VOID PhpShowServiceProgressInitializeText(
    _In_ PPH_UI_SERVICE_PROGRESS_DIALOG Context,
    _Out_ PPH_STRING* Verb,
    _Out_ PPH_STRING* VerbCaps,
    _Out_ PPH_STRING* Action,
    _Out_ PCWSTR* Object
    )
{
    if (Context->ServiceItemList->Count == 1)
        *Object = L"the selected service";
    else
        *Object = L"the selected services";

    // Make sure the verb is all lowercase.
    *Verb = PhaLowerString(PhaCreateString(Context->Verb));

    // "terminate" -> "Terminate"
    *VerbCaps = PhaDuplicateString(*Verb);
    if (!PhIsNullOrEmptyString(*VerbCaps)) (*VerbCaps)->Buffer[0] = PhUpcaseUnicodeChar((*VerbCaps)->Buffer[0]);

    // "terminate", "the process" -> "terminate the process"
    *Action = PhaConcatStrings(3, (*Verb)->Buffer, L" ", *Object);
}

HRESULT CALLBACK PhpUiServiceErrorDialogCallbackProc(
    _In_ HWND WindowHandle,
    _In_ UINT WindowMessage,
    _In_ WPARAM wParam,
    _In_ LPARAM lParam,
    _In_ LONG_PTR Context
    )
{
    PPH_UI_SERVICE_PROGRESS_DIALOG context = (PPH_UI_SERVICE_PROGRESS_DIALOG)Context;

    switch (WindowMessage)
    {
    case TDN_NAVIGATED:
        {
            if (InterlockedCompareExchange(&context->RequireElevation, FALSE, FALSE))
            {
                SendMessage(WindowHandle, TDM_SET_BUTTON_ELEVATION_REQUIRED_STATE, IDYES, TRUE);
            }
        }
        break;
    case TDN_BUTTON_CLICKED:
        {
            ULONG buttonId = (ULONG)wParam;

            if (buttonId == IDYES)
            {
                PhShowServiceProgressDialogStatusPage(context);
                return S_FALSE;
            }
        }
        break;
    }

    return S_OK;
}

VOID PhUiNavigateServiceErrorDialogPage(
    _In_ PPH_UI_SERVICE_PROGRESS_DIALOG Context,
    _In_ PPH_STRING MainInstruction,
    _In_opt_ PPH_STRING MainContent
    )
{
    TASKDIALOGCONFIG config;
    TASKDIALOG_BUTTON buttons[2];

    memset(&config, 0, sizeof(TASKDIALOGCONFIG));
    config.cbSize = sizeof(TASKDIALOGCONFIG);
    config.dwFlags = TDF_ALLOW_DIALOG_CANCELLATION | TDF_CAN_BE_MINIMIZED;
    config.pszWindowTitle = PhApplicationName;
    config.pszMainIcon = TD_ERROR_ICON;
    config.lpCallbackData = (LONG_PTR)Context;
    config.pfCallback = PhpUiServiceErrorDialogCallbackProc;
    config.pszMainInstruction = PhGetString(MainInstruction);
    if (MainContent) config.pszContent = PhGetString(MainContent);
    config.cxWidth = 200;

    buttons[0].nButtonID = IDYES;
    buttons[0].pszButtonText = L"Continue";
    buttons[1].nButtonID = IDNO;
    buttons[1].pszButtonText = L"Cancel";

    if (InterlockedCompareExchange(&Context->RequireElevation, FALSE, FALSE))
    {
        config.cButtons = 2;
        config.pButtons = buttons;
        config.nDefaultButton = IDYES;
    }

    PhTaskDialogNavigatePage(Context->WindowHandle, &config);
}

VOID PhUiNavigateServiceCompleteDialogPage(
    _In_ PPH_UI_SERVICE_PROGRESS_DIALOG Context
    )
{
    PostMessage(Context->WindowHandle, WM_PHSVC_EXIT, 0, 0);
}

VOID PhUiNavigateServiceErrorDialogPageFromThread(
    _In_ PPH_UI_SERVICE_PROGRESS_DIALOG Context
    )
{
    PostMessage(Context->WindowHandle, WM_PHSVC_ERROR, 0, 0);
}

NTSTATUS PhpUiServicePendingStartCallback(
    _In_ PPH_UI_SERVICE_PROGRESS_DIALOG Context
    )
{
    PPH_LIST serviceErrorList = PhCreateList(1);

    if (InterlockedCompareExchange(&Context->RequireElevation, FALSE, FALSE))
    {
        NTSTATUS status;
        BOOLEAN connected;

        if (PhpElevationLevelAndConnectToPhSvc(Context->WindowHandle, &connected) && connected)
        {
            for (ULONG i = 0; i < Context->ServiceItemList->Count; i++)
            {
                PPH_SERVICE_ITEM serviceItem = Context->ServiceItemList->Items[i];

                status = PhSvcCallControlService(
                    PhGetString(serviceItem->Name),
                    Context->ActionCommand
                    );

                if (NT_SUCCESS(status))
                {
                    ULONG index;

                    index = PhFindItemList(Context->ServiceItemList, serviceItem);

                    if (index != ULONG_MAX)
                    {
                        PhRemoveItemList(Context->ServiceItemList, index);
                        PhDereferenceObject(serviceItem);
                    }
                }
                else
                {
                    PhAddItemList(serviceErrorList, LongToPtr(status));
                }
            }

            PhUiDisconnectFromPhSvc();
        }
        else
        {
            PhUiNavigateServiceCompleteDialogPage(Context);
            goto CleanupExit;
        }
    }
    else
    {
        for (ULONG i = 0; i < Context->ServiceItemList->Count; i++)
        {
            PPH_SERVICE_ITEM serviceItem = Context->ServiceItemList->Items[i];
            NTSTATUS status;

            status = Context->ActionCallback(serviceItem);

            if (NT_SUCCESS(status))
            {
                ULONG index;

                index = PhFindItemList(Context->ServiceItemList, serviceItem);

                if (index != ULONG_MAX)
                {
                    PhRemoveItemList(Context->ServiceItemList, index);
                    PhDereferenceObject(serviceItem);
                }
            }
            else
            {
                PhAddItemList(serviceErrorList, LongToPtr(status));
            }
        }
    }

    InterlockedExchange(&Context->RequireElevation, FALSE);

    if (serviceErrorList->Count)
    {
        for (ULONG i = 0; i < serviceErrorList->Count; i++)
        {
            NTSTATUS status = PtrToLong(serviceErrorList->Items[i]);

            if (status == STATUS_ACCESS_DENIED || status == STATUS_PRIVILEGE_NOT_HELD)
            {
                InterlockedExchange(&Context->RequireElevation, TRUE);
                break;
            }
        }
    }

    if (Context->ServiceItemList->Count)
    {
        PH_STRING_BUILDER stringBuilder;

        PhInitializeStringBuilder(&stringBuilder, 0x50);

        for (ULONG i = 0; i < Context->ServiceItemList->Count; i++)
        {
            PPH_STRING serviceName = NULL;
            PPH_STRING statusMessage = NULL;

            if (!PhIsNullOrEmptyString(((PPH_SERVICE_ITEM)Context->ServiceItemList->Items[i])->Name))
            {
                serviceName = ((PPH_SERVICE_ITEM)Context->ServiceItemList->Items[i])->Name;
            }

            if (i < serviceErrorList->Count)
            {
                statusMessage = PhGetStatusMessage(PtrToLong(serviceErrorList->Items[i]), 0);
            }

            if (!PhIsNullOrEmptyString(serviceName))
                PhAppendStringBuilder(&stringBuilder, &serviceName->sr);
            PhAppendStringBuilder2(&stringBuilder, L": ");

            PhAppendFormatStringBuilder(&stringBuilder, L"(0x%lx) ", PtrToLong(serviceErrorList->Items[i]));

            if (!PhIsNullOrEmptyString(statusMessage))
            {
                PhAppendStringBuilder(&stringBuilder, &statusMessage->sr);
                PhClearReference(&statusMessage);
            }

            PhAppendStringBuilder2(&stringBuilder, L"\r\n");
        }

        if (stringBuilder.String->Length != 0)
        {
            PhRemoveEndStringBuilder(&stringBuilder, 2);
        }

        if (InterlockedCompareExchange(&Context->RequireElevation, FALSE, FALSE))
        {
            PhAppendStringBuilder2(&stringBuilder, L"\r\n\r\n");
            PhAppendStringBuilder2(&stringBuilder, L"You will need to provide administrator permission. "
                L"Click Continue to complete this operation.");
        }

        {
            PPH_STRING message;
            PPH_STRING content;

            message = PhFormatString(L"Unable to %s services:", Context->Verb);
            content = PhFinalStringBuilderString(&stringBuilder);

            InterlockedExchangePointer(&Context->StatusMessage, message);
            InterlockedExchangePointer(&Context->StatusContent, content);

            PhUiNavigateServiceErrorDialogPageFromThread(Context);
        }
    }
    else
    {
        PhUiNavigateServiceCompleteDialogPage(Context);
    }

CleanupExit:
    PhClearReference(&serviceErrorList);

    PhDereferenceObject(Context);

    return STATUS_SUCCESS;
}

HRESULT CALLBACK PhpUiServiceProgressDialogCallbackProc(
    _In_ HWND WindowHandle,
    _In_ UINT WindowMessage,
    _In_ WPARAM wParam,
    _In_ LPARAM lParam,
    _In_ LONG_PTR Context
    )
{
    PPH_UI_SERVICE_PROGRESS_DIALOG context = (PPH_UI_SERVICE_PROGRESS_DIALOG)Context;

    switch (WindowMessage)
    {
    case TDN_NAVIGATED:
        {
            SendMessage(WindowHandle, TDM_SET_MARQUEE_PROGRESS_BAR, TRUE, 0);
            SendMessage(WindowHandle, TDM_SET_PROGRESS_BAR_MARQUEE, TRUE, 1);

            PhReferenceObject(context);
            PhCreateThread2(PhpUiServicePendingStartCallback, context);
        }
        break;
    case TDN_BUTTON_CLICKED:
        {
            ULONG buttonId = (ULONG)wParam;

            if (buttonId != IDCANCEL)
            {
                return S_FALSE;
            }
        }
        break;
    }

    return S_OK;
}

VOID PhShowServiceProgressDialogStatusPage(
    _In_ PPH_UI_SERVICE_PROGRESS_DIALOG Context
    )
{
    TASKDIALOGCONFIG config;
    PPH_STRING verb;
    PPH_STRING verbCaps;
    PPH_STRING action;
    PCWSTR object;

    PhpShowServiceProgressInitializeText(Context, &verb, &verbCaps, &action, &object);

    memset(&config, 0, sizeof(TASKDIALOGCONFIG));
    config.cbSize = sizeof(TASKDIALOGCONFIG);
    config.dwFlags = TDF_ALLOW_DIALOG_CANCELLATION | TDF_SHOW_MARQUEE_PROGRESS_BAR | TDF_CAN_BE_MINIMIZED;
    config.pszWindowTitle = PhApplicationName;
    config.pszMainIcon = TD_INFORMATION_ICON;
    config.dwCommonButtons = TDCBF_CANCEL_BUTTON;
    config.lpCallbackData = (LONG_PTR)Context;
    config.pfCallback = PhpUiServiceProgressDialogCallbackProc;
    config.pszMainInstruction = PhaConcatStrings(5, L"Attempting to ", PhGetString(verb), L" ", object, L"...")->Buffer;
    config.cxWidth = 200;

    PhTaskDialogNavigatePage(Context->WindowHandle, &config);
}

HRESULT CALLBACK PhpUiServiceConfirmDialogCallbackProc(
    _In_ HWND WindowHandle,
    _In_ UINT WindowMessage,
    _In_ WPARAM wParam,
    _In_ LPARAM lParam,
    _In_ LONG_PTR Context
    )
{
    PPH_UI_SERVICE_PROGRESS_DIALOG context = (PPH_UI_SERVICE_PROGRESS_DIALOG)Context;

    switch (WindowMessage)
    {
    case TDN_BUTTON_CLICKED:
        {
            ULONG buttonId = (ULONG)wParam;

            if (buttonId == IDYES)
            {
                PhShowServiceProgressDialogStatusPage(context);
                return S_FALSE;
            }
        }
        break;
    }

    return S_OK;
}

VOID PhShowServiceProgressDialogConfirmMessage(
    _In_ PPH_UI_SERVICE_PROGRESS_DIALOG Context
    )
{
    TASKDIALOGCONFIG config;
    TASKDIALOG_BUTTON buttons[2];
    PPH_STRING verb;
    PPH_STRING verbCaps;
    PPH_STRING action;
    PCWSTR object;

    PhpShowServiceProgressInitializeText(Context, &verb, &verbCaps, &action, &object);

    memset(&config, 0, sizeof(TASKDIALOGCONFIG));
    config.cbSize = sizeof(TASKDIALOGCONFIG);
    config.dwFlags = TDF_ALLOW_DIALOG_CANCELLATION | TDF_CAN_BE_MINIMIZED;
    config.pszWindowTitle = PhApplicationName;
    config.lpCallbackData = (LONG_PTR)Context;
    config.pfCallback = PhpUiServiceConfirmDialogCallbackProc;
    config.pszMainIcon = Context->Warning ? TD_WARNING_ICON : TD_INFORMATION_ICON;
    config.pszMainInstruction = PhaConcatStrings(3, L"Do you want to ", action->Buffer, L"?")->Buffer;
    if (Context->Message) config.pszContent = PhaConcatStrings2(Context->Message, L" Are you sure you want to continue?")->Buffer;

    buttons[0].nButtonID = IDYES;
    buttons[0].pszButtonText = verbCaps->Buffer;
    buttons[1].nButtonID = IDNO;
    buttons[1].pszButtonText = L"Cancel";

    config.cButtons = 2;
    config.pButtons = buttons;
    config.nDefaultButton = IDYES;
    config.cxWidth = 200;

    PhTaskDialogNavigatePage(Context->WindowHandle, &config);
}

static LRESULT CALLBACK PhpUiServiceProgressDialogWndProc(
    _In_ HWND WindowHandle,
    _In_ UINT WindowMessage,
    _In_ WPARAM wParam,
    _In_ LPARAM lParam
    )
{
    PPH_UI_SERVICE_PROGRESS_DIALOG context;
    WNDPROC oldWndProc;

    context = PhGetWindowContext(WindowHandle, MAXCHAR);

    if (!context)
        goto DefaultWndProc;

    oldWndProc = context->OldWndProc;

    switch (WindowMessage)
    {
    case WM_DESTROY:
        {
            SetWindowLongPtr(WindowHandle, GWLP_WNDPROC, (LONG_PTR)oldWndProc);
            PhRemoveWindowContext(WindowHandle, MAXCHAR);
        }
        break;
    case WM_PHSVC_ERROR:
        {
            PPH_STRING message;
            PPH_STRING content;

            message = InterlockedExchangePointer(&context->StatusMessage, NULL);
            content = InterlockedExchangePointer(&context->StatusContent, NULL);

            PhUiNavigateServiceErrorDialogPage(
                context,
                message,
                content
                );

            PhClearReference(&message);
            PhClearReference(&content);
        }
        goto DefaultWndProc;
    case WM_PHSVC_EXIT:
        {
            CallWindowProc(oldWndProc, WindowHandle, TDM_CLICK_BUTTON, IDCANCEL, 0);
        }
        goto DefaultWndProc;
    }

    return CallWindowProc(oldWndProc, WindowHandle, WindowMessage, wParam, lParam);

DefaultWndProc:
    return DefWindowProc(WindowHandle, WindowMessage, wParam, lParam);
}

HRESULT CALLBACK PhpUiServiceInitializeDialogCallbackProc(
    _In_ HWND WindowHandle,
    _In_ UINT WindowMessage,
    _In_ WPARAM wParam,
    _In_ LPARAM lParam,
    _In_ LONG_PTR Context
    )
{
    PPH_UI_SERVICE_PROGRESS_DIALOG context = (PPH_UI_SERVICE_PROGRESS_DIALOG)Context;

    switch (WindowMessage)
    {
    case TDN_DIALOG_CONSTRUCTED:
        {
            context->WindowHandle = WindowHandle;

            PhSetApplicationWindowIcon(WindowHandle);

            PhCenterWindow(WindowHandle, context->ParentWindowHandle);

            context->OldWndProc = PhGetWindowProcedure(WindowHandle);
            PhSetWindowContext(WindowHandle, MAXCHAR, context);
            PhSetWindowProcedure(WindowHandle, PhpUiServiceProgressDialogWndProc);

            if (PhGetIntegerSetting(L"EnableWarnings"))
            {
                PhShowServiceProgressDialogConfirmMessage(context);
            }
            else
            {
                PhShowServiceProgressDialogStatusPage(context);
            }

            PhInitializeWindowTheme(WindowHandle, !!PhGetIntegerSetting(L"EnableThemeSupport"));
        }
        break;
    }

    return S_OK;
}

NTSTATUS PhShowServiceProgressDialogThread(
    _In_ PPH_UI_SERVICE_PROGRESS_DIALOG Context
    )
{
    PH_AUTO_POOL autoPool;
    TASKDIALOGCONFIG config;

    PhInitializeAutoPool(&autoPool);

    memset(&config, 0, sizeof(TASKDIALOGCONFIG));
    config.cbSize = sizeof(TASKDIALOGCONFIG);
    config.dwFlags = TDF_ALLOW_DIALOG_CANCELLATION | TDF_CAN_BE_MINIMIZED;
    config.pfCallback = PhpUiServiceInitializeDialogCallbackProc;
    config.lpCallbackData = (LONG_PTR)Context;
    config.pszContent = L"Initializing...";
    config.cxWidth = 200;

    PhShowTaskDialog(&config, NULL, NULL, NULL);

    PhDeleteAutoPool(&autoPool);
    PhDereferenceObject(Context);

    return STATUS_SUCCESS;
}

static VOID PhServiceProgressContextDeleteProcedure(
    _In_ PVOID Object,
    _In_ ULONG Flags
    )
{
    PPH_UI_SERVICE_PROGRESS_DIALOG context = Object;

    PhDereferenceObjects(context->ServiceItemList->Items, context->ServiceItemList->Count);
    PhDereferenceObject(context->ServiceItemList);
}

PPH_UI_SERVICE_PROGRESS_DIALOG PhCreateServiceProgressContext(
    VOID
    )
{
    static PPH_OBJECT_TYPE PhServiceProgressObjectType = NULL;
    static PH_INITONCE PhServiceProgressTypeInitOnce = PH_INITONCE_INIT;
    PPH_UI_SERVICE_PROGRESS_DIALOG context;

    if (PhBeginInitOnce(&PhServiceProgressTypeInitOnce))
    {
        PhServiceProgressObjectType = PhCreateObjectType(L"ServiceProgressObjectType", 0, PhServiceProgressContextDeleteProcedure);
        PhEndInitOnce(&PhServiceProgressTypeInitOnce);
    }

    context = PhCreateObject(sizeof(PH_UI_SERVICE_PROGRESS_DIALOG), PhServiceProgressObjectType);
    memset(context, 0, sizeof(PH_UI_SERVICE_PROGRESS_DIALOG));

    return context;
}

VOID PhShowServiceProgressDialog(
    _In_ HWND WindowHandle,
    _In_ PCWSTR Verb,
    _In_ PCWSTR Message,
    _In_ BOOLEAN Warning,
    _In_ PPH_SERVICE_ITEM* Services,
    _In_ ULONG NumberOfServices,
    _In_ PUSER_THREAD_START_ROUTINE ActionCallback,
    _In_ PHSVC_API_CONTROLSERVICE_COMMAND ActionCommand
    )
{
    PPH_UI_SERVICE_PROGRESS_DIALOG context;

    if (NumberOfServices == 0)
        return;

    PhReferenceObjects(Services, NumberOfServices);

    context = PhCreateServiceProgressContext();
    context->ParentWindowHandle = WindowHandle;
    context->Verb = Verb;
    context->Message = Message;
    context->Warning = Warning;
    context->ActionCallback = ActionCallback;
    context->ActionCommand = ActionCommand;
    context->ServiceItemList = PhCreateList(NumberOfServices);
    PhAddItemsList(context->ServiceItemList, Services, NumberOfServices);

    PhCreateThread2(PhShowServiceProgressDialogThread, context);
}

static BOOLEAN PhpShowContinueMessageServices(
    _In_ HWND WindowHandle,
    _In_ PCWSTR Verb,
    _In_ PCWSTR Message,
    _In_ BOOLEAN Warning,
    _In_ PPH_SERVICE_ITEM* Services,
    _In_ ULONG NumberOfServices
    )
{
    if (NumberOfServices == 0)
        return FALSE;

    if (PhGetIntegerSetting(L"EnableWarnings"))
    {
        PCWSTR object;

        if (NumberOfServices == 1)
        {
            object = L"the selected service";
        }
        else
        {
            object = L"the selected services";
        }

        return PhShowConfirmMessage(
            WindowHandle,
            Verb,
            object,
            Message,
            Warning
            );
    }
    else
    {
        return TRUE;
    }
}

static NTSTATUS PhpCheckServiceStatus(
    _In_ SC_HANDLE ServiceHandle,
    _In_ ULONG CurrentState,
    _In_ ULONG WaitForState)
{
    NTSTATUS status;
    SERVICE_STATUS_PROCESS serviceStatus;
    ULONG64 serviceTicks;
    ULONG serviceCheck;

    status = PhQueryServiceStatus(ServiceHandle, &serviceStatus);

    if (!NT_SUCCESS(status))
        return status;
    if (serviceStatus.dwCurrentState == WaitForState)
        return STATUS_SUCCESS;

    serviceTicks = NtGetTickCount64();
    serviceCheck = serviceStatus.dwCheckPoint;

    while (
        serviceStatus.dwCurrentState == SERVICE_START_PENDING ||
        serviceStatus.dwCurrentState == SERVICE_STOP_PENDING ||
        serviceStatus.dwCurrentState == SERVICE_CONTINUE_PENDING ||
        serviceStatus.dwCurrentState == SERVICE_PAUSE_PENDING
        )
    {
        ULONG statusWaitHint = serviceStatus.dwWaitHint / 10;

        if (statusWaitHint < 1000)
            statusWaitHint = 1000;
        if (statusWaitHint > 10000)
            statusWaitHint = 10000;

        PhDelayExecution(statusWaitHint);

        status = PhQueryServiceStatus(ServiceHandle, &serviceStatus);

        if (!NT_SUCCESS(status))
            return status;

        if (serviceStatus.dwCurrentState == WaitForState)
            return STATUS_SUCCESS;

        if (!(
            serviceStatus.dwCurrentState == SERVICE_START_PENDING ||
            serviceStatus.dwCurrentState == SERVICE_STOP_PENDING ||
            serviceStatus.dwCurrentState == SERVICE_CONTINUE_PENDING ||
            serviceStatus.dwCurrentState == SERVICE_PAUSE_PENDING
            ))
        {
            return STATUS_SUCCESS;
        }

        if (serviceStatus.dwCheckPoint > serviceCheck)
        {
            serviceTicks = NtGetTickCount64();
            serviceCheck = serviceStatus.dwCheckPoint;
        }
        else if ((NtGetTickCount64() - serviceTicks) > serviceStatus.dwWaitHint)
        {
            // Service doesn't report progress.
        }
    }

    return status;
}

static BOOLEAN PhpShowErrorService(
    _In_ HWND WindowHandle,
    _In_ PWSTR Verb,
    _In_ PPH_SERVICE_ITEM Service,
    _In_ NTSTATUS Status,
    _In_opt_ ULONG Win32Result
    )
{
    return PhShowContinueStatus(
        WindowHandle,
        PhaFormatString(
        L"Unable to %s %s.",
        Verb,
        Service->Name->Buffer
        )->Buffer,
        Status,
        Win32Result
        );
}

static NTSTATUS PhUiServiceStartCallback(
    _In_ PPH_SERVICE_ITEM ServiceItem
    )
{
    NTSTATUS status;
    SC_HANDLE serviceHandle;

    status = PhOpenService(
        &serviceHandle,
        SERVICE_START,
        PhGetString(ServiceItem->Name)
        );

    if (NT_SUCCESS(status))
    {
        status = PhStartService(serviceHandle, 0, NULL);

        PhCloseServiceHandle(serviceHandle);
    }

    return status;
}

BOOLEAN PhUiStartServices(
    _In_ HWND WindowHandle,
    _In_ PPH_SERVICE_ITEM* Services,
    _In_ ULONG NumberOfServices
    )
{
    BOOLEAN success = TRUE;
    BOOLEAN cancelled = FALSE;
    ULONG i;

    if (PhGetIntegerSetting(L"EnableServiceProgressDialog"))
    {
        PhShowServiceProgressDialog(
            WindowHandle,
            L"start",
            L"Starting a service might prevent the system from functioning properly.",
            FALSE,
            Services,
            NumberOfServices,
            PhUiServiceStartCallback,
            PhSvcControlServiceStart
            );
        return FALSE;
    }

    if (!PhpShowContinueMessageServices(
        WindowHandle,
        L"start",
        L"Starting a service might prevent the system from functioning properly.",
        FALSE,
        Services,
        NumberOfServices
        ))
        return FALSE;

    for (i = 0; i < NumberOfServices; i++)
    {
        NTSTATUS status;
        SC_HANDLE serviceHandle;

        success = FALSE;
        status = PhOpenService(&serviceHandle, SERVICE_START, PhGetString(Services[i]->Name));

        if (NT_SUCCESS(status))
        {
            status = PhStartService(serviceHandle, 0, NULL);

            if (NT_SUCCESS(status))
                success = TRUE;

            PhCloseServiceHandle(serviceHandle);
        }

        if (!success)
        {
            BOOLEAN connected;

            success = FALSE;

            if (!cancelled && PhpShowErrorAndConnectToPhSvc(
                WindowHandle,
                PhaConcatStrings2(L"Unable to start ", PhGetString(Services[i]->Name))->Buffer,
                status,
                &connected,
                &cancelled
                ))
            {
                if (connected)
                {
                    if (NT_SUCCESS(status = PhSvcCallControlService(PhGetString(Services[i]->Name), PhSvcControlServiceStart)))
                        success = TRUE;
                    else
                        PhpShowErrorService(WindowHandle, L"start", Services[i], status, 0);

                    PhUiDisconnectFromPhSvc();
                }
                else
                {
                    cancelled = TRUE;
                }
            }
            else
            {
                if (cancelled)
                    break;

                if (!PhpShowErrorService(WindowHandle, L"start", Services[i], status, 0))
                    break;
            }
        }
    }

    return success;

    //BOOLEAN result = TRUE;
    //ULONG i;
    //
    //for (i = 0; i < NumberOfServices; i++)
    //{
    //    SC_HANDLE serviceHandle;
    //    BOOLEAN success = FALSE;
    //
    //    serviceHandle = PhOpenService(PhGetString(Services[i]->Name), SERVICE_START);
    //
    //    if (serviceHandle)
    //    {
    //        if (StartService(serviceHandle, 0, NULL))
    //            success = TRUE;
    //
    //        PhCloseServiceHandle(serviceHandle);
    //    }
    //
    //    if (!success)
    //    {
    //        NTSTATUS status;
    //
    //        status = PhGetLastWin32ErrorAsNtStatus();
    //        result = FALSE;
    //
    //        PhpShowErrorService(WindowHandle, L"start", Services[i], status, 0);
    //    }
    //}
    //
    //return result;
}

BOOLEAN PhUiStartService(
    _In_ HWND WindowHandle,
    _In_ PPH_SERVICE_ITEM Service
    )
{
    SC_HANDLE serviceHandle;
    NTSTATUS status;
    BOOLEAN success = FALSE;

    status = PhOpenService(&serviceHandle, SERVICE_START, PhGetString(Service->Name));

    if (NT_SUCCESS(status))
    {
        status = PhStartService(serviceHandle, 0, NULL);

        if (NT_SUCCESS(status))
            success = TRUE;

        PhCloseServiceHandle(serviceHandle);
    }

    if (!success)
    {
        BOOLEAN connected;
        BOOLEAN cancelled;

        if (PhpShowErrorAndConnectToPhSvc(
            WindowHandle,
            PhaConcatStrings2(L"Unable to start ", PhGetString(Service->Name))->Buffer,
            status,
            &connected,
            &cancelled
            ))
        {
            if (connected)
            {
                if (NT_SUCCESS(status = PhSvcCallControlService(PhGetString(Service->Name), PhSvcControlServiceStart)))
                    success = TRUE;
                else
                    PhpShowErrorService(WindowHandle, L"start", Service, status, 0);

                PhUiDisconnectFromPhSvc();
            }
        }
        else
        {
            if (!cancelled)
            {
                PhpShowErrorService(WindowHandle, L"start", Service, status, 0);
            }
        }
    }

    return success;
}

static NTSTATUS PhUiServiceContinueCallback(
    _In_ PPH_SERVICE_ITEM ServiceItem
    )
{
    NTSTATUS status;
    SC_HANDLE serviceHandle;

    status = PhOpenService(
        &serviceHandle,
        SERVICE_PAUSE_CONTINUE,
        PhGetString(ServiceItem->Name)
        );

    if (NT_SUCCESS(status))
    {
        status = PhContinueService(serviceHandle);

        PhCloseServiceHandle(serviceHandle);
    }

    return status;
}

BOOLEAN PhUiContinueServices(
    _In_ HWND WindowHandle,
    _In_ PPH_SERVICE_ITEM* Services,
    _In_ ULONG NumberOfServices
    )
{
    BOOLEAN success = TRUE;
    BOOLEAN cancelled = FALSE;
    ULONG i;

    if (PhGetIntegerSetting(L"EnableServiceProgressDialog"))
    {
        PhShowServiceProgressDialog(
            WindowHandle,
            L"continue",
            L"Continuing a service might prevent the system from functioning properly.",
            FALSE,
            Services,
            NumberOfServices,
            PhUiServiceContinueCallback,
            PhSvcControlServiceContinue
            );
        return FALSE;
    }

    if (!PhpShowContinueMessageServices(
        WindowHandle,
        L"continue",
        L"Continuing a service might prevent the system from functioning properly.",
        FALSE,
        Services,
        NumberOfServices
        ))
        return FALSE;

    for (i = 0; i < NumberOfServices; i++)
    {
        NTSTATUS status;
        SC_HANDLE serviceHandle;

        success = FALSE;
        status = PhOpenService(&serviceHandle, SERVICE_PAUSE_CONTINUE, PhGetString(Services[i]->Name));

        if (NT_SUCCESS(status))
        {
            status = PhContinueService(serviceHandle);

            if (NT_SUCCESS(status))
                success = TRUE;

            PhCloseServiceHandle(serviceHandle);
        }

        if (!success)
        {
            BOOLEAN connected;

            success = FALSE;

            if (!cancelled && PhpShowErrorAndConnectToPhSvc(
                WindowHandle,
                PhaConcatStrings2(L"Unable to continue ", PhGetString(Services[i]->Name))->Buffer,
                status,
                &connected,
                &cancelled
                ))
            {
                if (connected)
                {
                    if (NT_SUCCESS(status = PhSvcCallControlService(PhGetString(Services[i]->Name), PhSvcControlServiceContinue)))
                        success = TRUE;
                    else
                        PhpShowErrorService(WindowHandle, L"continue", Services[i], status, 0);

                    PhUiDisconnectFromPhSvc();
                }
                else
                {
                    cancelled = TRUE;
                }
            }
            else
            {
                if (cancelled)
                    break;

                if (!PhpShowErrorService(WindowHandle, L"continue", Services[i], status, 0))
                    break;
            }
        }
    }

    return success;

    //BOOLEAN result = TRUE;
    //ULONG i;
    //
    //for (i = 0; i < NumberOfServices; i++)
    //{
    //    SC_HANDLE serviceHandle;
    //    BOOLEAN success = FALSE;
    //
    //    serviceHandle = PhOpenService(PhGetString(Services[i]->Name), SERVICE_PAUSE_CONTINUE);
    //
    //    if (serviceHandle)
    //    {
    //        SERVICE_STATUS serviceStatus;
    //
    //        if (ControlService(serviceHandle, SERVICE_CONTROL_CONTINUE, &serviceStatus))
    //            success = TRUE;
    //
    //        PhCloseServiceHandle(serviceHandle);
    //    }
    //
    //    if (!success)
    //    {
    //        NTSTATUS status;
    //
    //        status = PhGetLastWin32ErrorAsNtStatus();
    //        result = FALSE;
    //
    //        PhpShowErrorService(WindowHandle, L"continue", Services[i], status, 0);
    //    }
    //}
    //
    //return result;
}

BOOLEAN PhUiContinueService(
    _In_ HWND WindowHandle,
    _In_ PPH_SERVICE_ITEM Service
    )
{
    SC_HANDLE serviceHandle;
    NTSTATUS status;
    BOOLEAN success = FALSE;

    status = PhOpenService(&serviceHandle, SERVICE_PAUSE_CONTINUE, PhGetString(Service->Name));

    if (NT_SUCCESS(status))
    {
        status = PhContinueService(serviceHandle);

        if (NT_SUCCESS(status))
            success = TRUE;

        PhCloseServiceHandle(serviceHandle);
    }

    if (!success)
    {
        BOOLEAN connected;
        BOOLEAN cancelled;

        if (PhpShowErrorAndConnectToPhSvc(
            WindowHandle,
            PhaConcatStrings2(L"Unable to continue ", PhGetString(Service->Name))->Buffer,
            status,
            &connected,
            &cancelled
            ))
        {
            if (connected)
            {
                if (NT_SUCCESS(status = PhSvcCallControlService(PhGetString(Service->Name), PhSvcControlServiceContinue)))
                    success = TRUE;
                else
                    PhpShowErrorService(WindowHandle, L"continue", Service, status, 0);

                PhUiDisconnectFromPhSvc();
            }
        }
        else
        {
            if (!cancelled)
            {
                PhpShowErrorService(WindowHandle, L"continue", Service, status, 0);
            }
        }
    }

    return success;
}

static NTSTATUS PhUiServicePauseCallback(
    _In_ PPH_SERVICE_ITEM ServiceItem
    )
{
    NTSTATUS status;
    SC_HANDLE serviceHandle;

    status = PhOpenService(
        &serviceHandle,
        SERVICE_PAUSE_CONTINUE,
        PhGetString(ServiceItem->Name)
        );

    if (NT_SUCCESS(status))
    {
        status = PhPauseService(serviceHandle);

        PhCloseServiceHandle(serviceHandle);
    }

    return status;
}

BOOLEAN PhUiPauseServices(
    _In_ HWND WindowHandle,
    _In_ PPH_SERVICE_ITEM* Services,
    _In_ ULONG NumberOfServices
    )
{
    BOOLEAN success = TRUE;
    BOOLEAN cancelled = FALSE;
    ULONG i;

    if (PhGetIntegerSetting(L"EnableServiceProgressDialog"))
    {
        PhShowServiceProgressDialog(
            WindowHandle,
            L"pause",
            L"Pausing a service might prevent the system from functioning properly.",
            FALSE,
            Services,
            NumberOfServices,
            PhUiServicePauseCallback,
            PhSvcControlServicePause
            );
        return FALSE;
    }

    if (!PhpShowContinueMessageServices(
        WindowHandle,
        L"pause",
        L"Pausing a service might prevent the system from functioning properly.",
        FALSE,
        Services,
        NumberOfServices
        ))
        return FALSE;

    for (i = 0; i < NumberOfServices; i++)
    {
        NTSTATUS status;
        SC_HANDLE serviceHandle;

        success = FALSE;
        status = PhOpenService(&serviceHandle, SERVICE_PAUSE_CONTINUE, PhGetString(Services[i]->Name));

        if (NT_SUCCESS(status))
        {
            status = PhPauseService(serviceHandle);

            if (NT_SUCCESS(status))
                success = TRUE;

            PhCloseServiceHandle(serviceHandle);
        }

        if (!success)
        {
            BOOLEAN connected;

            success = FALSE;

            if (!cancelled && PhpShowErrorAndConnectToPhSvc(
                WindowHandle,
                PhaConcatStrings2(L"Unable to pause ", PhGetString(Services[i]->Name))->Buffer,
                status,
                &connected,
                &cancelled
                ))
            {
                if (connected)
                {
                    if (NT_SUCCESS(status = PhSvcCallControlService(PhGetString(Services[i]->Name), PhSvcControlServicePause)))
                        success = TRUE;
                    else
                        PhpShowErrorService(WindowHandle, L"pause", Services[i], status, 0);

                    PhUiDisconnectFromPhSvc();
                }
                else
                {
                    cancelled = TRUE;
                }
            }
            else
            {
                if (cancelled)
                    break;

                if (!PhpShowErrorService(WindowHandle, L"pause", Services[i], status, 0))
                    break;
            }
        }
    }

    return success;

    //BOOLEAN result = TRUE;
    //ULONG i;
    //
    //for (i = 0; i < NumberOfServices; i++)
    //{
    //    SC_HANDLE serviceHandle;
    //    BOOLEAN success = FALSE;
    //
    //    serviceHandle = PhOpenService(PhGetString(Services[i]->Name), SERVICE_PAUSE_CONTINUE);
    //
    //    if (serviceHandle)
    //    {
    //        SERVICE_STATUS serviceStatus;
    //
    //        if (ControlService(serviceHandle, SERVICE_CONTROL_PAUSE, &serviceStatus))
    //            success = TRUE;
    //
    //        PhCloseServiceHandle(serviceHandle);
    //    }
    //
    //    if (!success)
    //    {
    //        NTSTATUS status;
    //
    //        status = PhGetLastWin32ErrorAsNtStatus();
    //        result = FALSE;
    //
    //        PhpShowErrorService(WindowHandle, L"pause", Services[i], status, 0);
    //    }
    //}
    //
    //return result;
}

BOOLEAN PhUiPauseService(
    _In_ HWND WindowHandle,
    _In_ PPH_SERVICE_ITEM Service
    )
{
    SC_HANDLE serviceHandle;
    NTSTATUS status;
    BOOLEAN success = FALSE;

    status = PhOpenService(&serviceHandle, SERVICE_PAUSE_CONTINUE, PhGetString(Service->Name));

    if (NT_SUCCESS(status))
    {
        status = PhPauseService(serviceHandle);

        if (NT_SUCCESS(status))
            success = TRUE;

        PhCloseServiceHandle(serviceHandle);
    }

    if (!success)
    {
        BOOLEAN connected;
        BOOLEAN cancelled;

        if (PhpShowErrorAndConnectToPhSvc(
            WindowHandle,
            PhaConcatStrings2(L"Unable to pause ", Service->Name->Buffer)->Buffer,
            status,
            &connected,
            &cancelled
            ))
        {
            if (connected)
            {
                if (NT_SUCCESS(status = PhSvcCallControlService(PhGetString(Service->Name), PhSvcControlServicePause)))
                    success = TRUE;
                else
                    PhpShowErrorService(WindowHandle, L"pause", Service, status, 0);

                PhUiDisconnectFromPhSvc();
            }
        }
        else
        {
            if (!cancelled)
            {
                PhpShowErrorService(WindowHandle, L"pause", Service, status, 0);
            }
        }
    }

    return success;
}

static NTSTATUS PhUiServiceStopCallback(
    _In_ PPH_SERVICE_ITEM ServiceItem
    )
{
    NTSTATUS status;
    SC_HANDLE serviceHandle;

    status = PhOpenService(
        &serviceHandle,
        SERVICE_STOP,
        PhGetString(ServiceItem->Name)
        );

    if (NT_SUCCESS(status))
    {
        status = PhStopService(serviceHandle);

        PhCloseServiceHandle(serviceHandle);
    }

    return status;
}

BOOLEAN PhUiStopServices(
    _In_ HWND WindowHandle,
    _In_ PPH_SERVICE_ITEM* Services,
    _In_ ULONG NumberOfServices
    )
{
    BOOLEAN success = TRUE;
    BOOLEAN cancelled = FALSE;
    ULONG i;

    if (PhGetIntegerSetting(L"EnableServiceProgressDialog"))
    {
        PhShowServiceProgressDialog(
            WindowHandle,
            L"stop",
            L"Stopping a service might prevent the system from functioning properly.",
            FALSE,
            Services,
            NumberOfServices,
            PhUiServiceStopCallback,
            PhSvcControlServiceStop
            );
        return FALSE;
    }

    if (!PhpShowContinueMessageServices(
        WindowHandle,
        L"stop",
        L"Stopping a service might prevent the system from functioning properly.",
        FALSE,
        Services,
        NumberOfServices
        ))
        return FALSE;

    for (i = 0; i < NumberOfServices; i++)
    {
        NTSTATUS status;
        SC_HANDLE serviceHandle;

        success = FALSE;
        status = PhOpenService(&serviceHandle, SERVICE_STOP, PhGetString(Services[i]->Name));

        if (NT_SUCCESS(status))
        {
            status = PhStopService(serviceHandle);

            if (NT_SUCCESS(status))
                success = TRUE;

            PhCloseServiceHandle(serviceHandle);
        }

        if (!success)
        {
            BOOLEAN connected;

            success = FALSE;

            if (!cancelled && PhpShowErrorAndConnectToPhSvc(
                WindowHandle,
                PhaConcatStrings2(L"Unable to stop ", PhGetString(Services[i]->Name))->Buffer,
                status,
                &connected,
                &cancelled
                ))
            {
                if (connected)
                {
                    if (NT_SUCCESS(status = PhSvcCallControlService(PhGetString(Services[i]->Name), PhSvcControlServiceStop)))
                        success = TRUE;
                    else
                        PhpShowErrorService(WindowHandle, L"stop", Services[i], status, 0);

                    PhUiDisconnectFromPhSvc();
                }
                else
                {
                    cancelled = TRUE;
                }
            }
            else
            {
                if (cancelled)
                    break;

                if (!PhpShowErrorService(WindowHandle, L"stop", Services[i], status, 0))
                    break;
            }
        }
    }

    return success;

    //BOOLEAN result = TRUE;
    //ULONG i;
    //
    //for (i = 0; i < NumberOfServices; i++)
    //{
    //    SC_HANDLE serviceHandle;
    //    BOOLEAN success = FALSE;
    //
    //    serviceHandle = PhOpenService(PhGetString(Services[i]->Name), SERVICE_STOP);
    //
    //    if (serviceHandle)
    //    {
    //        SERVICE_STATUS serviceStatus;
    //
    //        if (ControlService(serviceHandle, SERVICE_CONTROL_STOP, &serviceStatus))
    //            success = TRUE;
    //
    //        PhCloseServiceHandle(serviceHandle);
    //    }
    //
    //    if (!success)
    //    {
    //        NTSTATUS status;
    //
    //        status = PhGetLastWin32ErrorAsNtStatus();
    //        result = FALSE;
    //
    //        PhpShowErrorService(WindowHandle, L"stop", Services[i], status, 0);
    //    }
    //}
    //
    //return result;
}

BOOLEAN PhUiStopService(
    _In_ HWND WindowHandle,
    _In_ PPH_SERVICE_ITEM Service
    )
{
    SC_HANDLE serviceHandle;
    NTSTATUS status;
    BOOLEAN success = FALSE;

    status = PhOpenService(&serviceHandle, SERVICE_STOP, PhGetString(Service->Name));

    if (NT_SUCCESS(status))
    {
        status = PhStopService(serviceHandle);

        if (NT_SUCCESS(status))
            success = TRUE;

        PhCloseServiceHandle(serviceHandle);
    }

    if (!success)
    {
        BOOLEAN connected;
        BOOLEAN cancelled;

        if (PhpShowErrorAndConnectToPhSvc(
            WindowHandle,
            PhaConcatStrings2(L"Unable to stop ", PhGetString(Service->Name))->Buffer,
            status,
            &connected,
            &cancelled
            ))
        {
            if (connected)
            {
                if (NT_SUCCESS(status = PhSvcCallControlService(PhGetString(Service->Name), PhSvcControlServiceStop)))
                    success = TRUE;
                else
                    PhpShowErrorService(WindowHandle, L"stop", Service, status, 0);

                PhUiDisconnectFromPhSvc();
            }
        }
        else
        {
            PhpShowErrorService(WindowHandle, L"stop", Service, status, 0);
        }
    }

    return success;
}

BOOLEAN PhUiDeleteService(
    _In_ HWND WindowHandle,
    _In_ PPH_SERVICE_ITEM Service
    )
{
    SC_HANDLE serviceHandle;
    NTSTATUS status;
    BOOLEAN success = FALSE;

    // Warnings cannot be disabled for service deletion.
    if (!PhShowConfirmMessage(
        WindowHandle,
        L"delete",
        Service->Name->Buffer,
        L"Deleting a service can prevent the system from starting "
        L"or functioning properly.",
        TRUE
        ))
        return FALSE;

    status = PhOpenService(&serviceHandle, DELETE, PhGetString(Service->Name));

    if (NT_SUCCESS(status))
    {
        status = PhDeleteService(serviceHandle);

        if (NT_SUCCESS(status))
            success = TRUE;

        PhCloseServiceHandle(serviceHandle);
    }

    if (!success)
    {
        BOOLEAN connected;
        BOOLEAN cancelled;

        if (PhpShowErrorAndConnectToPhSvc(
            WindowHandle,
            PhaConcatStrings2(L"Unable to delete ", PhGetString(Service->Name))->Buffer,
            status,
            &connected,
            &cancelled
            ))
        {
            if (connected)
            {
                if (NT_SUCCESS(status = PhSvcCallControlService(PhGetString(Service->Name), PhSvcControlServiceDelete)))
                    success = TRUE;
                else
                    PhpShowErrorService(WindowHandle, L"delete", Service, status, 0);

                PhUiDisconnectFromPhSvc();
            }
        }
        else
        {
            PhpShowErrorService(WindowHandle, L"delete", Service, status, 0);
        }
    }

    return success;
}

BOOLEAN PhUiRestartServices(
    _In_ HWND WindowHandle,
    _In_ PPH_SERVICE_ITEM* Services,
    _In_ ULONG NumberOfServices
    )
{
    BOOLEAN success = TRUE;
    BOOLEAN cancelled = FALSE;
    ULONG i;

    if (PhGetIntegerSetting(L"EnableServiceProgressDialog"))
    {
        PhShowServiceProgressDialog(
            WindowHandle,
            L"stop",
            L"Restarting a service might prevent the system from functioning properly.",
            FALSE,
            Services,
            NumberOfServices,
            PhUiServiceStopCallback,
            PhSvcControlServiceStop
            );
        return FALSE;
    }

    if (!PhpShowContinueMessageServices(
        WindowHandle,
        L"restart",
        L"Restarting a service might prevent the system from functioning properly.",
        FALSE,
        Services,
        NumberOfServices
        ))
        return FALSE;

    for (i = 0; i < NumberOfServices; i++)
    {
        NTSTATUS status;
        SC_HANDLE serviceHandle;

        success = FALSE;
        status = PhOpenService(&serviceHandle, SERVICE_START | SERVICE_STOP, PhGetString(Services[i]->Name));

        if (NT_SUCCESS(status))
        {
            status = PhStopService(serviceHandle);

            if (NT_SUCCESS(status))
            {
                status = PhStartService(serviceHandle, 0, nullptr);

                if (NT_SUCCESS(status))
                    success = TRUE;
            }

            PhCloseServiceHandle(serviceHandle);
        }

        if (!success)
        {
            BOOLEAN connected;

            success = FALSE;

            if (!cancelled && PhpShowErrorAndConnectToPhSvc(
                WindowHandle,
                PhaConcatStrings2(L"Unable to restart ", PhGetString(Services[i]->Name))->Buffer,
                status,
                &connected,
                &cancelled
                ))
            {
                if (connected)
                {
                    if (NT_SUCCESS(status = PhSvcCallControlService(PhGetString(Services[i]->Name), PhSvcControlServiceStop)))
                        success = TRUE;
                    else
                        PhpShowErrorService(WindowHandle, L"restart", Services[i], status, 0);

                    PhUiDisconnectFromPhSvc();
                }
                else
                {
                    cancelled = TRUE;
                }
            }
            else
            {
                if (cancelled)
                    break;

                if (!PhpShowErrorService(WindowHandle, L"restart", Services[i], status, 0))
                    break;
            }
        }
    }

    return success;
}

BOOLEAN PhUiCloseConnections(
    _In_ HWND WindowHandle,
    _In_ PPH_NETWORK_ITEM *Connections,
    _In_ ULONG NumberOfConnections
    )
{
    static ULONG (WINAPI* SetTcpEntry_I)(_In_ PMIB_TCPROW pTcpRow) = NULL;
    BOOLEAN success = TRUE;
    BOOLEAN cancelled = FALSE;
    ULONG result;
    ULONG i;
    MIB_TCPROW tcpRow;

    if (!SetTcpEntry_I)
    {
        SetTcpEntry_I = PhGetDllProcedureAddress(L"iphlpapi.dll", "SetTcpEntry", 0);
    }

    if (!SetTcpEntry_I)
    {
        PhShowStatus(WindowHandle, L"Unable to close the TCP connection", STATUS_NOT_SUPPORTED, 0);
        return FALSE;
    }

    for (i = 0; i < NumberOfConnections; i++)
    {
        if (
            Connections[i]->ProtocolType != PH_TCP4_NETWORK_PROTOCOL ||
            Connections[i]->State != MIB_TCP_STATE_ESTAB
            )
            continue;

        tcpRow.dwState = MIB_TCP_STATE_DELETE_TCB;
        tcpRow.dwLocalAddr = Connections[i]->LocalEndpoint.Address.Ipv4;
        tcpRow.dwLocalPort = _byteswap_ushort((USHORT)Connections[i]->LocalEndpoint.Port);
        tcpRow.dwRemoteAddr = Connections[i]->RemoteEndpoint.Address.Ipv4;
        tcpRow.dwRemotePort = _byteswap_ushort((USHORT)Connections[i]->RemoteEndpoint.Port);

        if ((result = SetTcpEntry_I(&tcpRow)) != NO_ERROR)
        {
            NTSTATUS status;
            BOOLEAN connected;

            success = FALSE;

            // SetTcpEntry returns ERROR_MR_MID_NOT_FOUND for access denied errors for some reason.
            if (result == ERROR_MR_MID_NOT_FOUND)
                result = ERROR_ACCESS_DENIED;

            if (!cancelled && PhpShowErrorAndConnectToPhSvc(
                WindowHandle,
                L"Unable to close the TCP connection",
                PhDosErrorToNtStatus(result),
                &connected,
                &cancelled
                ))
            {
                if (connected)
                {
                    if (NT_SUCCESS(status = PhSvcCallSetTcpEntry(&tcpRow)))
                        success = TRUE;
                    else
                        PhShowStatus(WindowHandle, L"Unable to close the TCP connection", status, 0);

                    PhUiDisconnectFromPhSvc();
                }
                else
                {
                    cancelled = TRUE;
                }
            }
            else
            {
                if (cancelled)
                    break;

                if (PhShowMessage2(
                    WindowHandle,
                    TD_OK_BUTTON,
                    TD_ERROR_ICON,
                    L"Unable to close the TCP connection.",
                    L"Make sure System Informer is running with administrative privileges."
                    ) != IDOK)
                    break;
            }
        }
    }

    return success;
}

static BOOLEAN PhpShowContinueMessageThreads(
    _In_ HWND WindowHandle,
    _In_ PWSTR Verb,
    _In_ PWSTR Message,
    _In_ BOOLEAN Warning,
    _In_ PPH_THREAD_ITEM *Threads,
    _In_ ULONG NumberOfThreads
    )
{
    PWSTR object;
    BOOLEAN cont = FALSE;

    if (NumberOfThreads == 0)
        return FALSE;

    if (PhGetIntegerSetting(L"EnableWarnings"))
    {
        if (NumberOfThreads == 1)
        {
            object = L"the selected thread";
        }
        else
        {
            object = L"the selected threads";
        }

        cont = PhShowConfirmMessage(
            WindowHandle,
            Verb,
            object,
            Message,
            Warning
            );
    }
    else
    {
        cont = TRUE;
    }

    return cont;
}

static BOOLEAN PhpShowErrorThread(
    _In_ HWND WindowHandle,
    _In_ PWSTR Verb,
    _In_ PPH_THREAD_ITEM Thread,
    _In_ NTSTATUS Status,
    _In_opt_ ULONG Win32Result
    )
{
    return PhShowContinueStatus(
        WindowHandle,
        PhaFormatString(
        L"Unable to %s thread %lu",
        Verb,
        HandleToUlong(Thread->ThreadId)
        )->Buffer,
        Status,
        Win32Result
        );
}

BOOLEAN PhUiTerminateThreads(
    _In_ HWND WindowHandle,
    _In_ PPH_THREAD_ITEM *Threads,
    _In_ ULONG NumberOfThreads
    )
{
    BOOLEAN success = TRUE;
    BOOLEAN cancelled = FALSE;
    ULONG i;

    if (!PhpShowContinueMessageThreads(
        WindowHandle,
        L"terminate",
        L"Terminating a thread may cause the process to stop working.",
        FALSE,
        Threads,
        NumberOfThreads
        ))
        return FALSE;

    for (i = 0; i < NumberOfThreads; i++)
    {
        NTSTATUS status;
        HANDLE threadHandle;

        if (NT_SUCCESS(status = PhOpenThread(
            &threadHandle,
            THREAD_TERMINATE,
            Threads[i]->ThreadId
            )))
        {
            status = PhTerminateThread(threadHandle, STATUS_SUCCESS);

            if (status == STATUS_SUCCESS || status == STATUS_THREAD_IS_TERMINATING)
                PhTerminateThread(threadHandle, DBG_TERMINATE_THREAD); // debug terminate (dmex)

            NtClose(threadHandle);
        }

        if (!NT_SUCCESS(status))
        {
            BOOLEAN connected;

            success = FALSE;

            if (!cancelled && PhpShowErrorAndConnectToPhSvc(
                WindowHandle,
                PhaFormatString(L"Unable to terminate thread %lu", HandleToUlong(Threads[i]->ThreadId))->Buffer,
                status,
                &connected,
                &cancelled
                ))
            {
                if (connected)
                {
                    if (NT_SUCCESS(status = PhSvcCallControlThread(Threads[i]->ThreadId, PhSvcControlThreadTerminate, 0)))
                        success = TRUE;
                    else
                        PhpShowErrorThread(WindowHandle, L"terminate", Threads[i], status, 0);

                    PhUiDisconnectFromPhSvc();
                }
                else
                {
                    cancelled = TRUE;
                }
            }
            else
            {
                if (cancelled)
                    break;

                if (!PhpShowErrorThread(WindowHandle, L"terminate", Threads[i], status, 0))
                    break;
            }
        }
    }

    return success;
}

BOOLEAN PhUiSuspendThreads(
    _In_ HWND WindowHandle,
    _In_ PPH_THREAD_ITEM *Threads,
    _In_ ULONG NumberOfThreads
    )
{
    BOOLEAN success = TRUE;
    BOOLEAN cancelled = FALSE;
    ULONG i;

    for (i = 0; i < NumberOfThreads; i++)
    {
        NTSTATUS status;
        HANDLE threadHandle;

        if (NT_SUCCESS(status = PhOpenThread(
            &threadHandle,
            THREAD_SUSPEND_RESUME,
            Threads[i]->ThreadId
            )))
        {
            status = NtSuspendThread(threadHandle, NULL);
            NtClose(threadHandle);
        }

        if (!NT_SUCCESS(status))
        {
            BOOLEAN connected;

            success = FALSE;

            if (!cancelled && PhpShowErrorAndConnectToPhSvc(
                WindowHandle,
                PhaFormatString(L"Unable to suspend thread %lu", HandleToUlong(Threads[i]->ThreadId))->Buffer,
                status,
                &connected,
                &cancelled
                ))
            {
                if (connected)
                {
                    if (NT_SUCCESS(status = PhSvcCallControlThread(Threads[i]->ThreadId, PhSvcControlThreadSuspend, 0)))
                        success = TRUE;
                    else
                        PhpShowErrorThread(WindowHandle, L"suspend", Threads[i], status, 0);

                    PhUiDisconnectFromPhSvc();
                }
                else
                {
                    cancelled = TRUE;
                }
            }
            else
            {
                if (cancelled)
                    break;

                if (!PhpShowErrorThread(WindowHandle, L"suspend", Threads[i], status, 0))
                    break;
            }
        }
    }

    return success;
}

BOOLEAN PhUiResumeThreads(
    _In_ HWND WindowHandle,
    _In_ PPH_THREAD_ITEM *Threads,
    _In_ ULONG NumberOfThreads
    )
{
    BOOLEAN success = TRUE;
    BOOLEAN cancelled = FALSE;
    ULONG i;

    for (i = 0; i < NumberOfThreads; i++)
    {
        NTSTATUS status;
        HANDLE threadHandle;

        if (NT_SUCCESS(status = PhOpenThread(
            &threadHandle,
            THREAD_SUSPEND_RESUME,
            Threads[i]->ThreadId
            )))
        {
            status = NtResumeThread(threadHandle, NULL);
            NtClose(threadHandle);
        }

        if (!NT_SUCCESS(status))
        {
            BOOLEAN connected;

            success = FALSE;

            if (!cancelled && PhpShowErrorAndConnectToPhSvc(
                WindowHandle,
                PhaFormatString(L"Unable to resume thread %lu", HandleToUlong(Threads[i]->ThreadId))->Buffer,
                status,
                &connected,
                &cancelled
                ))
            {
                if (connected)
                {
                    if (NT_SUCCESS(status = PhSvcCallControlThread(Threads[i]->ThreadId, PhSvcControlThreadResume, 0)))
                        success = TRUE;
                    else
                        PhpShowErrorThread(WindowHandle, L"resume", Threads[i], status, 0);

                    PhUiDisconnectFromPhSvc();
                }
                else
                {
                    cancelled = TRUE;
                }
            }
            else
            {
                if (cancelled)
                    break;

                if (!PhpShowErrorThread(WindowHandle, L"resume", Threads[i], status, 0))
                    break;
            }
        }
    }

    return success;
}

BOOLEAN PhUiSetBoostPriorityThreads(
    _In_ HWND WindowHandle,
    _In_ PPH_THREAD_ITEM *Threads,
    _In_ ULONG NumberOfThreads,
    _In_ BOOLEAN PriorityBoost
    )
{
    BOOLEAN success = TRUE;
    ULONG i;

    for (i = 0; i < NumberOfThreads; i++)
    {
        NTSTATUS status;
        HANDLE threadHandle;

        status = PhOpenThread(
            &threadHandle,
            THREAD_SET_LIMITED_INFORMATION,
            Threads[i]->ThreadId
            );

        if (NT_SUCCESS(status))
        {
            status = PhSetThreadPriorityBoost(threadHandle, PriorityBoost);
            NtClose(threadHandle);
        }

        if (!NT_SUCCESS(status))
        {
            success = FALSE;

            if (!PhpShowErrorThread(WindowHandle, L"change boost priority of", Threads[i], status, 0))
                break;
        }
    }

    return success;
}

BOOLEAN PhUiSetBoostPriorityThread(
    _In_ HWND WindowHandle,
    _In_ PPH_THREAD_ITEM Thread,
    _In_ BOOLEAN PriorityBoost
    )
{
    NTSTATUS status;
    HANDLE threadHandle;

    if (NT_SUCCESS(status = PhOpenThread(
        &threadHandle,
        THREAD_SET_LIMITED_INFORMATION,
        Thread->ThreadId
        )))
    {
        status = PhSetThreadPriorityBoost(threadHandle, PriorityBoost);
        NtClose(threadHandle);
    }

    if (!NT_SUCCESS(status))
    {
        PhpShowErrorThread(WindowHandle, L"set the boost priority of", Thread, status, 0);
        return FALSE;
    }

    return TRUE;
}

BOOLEAN PhUiSetPriorityThreads(
    _In_ HWND WindowHandle,
    _In_ PPH_THREAD_ITEM *Threads,
    _In_ ULONG NumberOfThreads,
    _In_ LONG Increment
    )
{
    BOOLEAN success = TRUE;
    ULONG i;

    // Special saturation values
    if (Increment == THREAD_PRIORITY_TIME_CRITICAL)
        Increment = THREAD_BASE_PRIORITY_LOWRT + 1;
    else if (Increment == THREAD_PRIORITY_IDLE)
        Increment = THREAD_BASE_PRIORITY_IDLE - 1;

    for (i = 0; i < NumberOfThreads; i++)
    {
        NTSTATUS status;
        HANDLE threadHandle;

        status = PhOpenThread(
            &threadHandle,
            THREAD_SET_LIMITED_INFORMATION,
            Threads[i]->ThreadId
            );

        if (NT_SUCCESS(status))
        {
            status = PhSetThreadBasePriority(threadHandle, Increment);
            NtClose(threadHandle);
        }

        if (!NT_SUCCESS(status))
        {
            success = FALSE;

            if (!PhpShowErrorThread(WindowHandle, L"change priority of", Threads[i], status, 0))
                break;
        }
    }

    return success;
}

BOOLEAN PhUiSetPriorityThread(
    _In_ HWND WindowHandle,
    _In_ PPH_THREAD_ITEM Thread,
    _In_ LONG Increment
    )
{
    NTSTATUS status;
    HANDLE threadHandle;

    if (NT_SUCCESS(status = PhOpenThread(
        &threadHandle,
        THREAD_SET_LIMITED_INFORMATION,
        Thread->ThreadId
        )))
    {
        status = PhSetThreadBasePriority(threadHandle, Increment);
        NtClose(threadHandle);
    }

    if (!NT_SUCCESS(status))
    {
        PhpShowErrorThread(WindowHandle, L"set the priority of", Thread, status, 0);
        return FALSE;
    }

    return TRUE;
}

BOOLEAN PhUiSetIoPriorityThread(
    _In_ HWND WindowHandle,
    _In_ PPH_THREAD_ITEM Thread,
    _In_ IO_PRIORITY_HINT IoPriority
    )
{
    NTSTATUS status;
    BOOLEAN success = TRUE;
    HANDLE threadHandle;

    if (NT_SUCCESS(status = PhOpenThread(
        &threadHandle,
        THREAD_SET_INFORMATION,
        Thread->ThreadId
        )))
    {
        status = PhSetThreadIoPriority(threadHandle, IoPriority);
        NtClose(threadHandle);
    }

    if (!NT_SUCCESS(status))
    {
        BOOLEAN connected;
        BOOLEAN cancelled;

        success = FALSE;

        // The operation may have failed due to the lack of SeIncreaseBasePriorityPrivilege.
        if (PhpShowErrorAndConnectToPhSvc(
            WindowHandle,
            PhaFormatString(L"Unable to set the I/O priority of thread %lu", HandleToUlong(Thread->ThreadId))->Buffer,
            status,
            &connected,
            &cancelled
            ))
        {
            if (connected)
            {
                if (NT_SUCCESS(status = PhSvcCallControlThread(Thread->ThreadId, PhSvcControlThreadIoPriority, IoPriority)))
                    success = TRUE;
                else
                    PhpShowErrorThread(WindowHandle, L"set the I/O priority of", Thread, status, 0);

                PhUiDisconnectFromPhSvc();
            }
        }
        else
        {
            PhpShowErrorThread(WindowHandle, L"set the I/O priority of", Thread, status, 0);
        }
    }

    return success;
}

BOOLEAN PhUiSetPagePriorityThread(
    _In_ HWND WindowHandle,
    _In_ PPH_THREAD_ITEM Thread,
    _In_ ULONG PagePriority
    )
{
    NTSTATUS status;
    HANDLE threadHandle;

    if (NT_SUCCESS(status = PhOpenThread(
        &threadHandle,
        THREAD_SET_INFORMATION,
        Thread->ThreadId
        )))
    {
        status = PhSetThreadPagePriority(threadHandle, PagePriority);

        NtClose(threadHandle);
    }

    if (!NT_SUCCESS(status))
    {
        PhpShowErrorThread(WindowHandle, L"set the page priority of", Thread, status, 0);
        return FALSE;
    }

    return TRUE;
}

BOOLEAN PhUiUnloadModule(
    _In_ HWND WindowHandle,
    _In_ HANDLE ProcessId,
    _In_ PPH_MODULE_ITEM Module
    )
{
    NTSTATUS status = STATUS_UNSUCCESSFUL;
    HANDLE processHandle = NULL;
    BOOLEAN cont = FALSE;

    if (PhGetIntegerSetting(L"EnableWarnings"))
    {
        PWSTR verb;
        PWSTR message;

        switch (Module->Type)
        {
        case PH_MODULE_TYPE_MODULE:
        case PH_MODULE_TYPE_WOW64_MODULE:
            verb = L"unload";
            message = L"Unloading a module may cause the process to crash.";

            if (WindowsVersion >= WINDOWS_8)
                message = L"Unloading a module may cause the process to crash. NOTE: This feature may not work correctly on your version of Windows and some programs may restrict access or ban your account.";

            break;
        case PH_MODULE_TYPE_KERNEL_MODULE:
            verb = L"unload";
            message = L"Unloading a driver may cause system instability.";
            break;
        case PH_MODULE_TYPE_MAPPED_FILE:
        case PH_MODULE_TYPE_MAPPED_IMAGE:
            verb = L"unmap";
            message = L"Unmapping a section view may cause the process to crash.";
            break;
        default:
            return FALSE;
        }

        cont = PhShowConfirmMessage(
            WindowHandle,
            verb,
            Module->Name->Buffer,
            message,
            TRUE
            );
    }
    else
    {
        cont = TRUE;
    }

    if (!cont)
        return FALSE;

    switch (Module->Type)
    {
    case PH_MODULE_TYPE_MODULE:
    case PH_MODULE_TYPE_WOW64_MODULE:
        {
            if (WindowsVersion < WINDOWS_8)
            {
                // Windows 7 requires QUERY_INFORMATION for MemoryMappedFileName. (dmex)

                status = PhOpenProcess(
                    &processHandle,
                    PROCESS_QUERY_INFORMATION | PROCESS_SET_LIMITED_INFORMATION |
                    PROCESS_CREATE_THREAD | PROCESS_VM_OPERATION |
                    PROCESS_VM_READ | PROCESS_VM_WRITE,
                    ProcessId
                    );
            }
            else if (WindowsVersion < WINDOWS_10)
            {
                // Windows 8 requires ALL_ACCESS for PLM execution requests. (dmex)

                status = PhOpenProcess(
                    &processHandle,
                    PROCESS_ALL_ACCESS,
                    ProcessId
                    );
            }

            if (!NT_SUCCESS(status))
            {
                // Windows 10 and above require SET_LIMITED for PLM execution requests. (dmex)

                status = PhOpenProcess(
                    &processHandle,
                    PROCESS_QUERY_LIMITED_INFORMATION | PROCESS_SET_LIMITED_INFORMATION |
                    PROCESS_CREATE_THREAD | PROCESS_VM_OPERATION |
                    PROCESS_VM_READ | PROCESS_VM_WRITE,
                    ProcessId
                    );
            }

            if (NT_SUCCESS(status))
            {
                status = PhUnloadDllProcess(
                    processHandle,
                    Module->BaseAddress,
                    5000
                    );

                NtClose(processHandle);
            }

            if (status == STATUS_DLL_NOT_FOUND)
            {
                PhShowStatus(WindowHandle, L"Unable to unload the module", 0, ERROR_MOD_NOT_FOUND);
                return FALSE;
            }

            if (!NT_SUCCESS(status))
            {
                PhShowStatus(
                    WindowHandle,
                    PhaConcatStrings2(L"Unable to unload ", Module->Name->Buffer)->Buffer,
                    status,
                    0
                    );
                return FALSE;
            }
        }
        break;

    case PH_MODULE_TYPE_KERNEL_MODULE:
        status = PhUnloadDriver(Module->BaseAddress, &Module->Name->sr, &Module->FileName->sr);

        if (!NT_SUCCESS(status))
        {
            BOOLEAN success = FALSE;
            BOOLEAN connected;
            BOOLEAN cancelled;

            if (PhpShowErrorAndConnectToPhSvc(
                WindowHandle,
                PhaConcatStrings2(L"Unable to unload ", Module->Name->Buffer)->Buffer,
                status,
                &connected,
                &cancelled
                ))
            {
                if (connected)
                {
                    if (NT_SUCCESS(status = PhSvcCallUnloadDriver(Module->BaseAddress, Module->Name->Buffer, Module->FileName->Buffer)))
                        success = TRUE;
                    else
                        PhShowStatus(WindowHandle, PhaConcatStrings2(L"Unable to unload ", Module->Name->Buffer)->Buffer, status, 0);

                    PhUiDisconnectFromPhSvc();
                }
            }
            else
            {
                if (cancelled)
                    return FALSE;

                PhShowStatus(
                    WindowHandle,
                    PhaConcatStrings(
                    3,
                    L"Unable to unload ",
                    Module->Name->Buffer,
                    L". Make sure System Informer is running with "
                    L"administrative privileges."
                    )->Buffer,
                    status,
                    0
                    );
                return FALSE;
            }

            return success;
        }

        break;

    case PH_MODULE_TYPE_MAPPED_FILE:
    case PH_MODULE_TYPE_MAPPED_IMAGE:
        if (NT_SUCCESS(status = PhOpenProcess(
            &processHandle,
            PROCESS_VM_OPERATION,
            ProcessId
            )))
        {
            status = NtUnmapViewOfSection(processHandle, Module->BaseAddress);
            NtClose(processHandle);
        }

        if (!NT_SUCCESS(status))
        {
            PhShowStatus(
                WindowHandle,
                PhaFormatString(L"Unable to unmap the section view at 0x%p", Module->BaseAddress)->Buffer,
                status,
                0
                );
            return FALSE;
        }

        break;

    default:
        return FALSE;
    }

    return TRUE;
}

BOOLEAN PhUiFreeMemory(
    _In_ HWND WindowHandle,
    _In_ HANDLE ProcessId,
    _In_ PPH_MEMORY_ITEM MemoryItem,
    _In_ BOOLEAN Free
    )
{
    NTSTATUS status;
    BOOLEAN cont = FALSE;
    HANDLE processHandle;

    if (PhGetIntegerSetting(L"EnableWarnings"))
    {
        PWSTR verb;
        PWSTR message;

        if (!(MemoryItem->Type & (MEM_MAPPED | MEM_IMAGE)))
        {
            if (Free)
            {
                verb = L"free";
                message = L"Freeing memory regions may cause the process to crash.\r\n\r\nSome programs may also restrict access or ban your account when freeing the memory of the process.";
            }
            else
            {
                verb = L"decommit";
                message = L"Decommitting memory regions may cause the process to crash.\r\n\r\nSome programs may also restrict access or ban your account when decommitting the memory of the process.";
            }
        }
        else
        {
            verb = L"unmap";
            message = L"Unmapping a section view may cause the process to crash.\r\n\r\nSome programs may also restrict access or ban your account when unmapping the memory of the process.";
        }

        cont = PhShowConfirmMessage(
            WindowHandle,
            verb,
            L"the memory region",
            message,
            TRUE
            );
    }
    else
    {
        cont = TRUE;
    }

    if (!cont)
        return FALSE;

    if (NT_SUCCESS(status = PhOpenProcess(
        &processHandle,
        PROCESS_VM_OPERATION,
        ProcessId
        )))
    {
        PVOID baseAddress;
        SIZE_T regionSize;

        baseAddress = MemoryItem->BaseAddress;

        if (!(MemoryItem->Type & (MEM_MAPPED | MEM_IMAGE)))
        {
            // The size needs to be 0 if we're freeing.
            if (Free)
                regionSize = 0;
            else
                regionSize = MemoryItem->RegionSize;

            status = NtFreeVirtualMemory(
                processHandle,
                &baseAddress,
                &regionSize,
                Free ? MEM_RELEASE : MEM_DECOMMIT
                );
        }
        else
        {
            status = NtUnmapViewOfSection(processHandle, baseAddress);
        }

        NtClose(processHandle);
    }

    if (!NT_SUCCESS(status))
    {
        PWSTR message;

        if (!(MemoryItem->Type & (MEM_MAPPED | MEM_IMAGE)))
        {
            if (Free)
                message = L"Unable to free the memory region";
            else
                message = L"Unable to decommit the memory region";
        }
        else
        {
            message = L"Unable to unmap the section view";
        }

        PhShowStatus(
            WindowHandle,
            message,
            status,
            0
            );
        return FALSE;
    }

    return TRUE;
}

BOOLEAN PhUiEmptyProcessMemoryWorkingSet(
    _In_ HWND WindowHandle,
    _In_ HANDLE ProcessId,
    _In_ PPH_MEMORY_ITEM MemoryItem
    )
{
    NTSTATUS status;
    HANDLE processHandle;

    if (NT_SUCCESS(status = PhOpenProcess(
        &processHandle,
        PROCESS_VM_OPERATION,
        ProcessId
        )))
    {
        status = PhSetProcessEmptyPageWorkingSet(
            processHandle,
            MemoryItem->BaseAddress,
            MemoryItem->RegionSize
            );

        NtClose(processHandle);
    }

    if (!NT_SUCCESS(status))
    {
        PhShowStatus(WindowHandle, L"Unable to empty the region working set.", status, 0);
        return FALSE;
    }

    return TRUE;
}

static BOOLEAN PhpShowErrorHandle(
    _In_ HWND WindowHandle,
    _In_ PCWSTR Verb,
    _In_ PCWSTR Verb2,
    _In_ PPH_HANDLE_ITEM Handle,
    _In_ NTSTATUS Status,
    _In_opt_ ULONG Win32Result
    )
{
    WCHAR value[PH_PTR_STR_LEN_1];

    PhPrintPointer(value, (PVOID)Handle->Handle);

    if (!PhIsNullOrEmptyString(Handle->BestObjectName))
    {
        return PhShowContinueStatus(
            WindowHandle,
            PhaFormatString(
            L"Unable to %s handle \"%s\" (%s)%s",
            Verb,
            Handle->BestObjectName->Buffer,
            value,
            Verb2
            )->Buffer,
            Status,
            Win32Result
            );
    }
    else
    {
        return PhShowContinueStatus(
            WindowHandle,
            PhaFormatString(
            L"Unable to %s handle %s%s",
            Verb,
            value,
            Verb2
            )->Buffer,
            Status,
            Win32Result
            );
    }
}

BOOLEAN PhUiCloseHandles(
    _In_ HWND WindowHandle,
    _In_ HANDLE ProcessId,
    _In_ PPH_HANDLE_ITEM *Handles,
    _In_ ULONG NumberOfHandles,
    _In_ BOOLEAN Warn
    )
{
    NTSTATUS status;
    BOOLEAN result = FALSE;
    BOOLEAN success = TRUE;
    HANDLE processHandle;

    if (NumberOfHandles == 0)
        return FALSE;

    if (Warn && PhGetIntegerSetting(L"EnableWarnings"))
    {
        result = PhShowConfirmMessage(
            WindowHandle,
            L"close",
            NumberOfHandles == 1 ? L"the selected handle" : L"the selected handles",
            L"Closing handles may cause system instability and data corruption.",
            FALSE
            );
    }
    else
    {
        result = TRUE;
    }

    if (!result)
        return FALSE;

    if (NT_SUCCESS(status = PhOpenProcess(
        &processHandle,
        PROCESS_QUERY_INFORMATION | PROCESS_DUP_HANDLE,
        ProcessId
        )))
    {
        BOOLEAN critical = FALSE;
        BOOLEAN strict = FALSE;

        if (WindowsVersion >= WINDOWS_10)
        {
            BOOLEAN breakOnTermination;
            PROCESS_MITIGATION_POLICY_INFORMATION policyInfo;

            if (NT_SUCCESS(PhGetProcessBreakOnTermination(
                processHandle,
                &breakOnTermination
                )))
            {
                if (breakOnTermination)
                {
                    critical = TRUE;
                }
            }

            if (NT_SUCCESS(PhGetProcessMitigationPolicyInformation(
                processHandle,
                ProcessStrictHandleCheckPolicy,
                &policyInfo
                )))
            {
                if (policyInfo.StrictHandleCheckPolicy.Flags != 0)
                {
                    strict = TRUE;
                }
            }
        }

        if (critical && strict)
        {
            result = PhShowConfirmMessage(
                WindowHandle,
                L"close",
                L"critical process handle(s)",
                L"You are about to close one or more handles for a critical process with strict handle checks enabled. This will shut down the operating system immediately.\r\n\r\n",
                TRUE
                );
        }

        if (!result)
            return FALSE;

        for (ULONG i = 0; i < NumberOfHandles; i++)
        {
            if (FlagOn(Handles[i]->Attributes, OBJ_PROTECT_CLOSE))
            {
                if (!PhpShowErrorHandle(
                    WindowHandle,
                    L"close",
                    NULL,
                    Handles[i],
                    STATUS_HANDLE_NOT_CLOSABLE,
                    0
                    ))
                {
                    break;
                }
            }

            status = NtDuplicateObject(
                processHandle,
                Handles[i]->Handle,
                NULL,
                NULL,
                0,
                0,
                DUPLICATE_CLOSE_SOURCE
                );

            if (!NT_SUCCESS(status))
            {
                success = FALSE;

                if (!PhpShowErrorHandle(
                    WindowHandle,
                    L"close",
                    NULL,
                    Handles[i],
                    status,
                    0
                    ))
                    break;
            }
        }

        NtClose(processHandle);
    }
    else
    {
        PhShowStatus(WindowHandle, L"Unable to open the process", status, 0);
        return FALSE;
    }

    return success;
}

BOOLEAN PhUiSetAttributesHandle(
    _In_ HWND WindowHandle,
    _In_ HANDLE ProcessId,
    _In_ PPH_HANDLE_ITEM Handle,
    _In_ ULONG Attributes
    )
{
    NTSTATUS status;
    HANDLE processHandle;

    if (KsiLevel() < KphLevelMax)
    {
        PhShowKsiNotConnected(
            WindowHandle,
            L"Setting handle attributes requires a connection to the kernel driver."
            );
        return FALSE;
    }

    if (NT_SUCCESS(status = PhOpenProcess(
        &processHandle,
        PROCESS_SET_INFORMATION,
        ProcessId
        )))
    {
        OBJECT_HANDLE_FLAG_INFORMATION handleFlagInfo;

        handleFlagInfo.Inherit = !!(Attributes & OBJ_INHERIT);
        handleFlagInfo.ProtectFromClose = !!(Attributes & OBJ_PROTECT_CLOSE);

        status = KphSetInformationObject(
            processHandle,
            Handle->Handle,
            KphObjectHandleFlagInformation,
            &handleFlagInfo,
            sizeof(OBJECT_HANDLE_FLAG_INFORMATION)
            );

        NtClose(processHandle);
    }

    if (!NT_SUCCESS(status))
    {
        PhpShowErrorHandle(WindowHandle, L"set attributes of", NULL, Handle, status, 0);
        return FALSE;
    }

    return TRUE;
}

BOOLEAN PhUiFlushHeapProcesses(
    _In_ HWND WindowHandle,
    _In_ PPH_PROCESS_ITEM *Processes,
    _In_ ULONG NumberOfProcesses
    )
{
    BOOLEAN success = TRUE;
    ULONG i;
    LARGE_INTEGER timeout;

    for (i = 0; i < NumberOfProcesses; i++)
    {
        NTSTATUS status;
        HANDLE processHandle;

        status = PhOpenProcess(
            &processHandle,
            PROCESS_CREATE_THREAD | PROCESS_QUERY_LIMITED_INFORMATION |
            PROCESS_SET_LIMITED_INFORMATION | PROCESS_VM_READ,
            Processes[i]->ProcessId
            );

        if (NT_SUCCESS(status))
        {
            status = PhFlushProcessHeapsRemote(processHandle, PhTimeoutFromMilliseconds(&timeout, 4000));
            NtClose(processHandle);
        }

        if (!NT_SUCCESS(status))
        {
            success = FALSE;

            if (!PhpShowErrorProcess(WindowHandle, L"flush the process heap(s) of", Processes[i], status, 0))
                break;
        }
    }

    return success;
}<|MERGE_RESOLUTION|>--- conflicted
+++ resolved
@@ -2400,37 +2400,6 @@
     if (Process->ProcessId == NtCurrentProcessId())
         return FALSE;
 
-<<<<<<< HEAD
-=======
-    // Special handling for the current shell process. (dmex)
-    {
-        CLIENT_ID shellClientId;
-
-        if (NT_SUCCESS(PhGetWindowClientId(PhGetShellWindow(), &shellClientId)))
-        {
-            if (Process->ProcessId == shellClientId.UniqueProcess)
-            {
-                if (NT_SUCCESS(PhOpenProcess(
-                    &processHandle,
-                    PROCESS_TERMINATE,
-                    Process->ProcessId
-                    )))
-                {
-                    status = PhTerminateProcess(
-                        processHandle,
-                        STATUS_SUCCESS
-                        );
-
-                    NtClose(processHandle);
-
-                    if (NT_SUCCESS(status))
-                        goto CleanupExit;
-                }
-            }
-        }
-    }
-
->>>>>>> f3653da4
     fileNameWin32 = Process->FileName ? PhGetFileName(Process->FileName) : NULL;
 
     if (PhIsNullOrEmptyString(fileNameWin32) || !PhDoesFileExistWin32(PhGetString(fileNameWin32)))
