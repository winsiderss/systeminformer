--- conflicted
+++ resolved
@@ -3858,9 +3858,6 @@
             PhSetWindowContext(WindowHandle, MAXCHAR, context);
             PhSetWindowProcedure(WindowHandle, PhpUiServiceProgressDialogWndProc);
 
-<<<<<<< HEAD
-            PhShowServiceProgressDialogConfirmMessage(context);
-=======
             if (PhGetIntegerSetting(L"EnableWarnings"))
             {
                 PhShowServiceProgressDialogConfirmMessage(context);
@@ -3871,7 +3868,6 @@
             }
 
             PhInitializeWindowTheme(WindowHandle, !!PhGetIntegerSetting(L"EnableThemeSupport"));
->>>>>>> fc2617cb
         }
         break;
     }
