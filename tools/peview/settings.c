--- conflicted
+++ resolved
@@ -29,15 +29,12 @@
     PhpAddIntegerSetting(L"EnableThemeAcrylicWindowSupport", L"0");
     PhpAddIntegerSetting(L"EnableThemeAnimation", L"1");
     PhpAddIntegerSetting(L"EnableThemeNativeButtons", L"0");
-<<<<<<< HEAD
-=======
     PhpAddIntegerSetting(L"ThemeWindowForegroundColor", L"1c1c1c"); // RGB(28, 28, 28)
     PhpAddIntegerSetting(L"ThemeWindowBackgroundColor", L"2b2b2b"); // RGB(43, 43, 43)
     PhpAddIntegerSetting(L"ThemeWindowBackground2Color", L"414141"); // RGB(65, 65, 65)
     PhpAddIntegerSetting(L"ThemeWindowHighlightColor", L"808080"); // RGB(128, 128, 128)
     PhpAddIntegerSetting(L"ThemeWindowHighlight2Color", L"8f8f8f"); // RGB(143, 143, 143)
     PhpAddIntegerSetting(L"ThemeWindowTextColor", L"ffffff"); // RGB(255, 255, 255)
->>>>>>> bc32285f
     PhpAddIntegerSetting(L"EnableTreeListBorder", L"1");
     PhpAddIntegerSetting(L"EnableVersionSupport", L"0");
     PhpAddIntegerSetting(L"SearchControlRegex", L"0");
