--- conflicted
+++ resolved
@@ -254,19 +254,11 @@
                     HDC bufferDc = CreateCompatibleDC(hdc);
                     HBITMAP bufferBitmap = CreateCompatibleBitmap(hdc, clientRect.right, clientRect.bottom);
                     HBITMAP oldBufferBitmap = SelectBitmap(bufferDc, bufferBitmap);
-<<<<<<< HEAD
 
                     enum { nocheck, check, graycheck } checkType = nocheck;
                     INT startX = clientRect.left + (clientRect.right - clientRect.bottom) / 2 + 1;
                     INT startY = clientRect.top + (clientRect.bottom - clientRect.top) / 2;
 
-=======
-
-                    enum { nocheck, check, graycheck } checkType = nocheck;
-                    INT startX = clientRect.left + (clientRect.right - clientRect.bottom) / 2 + 1;
-                    INT startY = clientRect.top + (clientRect.bottom - clientRect.top) / 2;
-
->>>>>>> bc32285f
                     DrawIconEx(bufferDc, clientRect.left, clientRect.top, iconHandle, clientRect.right - clientRect.left, clientRect.bottom - clientRect.top,
                         0, NULL, DI_NORMAL);
 
@@ -292,11 +284,7 @@
                 draw_acl_check:
                     if (checkType == check || checkType == graycheck)   // right is checked or special permission checked
                     {
-<<<<<<< HEAD
-                        if (PhBeginInitOnce(&initOnce)) // cache font  
-=======
                         if (PhBeginInitOnce(&initOnce)) // cache font
->>>>>>> bc32285f
                         {
                             hCheckFont = CreateFont(
                                 clientRect.bottom - clientRect.top - 1,
@@ -979,25 +967,16 @@
                 }
             }
         }
-			
+
 		context = PhAllocateZero(sizeof(PHP_THEME_WINDOW_HEADER_CONTEXT));
 		context->ThemeHandle = PhOpenThemeData(WindowHandle, VSCLASS_HEADER, PhGetWindowDpi(WindowHandle));
 		context->CursorPos.x = LONG_MIN;
 		context->CursorPos.y = LONG_MIN;
 		PhSetWindowContext(WindowHandle, LONG_MAX, context);
 
-<<<<<<< HEAD
-=======
-		context = PhAllocateZero(sizeof(PHP_THEME_WINDOW_HEADER_CONTEXT));
-		context->ThemeHandle = PhOpenThemeData(WindowHandle, VSCLASS_HEADER, PhGetWindowDpi(WindowHandle));
-		context->CursorPos.x = LONG_MIN;
-		context->CursorPos.y = LONG_MIN;
-		PhSetWindowContext(WindowHandle, LONG_MAX, context);
-
->>>>>>> bc32285f
 		PhSetControlTheme(WindowHandle, L"DarkMode_ItemsView");
 
-		InvalidateRect(WindowHandle, NULL, FALSE);
+        InvalidateRect(WindowHandle, NULL, FALSE);
     }
     else
     {
@@ -1091,11 +1070,7 @@
                     PhFree(context);
                     PhSetControlTheme(WindowHandle, L"Explorer");
                     break;
-<<<<<<< HEAD
-                }        
-=======
-                }
->>>>>>> bc32285f
+                }
 
                 //PAINTSTRUCT ps;
                 //HDC BufferedHDC;
@@ -1468,7 +1443,6 @@
             }
         }
     }
-<<<<<<< HEAD
 
     if (hasThemeClass && PhEqualStringZ(className, VSCLASS_PROGRESS, TRUE)
         /*|| WindowsVersion < WINDOWS_11 && WindowFromDC(Hdc) == NULL*/)
@@ -1492,7 +1466,7 @@
     _In_ int            iStateId,
     _In_ LPCRECT        pRect,
     _In_ const DTBGOPTS* pOptions
-)
+    )
 {
     WCHAR className[MAX_PATH];
 
@@ -1512,8 +1486,8 @@
 
     // Micro optimization
     if ((iPartId == TDLG_PRIMARYPANEL || iPartId == TDLG_FOOTNOTEPANE || iPartId == TDLG_SECONDARYPANEL || iPartId == TDLG_FOOTNOTESEPARATOR || iPartId == TDLG_EXPANDOBUTTON) &&
-        PhGetThemeClass(hTheme, className, RTL_NUMBER_OF(className)) && PhEqualStringZ(className, VSCLASS_TASKDIALOG, TRUE)
-        /*|| WindowsVersion < WINDOWS_11 && WindowFromDC(hdc) == NULL*/)
+         PhGetThemeClass(hTheme, className, RTL_NUMBER_OF(className)) && PhEqualStringZ(className, VSCLASS_TASKDIALOG, TRUE)
+         /*|| WindowsVersion < WINDOWS_11 && WindowFromDC(hdc) == NULL*/)
     {
         switch (iPartId)
         {
@@ -1526,65 +1500,6 @@
             return S_OK;
         case TDLG_SECONDARYPANEL:
         {
-=======
-
-    if (hasThemeClass && PhEqualStringZ(className, VSCLASS_PROGRESS, TRUE)
-        /*|| WindowsVersion < WINDOWS_11 && WindowFromDC(Hdc) == NULL*/)
-    {
-        if (PartId == PP_TRANSPARENTBAR || PartId == PP_TRANSPARENTBARVERT) // Progress bar background
-        {
-            FillRect(Hdc, Rect, PhThemeWindowBackgroundBrush);
-            SetDCBrushColor(Hdc, RGB(0x60, 0x60, 0x60));
-            FrameRect(Hdc, Rect, PhGetStockBrush(DC_BRUSH));
-            return S_OK;
-        }
-    }
-
-    return DefaultDrawThemeBackground(Theme, Hdc, PartId, StateId, Rect, ClipRect);
-}
-
-HRESULT WINAPI PhDrawThemeBackgroundExHook(
-    _In_ HTHEME         hTheme,
-    _In_ HDC            hdc,
-    _In_ int            iPartId,
-    _In_ int            iStateId,
-    _In_ LPCRECT        pRect,
-    _In_ const DTBGOPTS* pOptions
-    )
-{
-    WCHAR className[MAX_PATH];
-
-    // Apply theme to ListView checkboxes
-    if (iPartId == BP_CHECKBOX /*|| iPartId == BP_RADIOBUTTON*/)
-    {
-        if (PhGetThemeClass(hTheme, className, RTL_NUMBER_OF(className)) &&
-            PhEqualStringZ(className, VSCLASS_BUTTON, TRUE))
-        {
-            HTHEME darkButtonTheme = PhOpenThemeData(NULL, L"DarkMode_Explorer::Button", 0);
-            HRESULT retVal = DefaultDrawThemeBackgroundEx(darkButtonTheme ? darkButtonTheme : hTheme, hdc, iPartId, iStateId, pRect, pOptions);
-            if (darkButtonTheme)
-                PhCloseThemeData(darkButtonTheme);
-            return retVal;
-        }
-    }
-
-    // Micro optimization
-    if ((iPartId == TDLG_PRIMARYPANEL || iPartId == TDLG_FOOTNOTEPANE || iPartId == TDLG_SECONDARYPANEL || iPartId == TDLG_FOOTNOTESEPARATOR || iPartId == TDLG_EXPANDOBUTTON) &&
-         PhGetThemeClass(hTheme, className, RTL_NUMBER_OF(className)) && PhEqualStringZ(className, VSCLASS_TASKDIALOG, TRUE)
-         /*|| WindowsVersion < WINDOWS_11 && WindowFromDC(hdc) == NULL*/)
-    {
-        switch (iPartId)
-        {
-        case TDLG_PRIMARYPANEL:
-            SetDCBrushColor(hdc, PhThemeWindowBackground2Color);
-            FillRect(hdc, pRect, PhGetStockBrush(DC_BRUSH));
-            return S_OK;
-        case TDLG_FOOTNOTEPANE:
-            FillRect(hdc, pRect, PhThemeWindowBackgroundBrush);
-            return S_OK;
-        case TDLG_SECONDARYPANEL:
-        {
->>>>>>> bc32285f
             FillRect(hdc, pRect, PhThemeWindowBackgroundBrush);
             RECT rect = *pRect;
             rect.bottom = rect.top + 1;
@@ -1890,11 +1805,7 @@
             }
         }
     }
-<<<<<<< HEAD
-    
-=======
-
->>>>>>> bc32285f
+
     return DefaultComCtl32DrawTextW(hdc, lpchText, cchText, lprc, format);
 }
 
@@ -1924,11 +1835,7 @@
             /*|| WindowsVersion < WINDOWS_11*/)
         {
             *pColor = PhThemeWindowTextColor; // Text color for check boxes, expanded text, and expander button text.
-<<<<<<< HEAD
-        }  
-=======
-        }
->>>>>>> bc32285f
+        }
     }
 
     return retVal;
@@ -1951,11 +1858,7 @@
 BOOLEAN CALLBACK PhInitializeTaskDialogTheme(
     _In_ HWND WindowHandle,
     _In_opt_ PVOID CallbackData
-<<<<<<< HEAD
-)
-=======
-    )
->>>>>>> bc32285f
+    )
 {
     WCHAR windowClassName[MAX_PATH];
     PTASKDIALOG_COMMON_CONTEXT context;
@@ -1983,11 +1886,7 @@
         0x1000,
         PhInitializeTaskDialogTheme,
         NULL
-<<<<<<< HEAD
-    );
-=======
         );
->>>>>>> bc32285f
 
     if (windowHasContext)    // HACK
         return TRUE;
@@ -2190,7 +2089,6 @@
     if (PhEnableThemeSupport || PhEnableThemeAcrylicSupport)
     {
         if (!NT_SUCCESS(status = DetourAttach((PVOID)&DefaultDrawThemeBackground, (PVOID)PhDrawThemeBackgroundHook)))
-<<<<<<< HEAD
             goto CleanupExit;
         if (!NT_SUCCESS(status = DetourAttach((PVOID)&DefaultDrawThemeBackgroundEx, (PVOID)PhDrawThemeBackgroundExHook)))
             goto CleanupExit;
@@ -2203,20 +2101,6 @@
             goto CleanupExit;
         if (!NT_SUCCESS(status = DetourAttach((PVOID)&DefaultDrawThemeTextEx, (PVOID)PhDrawThemeTextExHook)))
             goto CleanupExit;
-=======
-            goto CleanupExit;
-        if (!NT_SUCCESS(status = DetourAttach((PVOID)&DefaultDrawThemeBackgroundEx, (PVOID)PhDrawThemeBackgroundExHook)))
-            goto CleanupExit;
-        if (!PhDefaultEnableThemeAnimation)
-        {
-            if (!NT_SUCCESS(status = DetourAttach((PVOID)&DefaultSystemParametersInfo, (PVOID)PhSystemParametersInfoHook)))
-                goto CleanupExit;
-        }
-        if (!NT_SUCCESS(status = DetourAttach((PVOID)&DefaultDrawThemeText, (PVOID)PhDrawThemeTextHook)))
-            goto CleanupExit;
-        if (!NT_SUCCESS(status = DetourAttach((PVOID)&DefaultDrawThemeTextEx, (PVOID)PhDrawThemeTextExHook)))
-            goto CleanupExit;
->>>>>>> bc32285f
         if (!NT_SUCCESS(status = DetourAttach((PVOID)&DefaultGetThemeColor, (PVOID)PhGetThemeColorHook)))
             goto CleanupExit;
         if (!NT_SUCCESS(status = DetourAttach((PVOID)&DefaultOpenNcThemeData, (PVOID)PhOpenNcThemeDataHook)))
@@ -2264,7 +2148,7 @@
 
 VOID PvInitializeSuperclassControls(
     VOID
-)
+    )
 {
     PhDefaultEnableStreamerMode = !!PhGetIntegerSetting(L"EnableStreamerMode");
 
