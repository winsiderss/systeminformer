/*
 * Copyright (c) 2022 Winsider Seminars & Solutions, Inc.  All rights reserved.
 *
 * This file is part of System Informer.
 *
 * Authors:
 *
 *     dmex    2012-2023
 *     jxy-s   2023
 *
 */

#include <peview.h>
#include <settings.h>
#include <vssym32.h>
#include <emenu.h>
#include <thirdparty.h>

typedef struct _PH_SEARCHCONTROL_BUTTON
{
    union
    {
        ULONG Flags;
        struct
        {
            ULONG Hot : 1;
            ULONG Pushed : 1;
            ULONG Active : 1;
            ULONG Error : 1;
            ULONG Spare : 29;
        };
    };

    ULONG Index;
    ULONG ImageIndex;
    ULONG ActiveImageIndex;
} PH_SEARCHCONTROL_BUTTON, *PPH_SEARCHCONTROL_BUTTON;

#define PH_SC_BUTTON_COUNT 3

typedef struct _PV_SEARCHCONTROL_CONTEXT
{
    union
    {
        ULONG Flags;
        struct
        {
            ULONG Hot : 1;
            ULONG HotTrack : 1;
            ULONG UseSearchPointer : 1;
            ULONG Spare : 29;
        };
    };

    HWND ParentWindowHandle;
    HWND PreviousFocusWindowHandle;
    LONG WindowDpi;

    PH_SEARCHCONTROL_BUTTON SearchButton;
    PH_SEARCHCONTROL_BUTTON RegexButton;
    PH_SEARCHCONTROL_BUTTON CaseButton;

    LONG ButtonWidth;
    LONG BorderSize;
    LONG ImageWidth;
    LONG ImageHeight;
    WNDPROC DefaultWindowProc;
    HFONT WindowFont;
    HIMAGELIST ImageListHandle;
    PPH_STRING CueBannerText;

    HDC BufferedDc;
    HBITMAP BufferedOldBitmap;
    HBITMAP BufferedBitmap;
    RECT BufferedContextRect;

    HBRUSH FrameBrush;
    HBRUSH WindowBrush;

    PPV_SEARCHCONTROL_CALLBACK Callback;
    PVOID CallbackContext;

    PPH_STRING SearchboxText;
    ULONG64 SearchPointer;
    LONG SearchboxRegexError;
    PCRE2_SIZE SearchboxRegexErrorOffset;
    pcre2_code* SearchboxRegexCode;
    pcre2_match_data* SearchboxRegexMatchData;
} PV_SEARCHCONTROL_CONTEXT, *PPV_SEARCHCONTROL_CONTEXT;

VOID PvpSearchControlCreateBufferedContext(
    _In_ PPV_SEARCHCONTROL_CONTEXT Context,
    _In_ HDC Hdc,
    _In_ RECT BufferRect
    )
{
    Context->BufferedDc = CreateCompatibleDC(Hdc);

    if (!Context->BufferedDc)
        return;

    Context->BufferedContextRect = BufferRect;
    Context->BufferedBitmap = CreateCompatibleBitmap(
        Hdc,
        Context->BufferedContextRect.right,
        Context->BufferedContextRect.bottom
        );

    Context->BufferedOldBitmap = SelectBitmap(Context->BufferedDc, Context->BufferedBitmap);
}

VOID PvpSearchControlDestroyBufferedContext(
    _In_ PPV_SEARCHCONTROL_CONTEXT Context
    )
{
    if (Context->BufferedDc && Context->BufferedOldBitmap)
    {
        SelectBitmap(Context->BufferedDc, Context->BufferedOldBitmap);
    }

    if (Context->BufferedBitmap)
    {
        DeleteBitmap(Context->BufferedBitmap);
        Context->BufferedBitmap = NULL;
    }

    if (Context->BufferedDc)
    {
        DeleteDC(Context->BufferedDc);
        Context->BufferedDc = NULL;
    }
}

VOID PvpSearchControlInitializeFont(
    _In_ PPV_SEARCHCONTROL_CONTEXT Context,
    _In_ HWND WindowHandle
    )
{
    if (Context->WindowFont)
    {
        DeleteFont(Context->WindowFont);
        Context->WindowFont = NULL;
    }

    Context->WindowFont = PhCreateCommonFont(10, FW_MEDIUM, WindowHandle, Context->WindowDpi);
}

VOID PvpSearchControlInitializeTheme(
    _In_ PPV_SEARCHCONTROL_CONTEXT Context,
    _In_ HWND WindowHandle
    )
{
    LONG borderSize;

    borderSize = PhGetSystemMetrics(SM_CXBORDER, Context->WindowDpi);

    Context->CaseButton.Index = 0;
    Context->RegexButton.Index = 1;
    Context->SearchButton.Index = 2;

    Context->ButtonWidth = PhGetDpi(20, Context->WindowDpi);
    Context->BorderSize = borderSize;
    Context->FrameBrush = GetSysColorBrush(COLOR_WINDOWFRAME);
    Context->WindowBrush = GetSysColorBrush(COLOR_WINDOW);

    if (PhIsThemeActive())
    {
        HTHEME themeHandle;

        if (themeHandle = PhOpenThemeData(WindowHandle, VSCLASS_EDIT, Context->WindowDpi))
        {
            if (PhGetThemeInt(themeHandle, 0, 0, TMT_BORDERSIZE, &borderSize))
            {
                Context->BorderSize = borderSize;
            }

            PhCloseThemeData(themeHandle);
        }
    }
}

VOID PvpSearchControlInitializeImages(
    _In_ PPV_SEARCHCONTROL_CONTEXT Context,
    _In_ HWND WindowHandle
    )
{
    HBITMAP bitmap;

    Context->ImageWidth = PhGetSystemMetrics(SM_CXSMICON, Context->WindowDpi) + PhGetDpi(4, Context->WindowDpi);
    Context->ImageHeight = PhGetSystemMetrics(SM_CYSMICON, Context->WindowDpi) + PhGetDpi(4, Context->WindowDpi);

    if (Context->ImageListHandle)
    {
        PhImageListSetIconSize(
            Context->ImageListHandle,
            Context->ImageWidth,
            Context->ImageHeight
            );
    }
    else
    {
        Context->ImageListHandle = PhImageListCreate(
            Context->ImageWidth,
            Context->ImageHeight,
            ILC_MASK | ILC_COLOR32,
            2, 0
            );
    }

    PhImageListSetImageCount(Context->ImageListHandle, 4);

    // Search Button
    Context->SearchButton.ImageIndex = ULONG_MAX;
    Context->SearchButton.ActiveImageIndex = ULONG_MAX;

    if (PhEnableThemeSupport)
    {
        bitmap = PhLoadImageFormatFromResource(PhInstanceHandle, MAKEINTRESOURCE(IDB_SEARCH_INACTIVE_MODERN_LIGHT), L"PNG", PH_IMAGE_FORMAT_TYPE_PNG, Context->ImageWidth, Context->ImageHeight);
        if (bitmap)
        {
            Context->SearchButton.ImageIndex = 0;
            PhImageListReplace(Context->ImageListHandle, 0, bitmap, NULL);
            DeleteBitmap(bitmap);
        }
    }
    else
    {
        bitmap = PhLoadImageFormatFromResource(PhInstanceHandle, MAKEINTRESOURCE(IDB_SEARCH_INACTIVE_MODERN_DARK), L"PNG", PH_IMAGE_FORMAT_TYPE_PNG, Context->ImageWidth, Context->ImageHeight);
        if (bitmap)
        {
            Context->SearchButton.ImageIndex = 0;
            PhImageListReplace(Context->ImageListHandle, 0, bitmap, NULL);
            DeleteBitmap(bitmap);
        }
    }

    if (PhEnableThemeSupport)
    {
        bitmap = PhLoadImageFormatFromResource(PhInstanceHandle, MAKEINTRESOURCE(IDB_SEARCH_ACTIVE_MODERN_LIGHT), L"PNG", PH_IMAGE_FORMAT_TYPE_PNG, Context->ImageWidth, Context->ImageHeight);
        if (bitmap)
        {
            Context->SearchButton.ActiveImageIndex = 1;
            PhImageListReplace(Context->ImageListHandle, 1, bitmap, NULL);
            DeleteBitmap(bitmap);
        }
    }
    else
    {
        bitmap = PhLoadImageFormatFromResource(PhInstanceHandle, MAKEINTRESOURCE(IDB_SEARCH_ACTIVE_MODERN_DARK), L"PNG", PH_IMAGE_FORMAT_TYPE_PNG, Context->ImageWidth, Context->ImageHeight);
        if (bitmap)
        {
            Context->SearchButton.ActiveImageIndex = 1;
            PhImageListReplace(Context->ImageListHandle, 1, bitmap, NULL);
            DeleteBitmap(bitmap);
        }
    }

    //if (Context->ImageWidth == 20 && Context->ImageHeight == 20) // Avoids bitmap scaling on startup at default DPI (dmex)
    //    bitmap = PhLoadImageFormatFromResource(PhInstanceHandle, MAKEINTRESOURCE(IDB_SEARCH_INACTIVE_SMALL), L"PNG", PH_IMAGE_FORMAT_TYPE_PNG, Context->ImageWidth, Context->ImageHeight);
    //else
    //    bitmap = PhLoadImageFormatFromResource(PhInstanceHandle, MAKEINTRESOURCE(IDB_SEARCH_INACTIVE), L"PNG", PH_IMAGE_FORMAT_TYPE_PNG, Context->ImageWidth, Context->ImageHeight);

    //if (bitmap)
    //{
    //    Context->SearchButton.ImageIndex = 0;
    //    PhImageListReplace(Context->ImageListHandle, 0, bitmap, NULL);
    //    DeleteBitmap(bitmap);
    //}
    //else
    //{
    //    Context->SearchButton.ImageIndex = 0;
    //    PhSetImageListBitmap(Context->ImageListHandle, 0, PhInstanceHandle, MAKEINTRESOURCE(IDB_SEARCH_INACTIVE_BMP));
    //}

    //if (Context->ImageWidth == 20 && Context->ImageHeight == 20) // Avoids bitmap scaling on startup at default DPI (dmex)
    //    bitmap = PhLoadImageFormatFromResource(PhInstanceHandle, MAKEINTRESOURCE(IDB_SEARCH_ACTIVE_SMALL), L"PNG", PH_IMAGE_FORMAT_TYPE_PNG, Context->ImageWidth, Context->ImageHeight);
    //else
    //    bitmap = PhLoadImageFormatFromResource(PhInstanceHandle, MAKEINTRESOURCE(IDB_SEARCH_ACTIVE), L"PNG", PH_IMAGE_FORMAT_TYPE_PNG, Context->ImageWidth, Context->ImageHeight);

    //if (bitmap)
    //{
    //    Context->SearchButton.ActiveImageIndex = 1;
    //    PhImageListReplace(Context->ImageListHandle, 1, bitmap, NULL);
    //    DeleteBitmap(bitmap);
    //}
    //else
    //{
    //    Context->SearchButton.ActiveImageIndex = 1;
    //    PhSetImageListBitmap(Context->ImageListHandle, 1, PhInstanceHandle, MAKEINTRESOURCE(IDB_SEARCH_ACTIVE_BMP));
    //}

    // Regex Button
    Context->RegexButton.ImageIndex = ULONG_MAX;
    Context->RegexButton.ActiveImageIndex = ULONG_MAX;

    if (PhEnableThemeSupport)
    {
        bitmap = PhLoadImageFormatFromResource(PhInstanceHandle, MAKEINTRESOURCE(IDB_SEARCH_REGEX_MODERN_LIGHT), L"PNG", PH_IMAGE_FORMAT_TYPE_PNG, Context->ImageWidth, Context->ImageHeight);
        if (bitmap)
        {
            Context->RegexButton.ImageIndex = 2;
            PhImageListReplace(Context->ImageListHandle, 2, bitmap, NULL);
            DeleteBitmap(bitmap);
        }
    }
    else
    {
        bitmap = PhLoadImageFormatFromResource(PhInstanceHandle, MAKEINTRESOURCE(IDB_SEARCH_REGEX_MODERN_DARK), L"PNG", PH_IMAGE_FORMAT_TYPE_PNG, Context->ImageWidth, Context->ImageHeight);
        if (bitmap)
        {
            Context->RegexButton.ImageIndex = 2;
            PhImageListReplace(Context->ImageListHandle, 2, bitmap, NULL);
            DeleteBitmap(bitmap);
        }
    }

    // Case-Sensitivity Button
    Context->CaseButton.ImageIndex = ULONG_MAX;
    Context->CaseButton.ActiveImageIndex = ULONG_MAX;

    if (PhEnableThemeSupport)
    {
        bitmap = PhLoadImageFormatFromResource(PhInstanceHandle, MAKEINTRESOURCE(IDB_SEARCH_CASE_MODERN_LIGHT), L"PNG", PH_IMAGE_FORMAT_TYPE_PNG, Context->ImageWidth, Context->ImageHeight);
        if (bitmap)
        {
            Context->CaseButton.ImageIndex = 3;
            PhImageListReplace(Context->ImageListHandle, 3, bitmap, NULL);
            DeleteBitmap(bitmap);
        }
    }
    else
    {
        bitmap = PhLoadImageFormatFromResource(PhInstanceHandle, MAKEINTRESOURCE(IDB_SEARCH_CASE_MODERN_DARK), L"PNG", PH_IMAGE_FORMAT_TYPE_PNG, Context->ImageWidth, Context->ImageHeight);
        if (bitmap)
        {
            Context->CaseButton.ImageIndex = 3;
            PhImageListReplace(Context->ImageListHandle, 3, bitmap, NULL);
            DeleteBitmap(bitmap);
        }
    }
}

VOID PvpSearchControlButtonRect(
    _In_ PPV_SEARCHCONTROL_CONTEXT Context,
    _In_ PPH_SEARCHCONTROL_BUTTON Button,
    _In_ RECT WindowRect,
    _Out_ PRECT ButtonRect
    )
{
    *ButtonRect = WindowRect;

    ButtonRect->left = ((ButtonRect->right - Context->ButtonWidth) - Context->BorderSize - 1);
    ButtonRect->top += Context->BorderSize;
    ButtonRect->right -= Context->BorderSize;
    ButtonRect->bottom -= Context->BorderSize;

    // Shift the button rect to the left based on the button index.
    ButtonRect->left -= ((Context->ButtonWidth + Context->BorderSize - 1) * (PH_SC_BUTTON_COUNT - 1 - Button->Index));
    ButtonRect->right -= ((Context->ButtonWidth + Context->BorderSize - 1) * (PH_SC_BUTTON_COUNT - 1 - Button->Index));
}

VOID PvpSearchControlThemeChanged(
    _In_ PPV_SEARCHCONTROL_CONTEXT Context,
    _In_ HWND WindowHandle
    )
{
    PvpSearchControlInitializeFont(Context, WindowHandle);
    PvpSearchControlInitializeTheme(Context, WindowHandle);
    PvpSearchControlInitializeImages(Context, WindowHandle);

    // Reset the client area margins.
    CallWindowProc(Context->DefaultWindowProc, WindowHandle, EM_SETMARGINS, EC_LEFTMARGIN, MAKELPARAM(0, 0));

    // Refresh the non-client area.
    SetWindowPos(WindowHandle, NULL, 0, 0, 0, 0, SWP_NOACTIVATE | SWP_NOMOVE | SWP_NOSIZE | SWP_FRAMECHANGED);

    // Force the edit control to update its non-client area.
    RedrawWindow(WindowHandle, NULL, NULL, RDW_FRAME | RDW_INVALIDATE);
}

VOID PvpSearchDrawWindow(
    _In_ PPV_SEARCHCONTROL_CONTEXT Context,
    _In_ HWND WindowHandle,
    _In_ HDC Hdc,
    _In_ RECT WindowRect
    )
{
    if (PhEnableThemeSupport)
    {
        if (GetFocus() == WindowHandle)
        {
            SetDCBrushColor(Hdc, RGB(65, 65, 65));
            SelectBrush(Hdc, PhGetStockBrush(DC_BRUSH));
            PatBlt(Hdc, WindowRect.left, WindowRect.top, 1, WindowRect.bottom - WindowRect.top, PATCOPY);
            PatBlt(Hdc, WindowRect.right - 1, WindowRect.top, 1, WindowRect.bottom - WindowRect.top, PATCOPY);
            PatBlt(Hdc, WindowRect.left, WindowRect.top, WindowRect.right - WindowRect.left, 1, PATCOPY);
            PatBlt(Hdc, WindowRect.left, WindowRect.bottom - 1, WindowRect.right - WindowRect.left, 1, PATCOPY);

            SetDCBrushColor(Hdc, RGB(60, 60, 60));
            SelectBrush(Hdc, PhGetStockBrush(DC_BRUSH));
            PatBlt(Hdc, WindowRect.left + 1, WindowRect.top + 1, 1, WindowRect.bottom - WindowRect.top - 2, PATCOPY);
            PatBlt(Hdc, WindowRect.right - 2, WindowRect.top + 1, 1, WindowRect.bottom - WindowRect.top - 2, PATCOPY);
            PatBlt(Hdc, WindowRect.left + 1, WindowRect.top + 1, WindowRect.right - WindowRect.left - 2, 1, PATCOPY);
            PatBlt(Hdc, WindowRect.left + 1, WindowRect.bottom - 2, WindowRect.right - WindowRect.left - 2, 1, PATCOPY);
        }
        else
        {
            SetDCBrushColor(Hdc, RGB(65, 65, 65));
            SelectBrush(Hdc, PhGetStockBrush(DC_BRUSH));
            PatBlt(Hdc, WindowRect.left, WindowRect.top, 1, WindowRect.bottom - WindowRect.top, PATCOPY);
            PatBlt(Hdc, WindowRect.right - 1, WindowRect.top, 1, WindowRect.bottom - WindowRect.top, PATCOPY);
            PatBlt(Hdc, WindowRect.left, WindowRect.top, WindowRect.right - WindowRect.left, 1, PATCOPY);
            PatBlt(Hdc, WindowRect.left, WindowRect.bottom - 1, WindowRect.right - WindowRect.left, 1, PATCOPY);

            SetDCBrushColor(Hdc, RGB(60, 60, 60));
            SelectBrush(Hdc, PhGetStockBrush(DC_BRUSH));
            PatBlt(Hdc, WindowRect.left + 1, WindowRect.top + 1, 1, WindowRect.bottom - WindowRect.top - 2, PATCOPY);
            PatBlt(Hdc, WindowRect.right - 2, WindowRect.top + 1, 1, WindowRect.bottom - WindowRect.top - 2, PATCOPY);
            PatBlt(Hdc, WindowRect.left + 1, WindowRect.top + 1, WindowRect.right - WindowRect.left - 2, 1, PATCOPY);
            PatBlt(Hdc, WindowRect.left + 1, WindowRect.bottom - 2, WindowRect.right - WindowRect.left - 2, 1, PATCOPY);
        }
    }
}

VOID PvpSearchDrawButton(
    _In_ PPV_SEARCHCONTROL_CONTEXT Context,
    _In_ PPH_SEARCHCONTROL_BUTTON Button,
    _In_ HWND WindowHandle,
    _In_ HDC Hdc,
    _In_ RECT WindowRect
    )
{
    RECT buttonRect;

    PvpSearchControlButtonRect(Context, Button, WindowRect, &buttonRect);

    if (Button->Pushed)
    {
        if (PhEnableThemeSupport)
        {
            SetDCBrushColor(Hdc, RGB(99, 99, 99));
            FillRect(Hdc, &buttonRect, PhGetStockBrush(DC_BRUSH));
        }
        else
        {
            SetDCBrushColor(Hdc, RGB(153, 209, 255));
            FillRect(Hdc, &buttonRect, PhGetStockBrush(DC_BRUSH));
        }
    }
    else if (Button->Hot)
    {
        if (Button->Active && Button->ActiveImageIndex == ULONG_MAX)
        {
            if (PhEnableThemeSupport)
            {
                SetDCBrushColor(Hdc, RGB(54, 54, 54));
                FillRect(Hdc, &buttonRect, PhGetStockBrush(DC_BRUSH));
            }
            else
            {
                SetDCBrushColor(Hdc, RGB(133, 199, 255));
                FillRect(Hdc, &buttonRect, PhGetStockBrush(DC_BRUSH));
            }
        }
        else
        {
            if (PhEnableThemeSupport)
            {
                SetDCBrushColor(Hdc, RGB(78, 78, 78));
                FillRect(Hdc, &buttonRect, PhGetStockBrush(DC_BRUSH));
            }
            else
            {
                SetDCBrushColor(Hdc, RGB(205, 232, 255));
                FillRect(Hdc, &buttonRect, PhGetStockBrush(DC_BRUSH));
            }
        }
    }
    else if (Button->Error)
    {
        if (PhEnableThemeSupport)
        {
            SetDCBrushColor(Hdc, RGB(100, 28, 30));
            FillRect(Hdc, &buttonRect, PhGetStockBrush(DC_BRUSH));
        }
        else
        {
            SetDCBrushColor(Hdc, RGB(255, 155, 155));
            FillRect(Hdc, &buttonRect, PhGetStockBrush(DC_BRUSH));
        }
    }
    else if (Button->Active && Button->ActiveImageIndex == ULONG_MAX)
    {
        if (PhEnableThemeSupport)
        {
            SetDCBrushColor(Hdc, RGB(44, 44, 44));
            FillRect(Hdc, &buttonRect, PhGetStockBrush(DC_BRUSH));
        }
        else
        {
            SetDCBrushColor(Hdc, RGB(123, 189, 255));
            FillRect(Hdc, &buttonRect, PhGetStockBrush(DC_BRUSH));
        }
    }
    else
    {
        if (PhEnableThemeSupport)
        {
            SetDCBrushColor(Hdc, RGB(60, 60, 60));
            FillRect(Hdc, &buttonRect, PhGetStockBrush(DC_BRUSH));
        }
        else
        {
            FillRect(Hdc, &buttonRect, Context->WindowBrush);
        }
    }

    if (Button->Active && Button->ActiveImageIndex != ULONG_MAX)
    {
        PhImageListDrawIcon(
            Context->ImageListHandle,
            Button->ActiveImageIndex,
            Hdc,
            buttonRect.left + 1 /*offset*/ + ((buttonRect.right - buttonRect.left) - Context->ImageWidth) / 2,
            buttonRect.top + ((buttonRect.bottom - buttonRect.top) - Context->ImageHeight) / 2,
            ILD_TRANSPARENT,
            FALSE
            );
    }
    else
    {
        PhImageListDrawIcon(
            Context->ImageListHandle,
            Button->ImageIndex,
            Hdc,
            buttonRect.left + 1 /*offset*/ + ((buttonRect.right - buttonRect.left) - Context->ImageWidth) / 2,
            buttonRect.top +  ((buttonRect.bottom - buttonRect.top) - Context->ImageHeight) / 2,
            ILD_TRANSPARENT,
            FALSE
            );
    }
}

VOID PvpSearchUpdateRegex(
    _In_ HWND hWnd,
    _In_ PPV_SEARCHCONTROL_CONTEXT Context
    )
{
    ULONG flags;

    Context->RegexButton.Error = FALSE;
    Context->SearchboxRegexError = 0;
    Context->SearchboxRegexErrorOffset = 0;

    if (Context->SearchboxRegexCode)
    {
        pcre2_code_free(Context->SearchboxRegexCode);
        Context->SearchboxRegexCode = NULL;
    }

    if (Context->SearchboxRegexMatchData)
    {
        pcre2_match_data_free(Context->SearchboxRegexMatchData);
        Context->SearchboxRegexMatchData = NULL;
    }

    if (!Context->RegexButton.Active || PhIsNullOrEmptyString(Context->SearchboxText))
        return;

    if (Context->CaseButton.Active)
        flags = PCRE2_DOTALL;
    else
        flags = PCRE2_CASELESS | PCRE2_DOTALL;

    Context->SearchboxRegexCode = pcre2_compile(
        Context->SearchboxText->Buffer,
        Context->SearchboxText->Length / sizeof(WCHAR),
        flags,
        &Context->SearchboxRegexError,
        &Context->SearchboxRegexErrorOffset,
        NULL
        );
    if (!Context->SearchboxRegexCode)
    {
        Context->RegexButton.Error = TRUE;
        return;
    }

    Context->SearchboxRegexMatchData = pcre2_match_data_create_from_pattern(
        Context->SearchboxRegexCode,
        NULL
        );
}

BOOLEAN PvpSearchUpdateText(
    _In_ HWND hWnd,
    _In_ PPV_SEARCHCONTROL_CONTEXT Context,
    _In_ BOOLEAN Force
    )
{
    PPH_STRING newSearchboxText;
    ULONG_PTR matchHandle;

    newSearchboxText = PhGetWindowText(hWnd);

    Context->SearchButton.Active = (newSearchboxText->Length > 0);

    if (!Force && PhEqualString(newSearchboxText, Context->SearchboxText, FALSE))
    {
        PhDereferenceObject(newSearchboxText);
        return FALSE;
    }

    PhMoveReference(&Context->SearchboxText, newSearchboxText);

    Context->UseSearchPointer = PhStringToInteger64(&newSearchboxText->sr, 0, &Context->SearchPointer);

    PvpSearchUpdateRegex(hWnd, Context);

    if (!Context->Callback)
        return TRUE;

    if (!Context->SearchboxText->Length)
        matchHandle = 0;
    else if (Context->RegexButton.Active && !Context->SearchboxRegexCode)
        matchHandle = 0;
    else
        matchHandle = (ULONG_PTR)Context;

    Context->Callback(matchHandle, Context->CallbackContext);

    return TRUE;
}

void PvpSearchRestoreFocus(
    _In_ PPV_SEARCHCONTROL_CONTEXT Context
    )
{
    if (Context->PreviousFocusWindowHandle)
    {
        SetFocus(Context->PreviousFocusWindowHandle);
        Context->PreviousFocusWindowHandle = NULL;
    }
}

LRESULT CALLBACK PvpSearchWndSubclassProc(
    _In_ HWND hWnd,
    _In_ UINT uMsg,
    _In_ WPARAM wParam,
    _In_ LPARAM lParam
    )
{
    PPV_SEARCHCONTROL_CONTEXT context;
    WNDPROC oldWndProc;

    if (!(context = PhGetWindowContext(hWnd, SHRT_MAX)))
        return 0;

    oldWndProc = context->DefaultWindowProc;

    switch (uMsg)
    {
    case WM_NCDESTROY:
        {
            SetWindowLongPtr(hWnd, GWLP_WNDPROC, (LONG_PTR)oldWndProc);
            PhRemoveWindowContext(hWnd, SHRT_MAX);

            if (context->WindowFont)
            {
                DeleteFont(context->WindowFont);
                context->WindowFont = NULL;
            }

            if (context->ImageListHandle)
            {
                PhImageListDestroy(context->ImageListHandle);
                context->ImageListHandle = NULL;
            }

            if (context->CueBannerText)
            {
                PhDereferenceObject(context->CueBannerText);
                context->CueBannerText = NULL;
            }

            if (context->SearchboxText)
            {
                PhDereferenceObject(context->SearchboxText);
                context->SearchboxText = NULL;
            }

            if (context->SearchboxRegexCode)
            {
                pcre2_code_free(context->SearchboxRegexCode);
            }

            if (context->SearchboxRegexMatchData)
            {
                pcre2_match_data_free(context->SearchboxRegexMatchData);
            }

            PvpSearchControlDestroyBufferedContext(context);

            PhFree(context);
        }
        break;
    case WM_ERASEBKGND:
        return TRUE;
    case WM_NCCALCSIZE:
        {
            LPNCCALCSIZE_PARAMS ncCalcSize = (NCCALCSIZE_PARAMS*)lParam;

            // Let Windows handle the non-client defaults.
            CallWindowProc(oldWndProc, hWnd, uMsg, wParam, lParam);

            // Deflate the client area to accommodate the custom button.
            ncCalcSize->rgrc[0].right -= (context->ButtonWidth * PH_SC_BUTTON_COUNT);
        }
        return 0;
    case WM_NCPAINT:
        {
            RECT windowRect;
            HDC hdc;
            ULONG flags;
            HRGN updateRegion;

            updateRegion = (HRGN)wParam;

            if (updateRegion == HRGN_FULL)
                updateRegion = NULL;

            flags = DCX_WINDOW | DCX_LOCKWINDOWUPDATE | DCX_USESTYLE;

            if (updateRegion)
                flags |= DCX_INTERSECTRGN | DCX_NODELETERGN;

            if (hdc = GetDCEx(hWnd, updateRegion, flags))
            {
                RECT windowRectStart;
                RECT bufferRect;

                // Get the screen coordinates of the window.
                GetWindowRect(hWnd, &windowRect);
                // Adjust the coordinates (start from 0,0).
                PhOffsetRect(&windowRect, -windowRect.left, -windowRect.top);
                windowRectStart = windowRect;

                // Exclude client area.
                ExcludeClipRect(
                    hdc,
                    windowRect.left + (context->BorderSize + 1),
                    windowRect.top + (context->BorderSize + 1),
                    windowRect.right - (context->ButtonWidth * PH_SC_BUTTON_COUNT) - (context->BorderSize + 1),
                    windowRect.bottom - (context->BorderSize + 1)
                    );

                bufferRect.left = 0;
                bufferRect.top = 0;
                bufferRect.right = windowRect.right - windowRect.left;
                bufferRect.bottom = windowRect.bottom - windowRect.top;

                if (context->BufferedDc && (
                    context->BufferedContextRect.right < bufferRect.right ||
                    context->BufferedContextRect.bottom < bufferRect.bottom))
                {
                    PvpSearchControlDestroyBufferedContext(context);
                }

                if (!context->BufferedDc)
                {
                    PvpSearchControlCreateBufferedContext(context, hdc, bufferRect);
                }

                if (!context->BufferedDc)
                    break;

                if (GetFocus() == hWnd)
                {
                    FrameRect(context->BufferedDc, &windowRect, GetSysColorBrush(COLOR_HOTLIGHT));
                    PhInflateRect(&windowRect, -1, -1);
                    FrameRect(context->BufferedDc, &windowRect, context->WindowBrush);
                }
                else if (context->Hot)
                {
                    if (PhEnableThemeSupport)
                    {
<<<<<<< HEAD
                        SetDCBrushColor(context->BufferedDc, RGB(0x8f, 0x8f, 0x8f));
=======
                        SetDCBrushColor(context->BufferedDc, PhThemeWindowHighlight2Color);
>>>>>>> bc32285f
                        FrameRect(context->BufferedDc, &windowRect, PhGetStockBrush(DC_BRUSH));
                    }
                    else
                    {
                        SetDCBrushColor(context->BufferedDc, RGB(43, 43, 43));
                        FrameRect(context->BufferedDc, &windowRect, PhGetStockBrush(DC_BRUSH));
                    }

                    PhInflateRect(&windowRect, -1, -1);
                    FrameRect(context->BufferedDc, &windowRect, context->WindowBrush);
                }
                else
                {
                    FrameRect(context->BufferedDc, &windowRect, context->FrameBrush);
                    PhInflateRect(&windowRect, -1, -1);
                    FrameRect(context->BufferedDc, &windowRect, context->WindowBrush);
                }

                PvpSearchDrawWindow(context, hWnd, context->BufferedDc, windowRectStart);
                PvpSearchDrawButton(context, &context->SearchButton, hWnd, context->BufferedDc, windowRectStart);
                PvpSearchDrawButton(context, &context->RegexButton, hWnd, context->BufferedDc, windowRectStart);
                PvpSearchDrawButton(context, &context->CaseButton, hWnd, context->BufferedDc, windowRectStart);

                BitBlt(
                    hdc,
                    bufferRect.left,
                    bufferRect.top,
                    bufferRect.right,
                    bufferRect.bottom,
                    context->BufferedDc,
                    0,
                    0,
                    SRCCOPY
                    );

                ReleaseDC(hWnd, hdc);
            }
        }
        return 0;
    case WM_NCHITTEST:
        {
            POINT windowPoint;
            RECT windowRect;
            RECT buttonRect;

            // Get the screen coordinates of the mouse.
            if (!GetCursorPos(&windowPoint))
                break;

            // Get the screen coordinates of the window.
            GetWindowRect(hWnd, &windowRect);

            // Get the position of the inserted buttons.
            PvpSearchControlButtonRect(context, &context->SearchButton, windowRect, &buttonRect);
            if (PtInRect(&buttonRect, windowPoint))
                return HTBORDER;

            PvpSearchControlButtonRect(context, &context->RegexButton, windowRect, &buttonRect);
            if (PtInRect(&buttonRect, windowPoint))
                return HTBORDER;

            PvpSearchControlButtonRect(context, &context->CaseButton, windowRect, &buttonRect);
            if (PtInRect(&buttonRect, windowPoint))
                return HTBORDER;
        }
        break;
    case WM_NCLBUTTONDOWN:
        {
            POINT windowPoint;
            RECT windowRect;
            RECT buttonRect;

            // Get the screen coordinates of the mouse.
            if (!GetCursorPos(&windowPoint))
                break;

            // Get the screen coordinates of the window.
            GetWindowRect(hWnd, &windowRect);

            PvpSearchControlButtonRect(context, &context->SearchButton, windowRect, &buttonRect);
            context->SearchButton.Pushed = PtInRect(&buttonRect, windowPoint);

            PvpSearchControlButtonRect(context, &context->RegexButton, windowRect, &buttonRect);
            context->RegexButton.Pushed = PtInRect(&buttonRect, windowPoint);

            PvpSearchControlButtonRect(context, &context->CaseButton, windowRect, &buttonRect);
            context->CaseButton.Pushed = PtInRect(&buttonRect, windowPoint);

            SetCapture(hWnd);
            RedrawWindow(hWnd, NULL, NULL, RDW_FRAME | RDW_INVALIDATE);
        }
        break;
    case WM_LBUTTONUP:
        {
            POINT windowPoint;
            RECT windowRect;
            RECT buttonRect;

            // Get the screen coordinates of the mouse.
            if (!GetCursorPos(&windowPoint))
                break;

            // Get the screen coordinates of the window.
            GetWindowRect(hWnd, &windowRect);

            PvpSearchControlButtonRect(context, &context->SearchButton, windowRect, &buttonRect);
            if (PtInRect(&buttonRect, windowPoint))
            {
                SetFocus(hWnd);
                PhSetWindowText(hWnd, L"");
                PvpSearchUpdateText(hWnd, context, FALSE);
            }

            PvpSearchControlButtonRect(context, &context->RegexButton, windowRect, &buttonRect);
            if (PtInRect(&buttonRect, windowPoint))
            {
                context->RegexButton.Active = !context->RegexButton.Active;
                PhSetIntegerSetting(L"SearchControlRegex", context->RegexButton.Active);
                PvpSearchUpdateText(hWnd, context, TRUE);
            }

            PvpSearchControlButtonRect(context, &context->CaseButton, windowRect, &buttonRect);
            if (PtInRect(&buttonRect, windowPoint))
            {
                context->CaseButton.Active = !context->CaseButton.Active;
                PhSetIntegerSetting(L"SearchControlCaseSensitive", context->CaseButton.Active);
                PvpSearchUpdateText(hWnd, context, TRUE);
            }

            if (GetCapture() == hWnd)
            {
                context->SearchButton.Pushed = FALSE;
                context->RegexButton.Pushed = FALSE;
                context->CaseButton.Pushed = FALSE;
                ReleaseCapture();
            }

            RedrawWindow(hWnd, NULL, NULL, RDW_FRAME | RDW_INVALIDATE);
        }
        break;
    case WM_CONTEXTMENU:
        {
            POINT windowPoint;
            PPH_EMENU menu;
            PPH_EMENU item;
            ULONG selStart;
            ULONG selEnd;

            windowPoint.x = GET_X_LPARAM(lParam);
            windowPoint.y = GET_Y_LPARAM(lParam);

            CallWindowProc(oldWndProc, hWnd, EM_GETSEL, (WPARAM)&selStart, (LPARAM)&selEnd);

            menu = PhCreateEMenu();
            PhInsertEMenuItem(menu, PhCreateEMenuItem(0, IDC_UNDO, L"Undo", NULL, NULL), ULONG_MAX);
            PhInsertEMenuItem(menu, PhCreateEMenuSeparator(), ULONG_MAX);
            PhInsertEMenuItem(menu, PhCreateEMenuItem(0, IDC_CUT, L"Cut", NULL, NULL), ULONG_MAX);
            PhInsertEMenuItem(menu, PhCreateEMenuItem(0, IDC_COPY, L"Copy", NULL, NULL), ULONG_MAX);
            PhInsertEMenuItem(menu, PhCreateEMenuItem(0, IDC_PASTE, L"Paste", NULL, NULL), ULONG_MAX);
            PhInsertEMenuItem(menu, PhCreateEMenuItem(0, IDC_DELETE, L"Delete", NULL, NULL), ULONG_MAX);
            PhInsertEMenuItem(menu, PhCreateEMenuSeparator(), ULONG_MAX);
            PhInsertEMenuItem(menu, PhCreateEMenuItem(0, IDC_SELECTALL, L"Select All", NULL, NULL), ULONG_MAX);

            if (selStart == selEnd)
            {
                PhEnableEMenuItem(menu, IDC_CUT, FALSE);
                PhEnableEMenuItem(menu, IDC_COPY, FALSE);
                PhEnableEMenuItem(menu, IDC_DELETE, FALSE);
            }

            item = PhShowEMenu(
                menu,
                hWnd,
                PH_EMENU_SHOW_SEND_COMMAND | PH_EMENU_SHOW_LEFTRIGHT,
                PH_ALIGN_LEFT | PH_ALIGN_TOP,
                windowPoint.x,
                windowPoint.y
                );

            if (item)
            {
                PPH_STRING text = PhGetWindowText(hWnd);

                switch (item->Id)
                {
                    case IDC_UNDO:
                        {
                            CallWindowProc(oldWndProc, hWnd, EM_UNDO, 0, 0);
                            PvpSearchUpdateText(hWnd, context, FALSE);
                        }
                        break;
                    case IDC_CUT:
                        {
                            PPH_STRING selectedText = PH_AUTO(PhSubstring(text, selStart, selEnd - selStart));
                            PPH_STRING startText = PH_AUTO(PhSubstring(text, 0, selStart));
                            PPH_STRING endText = PH_AUTO(PhSubstring(text, selEnd, text->Length / sizeof(WCHAR)));
                            PPH_STRING newText = PH_AUTO(PhConcatStringRef2(&startText->sr, &endText->sr));
                            PhSetClipboardString(hWnd, &selectedText->sr);
                            PhSetWindowText(hWnd, newText->Buffer);
                            PvpSearchUpdateText(hWnd, context, FALSE);
                        }
                        break;
                    case IDC_COPY:
                        {
                            PPH_STRING selectedText = PH_AUTO(PhSubstring(text, selStart, selEnd - selStart));
                            PhSetClipboardString(hWnd, &selectedText->sr);
                        }
                        break;
                    case IDC_DELETE:
                        {
                            PPH_STRING startText = PH_AUTO(PhSubstring(text, 0, selStart));
                            PPH_STRING endText = PH_AUTO(PhSubstring(text, selEnd, text->Length / sizeof(WCHAR)));
                            PPH_STRING newText = PH_AUTO(PhConcatStringRef2(&startText->sr, &endText->sr));
                            PhSetWindowText(hWnd, newText->Buffer);
                            PvpSearchUpdateText(hWnd, context, FALSE);
                        }
                        break;
                    case IDC_PASTE:
                        {
                            PPH_STRING clipText = PH_AUTO(PhGetClipboardString(hWnd));
                            PPH_STRING startText = PH_AUTO(PhSubstring(text, 0, selStart));
                            PPH_STRING endText = PH_AUTO(PhSubstring(text, selEnd, text->Length / sizeof(WCHAR)));
                            PPH_STRING newText = PH_AUTO(PhConcatStringRef3(&startText->sr, &clipText->sr, &endText->sr));
                            PhSetWindowText(hWnd, newText->Buffer);
                            PvpSearchUpdateText(hWnd, context, FALSE);
                        }
                        break;
                    case IDC_SELECTALL:
                        {
                            CallWindowProc(oldWndProc, hWnd, EM_SETSEL, 0, -1);
                        }
                        break;
                }

                PhDereferenceObject(text);
            }

            PhDestroyEMenu(menu);
        }
        return FALSE;
    case WM_CUT:
    case WM_CLEAR:
    case WM_PASTE:
    case WM_UNDO:
    case WM_KEYUP:
    case WM_SETTEXT:
        PvpSearchUpdateText(hWnd, context, FALSE);
        __fallthrough;
    case WM_KILLFOCUS:
        RedrawWindow(hWnd, NULL, NULL, RDW_FRAME | RDW_INVALIDATE);
        break;
    case WM_SETFOCUS:
        context->PreviousFocusWindowHandle = (HWND)wParam;
        break;
    case WM_SETTINGCHANGE:
    case WM_SYSCOLORCHANGE:
    case WM_THEMECHANGED:
        {
            PvpSearchControlThemeChanged(context, hWnd);
        }
        break;
    case WM_DPICHANGED_AFTERPARENT:
        {
            context->WindowDpi = PhGetWindowDpi(context->ParentWindowHandle);

            PvpSearchControlThemeChanged(context, hWnd);
        }
        break;
    case WM_MOUSEMOVE:
    case WM_NCMOUSEMOVE:
        {
            POINT windowPoint;
            RECT windowRect;
            RECT buttonRect;

            // Get the screen coordinates of the mouse.
            if (!GetCursorPos(&windowPoint))
                break;

            // Get the screen coordinates of the window.
            GetWindowRect(hWnd, &windowRect);
            context->Hot = PtInRect(&windowRect, windowPoint);

            PvpSearchControlButtonRect(context, &context->SearchButton, windowRect, &buttonRect);
            context->SearchButton.Hot = PtInRect(&buttonRect, windowPoint);

            PvpSearchControlButtonRect(context, &context->RegexButton, windowRect, &buttonRect);
            context->RegexButton.Hot = PtInRect(&buttonRect, windowPoint);

            PvpSearchControlButtonRect(context, &context->CaseButton, windowRect, &buttonRect);
            context->CaseButton.Hot = PtInRect(&buttonRect, windowPoint);

            // Check that the mouse is within the inserted button.
            if (!context->HotTrack)
            {
                TRACKMOUSEEVENT trackMouseEvent;
                trackMouseEvent.cbSize = sizeof(TRACKMOUSEEVENT);
                trackMouseEvent.dwFlags = TME_LEAVE | TME_NONCLIENT;
                trackMouseEvent.hwndTrack = hWnd;
                trackMouseEvent.dwHoverTime = 0;

                context->HotTrack = TRUE;

                TrackMouseEvent(&trackMouseEvent);
            }

            RedrawWindow(hWnd, NULL, NULL, RDW_FRAME | RDW_INVALIDATE);
        }
        break;
    case WM_MOUSELEAVE:
    case WM_NCMOUSELEAVE:
        {
            POINT windowPoint;
            RECT windowRect;
            RECT buttonRect;

            context->HotTrack = FALSE;

            // Get the screen coordinates of the mouse.
            if (!GetCursorPos(&windowPoint))
                break;

            // Get the screen coordinates of the window.
            GetWindowRect(hWnd, &windowRect);
            context->Hot = PtInRect(&windowRect, windowPoint);

            PvpSearchControlButtonRect(context, &context->SearchButton, windowRect, &buttonRect);
            context->SearchButton.Hot = PtInRect(&buttonRect, windowPoint);

            PvpSearchControlButtonRect(context, &context->RegexButton, windowRect, &buttonRect);
            context->RegexButton.Hot = PtInRect(&buttonRect, windowPoint);

            PvpSearchControlButtonRect(context, &context->CaseButton, windowRect, &buttonRect);
            context->CaseButton.Hot = PtInRect(&buttonRect, windowPoint);

            RedrawWindow(hWnd, NULL, NULL, RDW_FRAME | RDW_INVALIDATE);
        }
        break;
    case WM_PAINT:
        {
            if (
                PhIsNullOrEmptyString(context->CueBannerText) ||
                GetFocus() == hWnd ||
                CallWindowProc(oldWndProc, hWnd, WM_GETTEXTLENGTH, 0, 0) > 0 // Edit_GetTextLength
                )
            {
                return CallWindowProc(oldWndProc, hWnd, uMsg, wParam, lParam);
            }

            PAINTSTRUCT paintStruct;
            HDC hdc;

            if (hdc = BeginPaint(hWnd, &paintStruct))
            {
                HDC bufferDc;
                RECT clientRect;
                HFONT oldFont;
                HBITMAP bufferBitmap;
                HBITMAP oldBufferBitmap;

                GetClientRect(hWnd, &clientRect);

                bufferDc = CreateCompatibleDC(hdc);
                bufferBitmap = CreateCompatibleBitmap(hdc, clientRect.right, clientRect.bottom);
                oldBufferBitmap = SelectBitmap(bufferDc, bufferBitmap);

                SetBkMode(bufferDc, TRANSPARENT);

                if (PhEnableThemeSupport)
                {
                    SetTextColor(bufferDc, RGB(170, 170, 170));
                    SetDCBrushColor(bufferDc, RGB(60, 60, 60));
                    FillRect(bufferDc, &clientRect, PhGetStockBrush(DC_BRUSH));
                }
                else
                {
                    SetTextColor(bufferDc, GetSysColor(COLOR_GRAYTEXT));
                    FillRect(bufferDc, &clientRect, context->WindowBrush);
                }

                oldFont = SelectFont(bufferDc, GetWindowFont(hWnd));
                clientRect.left += 2;
                DrawText(
                    bufferDc,
                    context->CueBannerText->Buffer,
                    (UINT)context->CueBannerText->Length / sizeof(WCHAR),
                    &clientRect,
                    DT_LEFT | DT_VCENTER | DT_SINGLELINE | DT_NOCLIP
                    );
                clientRect.left -= 2;
                SelectFont(bufferDc, oldFont);

                BitBlt(hdc, clientRect.left, clientRect.top, clientRect.right, clientRect.bottom, bufferDc, 0, 0, SRCCOPY);
                SelectBitmap(bufferDc, oldBufferBitmap);
                DeleteBitmap(bufferBitmap);
                DeleteDC(bufferDc);

                EndPaint(hWnd, &paintStruct);
            }
        }
        return 0;
    case WM_KEYDOWN:
        {
            // Delete previous word for ctrl+backspace (thanks to Katayama Hirofumi MZ) (modified) (dmex)
            if (wParam == VK_BACK && GetAsyncKeyState(VK_CONTROL) < 0)
            {
                LONG textStart = 0;
                LONG textEnd = 0;
                LONG textLength;

                textLength = (LONG)CallWindowProc(oldWndProc, hWnd, WM_GETTEXTLENGTH, 0, 0);
                CallWindowProc(oldWndProc, hWnd, EM_GETSEL, (WPARAM)&textStart, (LPARAM)&textEnd);

                if (textLength > 0 && textStart == textEnd)
                {
                    ULONG textBufferLength;
                    WCHAR textBuffer[0x100];

                    if (!NT_SUCCESS(PhGetWindowTextToBuffer(hWnd, 0, textBuffer, RTL_NUMBER_OF(textBuffer), &textBufferLength)))
                    {
                        break;
                    }

                    for (; 0 < textStart; --textStart)
                    {
                        if (textBuffer[textStart - 1] == L' ' && iswalnum(textBuffer[textStart]))
                        {
                            CallWindowProc(oldWndProc, hWnd, EM_SETSEL, textStart, textEnd);
                            CallWindowProc(oldWndProc, hWnd, EM_REPLACESEL, TRUE, (LPARAM)L"");
                            return 1;
                        }
                    }

                    if (textStart == 0)
                    {
                        PhSetWindowText(hWnd, L"");
                        PvpSearchUpdateText(hWnd, context, FALSE);
                        return 1;
                    }
                }
            }
            // Clear search and restore focus for esc key
            else if (wParam == VK_ESCAPE)
            {
                PhSetWindowText(hWnd, L"");
                PvpSearchUpdateText(hWnd, context, FALSE);
                PvpSearchRestoreFocus(context);
                return 1;
            }
            // Up/down arrows will just restore previous focus without clearing search
            else if (wParam == VK_DOWN || wParam == VK_UP)
            {
                PvpSearchRestoreFocus(context);
                return 1;
            }
        }
        break;
    case WM_CHAR:
        {
            // Delete previous word for ctrl+backspace (dmex)
            if (wParam == VK_F16 && GetAsyncKeyState(VK_CONTROL) < 0)
                return 1;
        }
        break;
    case WM_GETDLGCODE:
        {
            // Intercept esc key (otherwise it would get sent to parent window)
            if (wParam == VK_ESCAPE && ((MSG*)lParam)->message == WM_KEYDOWN)
                return DLGC_WANTMESSAGE;
        }
        break;
    case EM_SETCUEBANNER:
        {
            PWSTR text = (PWSTR)lParam;

            PhMoveReference(&context->CueBannerText, PhCreateString(text));

            RedrawWindow(hWnd, NULL, NULL, RDW_FRAME | RDW_INVALIDATE);
        }
        return TRUE;
    }

    return CallWindowProc(oldWndProc, hWnd, uMsg, wParam, lParam);
}

VOID PvCreateSearchControl(
    _In_ HWND ParentWindowHandle,
    _In_ HWND WindowHandle,
    _In_opt_ PCWSTR BannerText,
    _In_ PPV_SEARCHCONTROL_CALLBACK Callback,
    _In_opt_ PVOID Context
    )
{
    PPV_SEARCHCONTROL_CONTEXT context;

    context = PhAllocateZero(sizeof(PV_SEARCHCONTROL_CONTEXT));
    context->ParentWindowHandle = ParentWindowHandle;
    context->CueBannerText = BannerText ? PhCreateString(BannerText) : NULL;
    context->WindowDpi = PhGetWindowDpi(ParentWindowHandle);

    context->Callback = Callback;
    context->CallbackContext = Context;

    context->SearchboxText = PhReferenceEmptyString();

    context->RegexButton.Active = !!PhGetIntegerSetting(L"SearchControlRegex");
    context->CaseButton.Active = !!PhGetIntegerSetting(L"SearchControlCaseSensitive");

    // Subclass the Edit control window procedure.
    context->DefaultWindowProc = (WNDPROC)GetWindowLongPtr(WindowHandle, GWLP_WNDPROC);
    PhSetWindowContext(WindowHandle, SHRT_MAX, context);
    SetWindowLongPtr(WindowHandle, GWLP_WNDPROC, (LONG_PTR)PvpSearchWndSubclassProc);

    // Initialize the theme parameters.
    PvpSearchControlThemeChanged(context, WindowHandle);
}

BOOLEAN PvSearchControlMatch(
    _In_ ULONG_PTR MatchHandle,
    _In_ PPH_STRINGREF Text
    )
{
    PPV_SEARCHCONTROL_CONTEXT context;

    context = (PPV_SEARCHCONTROL_CONTEXT)MatchHandle;

    if (!context)
        return FALSE;

    if (context->RegexButton.Active)
    {
        if (pcre2_match(
            context->SearchboxRegexCode,
            Text->Buffer,
            Text->Length / sizeof(WCHAR),
            0,
            0,
            context->SearchboxRegexMatchData,
            NULL
            ) >= 0)
        {
            return TRUE;
        }
    }
    else if (context->CaseButton.Active)
    {
        if (PhFindStringInStringRef(Text, &context->SearchboxText->sr, FALSE) != MAXULONG_PTR)
            return TRUE;
    }
    else
    {
        if (PhFindStringInStringRef(Text, &context->SearchboxText->sr, TRUE) != MAXULONG_PTR)
            return TRUE;
    }

    return FALSE;
}

BOOLEAN PvSearchControlMatchZ(
    _In_ ULONG_PTR MatchHandle,
    _In_ PCWSTR Text
    )
{
    PH_STRINGREF text;

    PhInitializeStringRef(&text, Text);

    return PvSearchControlMatch(MatchHandle, &text);
}

BOOLEAN PvSearchControlMatchLongHintZ(
    _In_ ULONG_PTR MatchHandle,
    _In_ PCWSTR Text
    )
{
    PH_STRINGREF text;

    PhInitializeStringRefLongHint(&text, Text);

    return PvSearchControlMatch(MatchHandle, &text);
}

BOOLEAN PvSearchControlMatchPointer(
    _In_ ULONG_PTR MatchHandle,
    _In_ PVOID Pointer
    )
{
    PPV_SEARCHCONTROL_CONTEXT context;

    context = (PPV_SEARCHCONTROL_CONTEXT)MatchHandle;

    if (!context || !context->UseSearchPointer)
        return FALSE;

    return ((ULONG64)Pointer == context->SearchPointer);
}

BOOLEAN PvSearchControlMatchPointerRange(
    _In_ ULONG_PTR MatchHandle,
    _In_ PVOID Pointer,
    _In_ SIZE_T Size
    )
{
    PPV_SEARCHCONTROL_CONTEXT context;
    PVOID pointerEnd;

    context = (PPV_SEARCHCONTROL_CONTEXT)MatchHandle;

    if (!context || !context->UseSearchPointer)
        return FALSE;

    pointerEnd = PTR_ADD_OFFSET(Pointer, Size);

    return ((context->SearchPointer >= (ULONG64)Pointer) &&
            (context->SearchPointer < (ULONG64)pointerEnd));
}
<|MERGE_RESOLUTION|>--- conflicted
+++ resolved
@@ -784,11 +784,7 @@
                 {
                     if (PhEnableThemeSupport)
                     {
-<<<<<<< HEAD
-                        SetDCBrushColor(context->BufferedDc, RGB(0x8f, 0x8f, 0x8f));
-=======
                         SetDCBrushColor(context->BufferedDc, PhThemeWindowHighlight2Color);
->>>>>>> bc32285f
                         FrameRect(context->BufferedDc, &windowRect, PhGetStockBrush(DC_BRUSH));
                     }
                     else
